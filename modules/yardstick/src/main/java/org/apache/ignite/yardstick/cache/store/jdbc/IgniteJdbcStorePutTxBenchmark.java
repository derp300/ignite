--- conflicted
+++ resolved
@@ -39,15 +39,4 @@
 
         return true;
     }
-
-    /** {@inheritDoc} */
-<<<<<<< HEAD
-//    @Override protected IgniteCache<Object, Object> cache() {
-//        return ignite().jcache("tx");
-//    }
-=======
-    @Override protected IgniteCache<Object, Object> cache() {
-        return ignite().cache("tx");
-    }
->>>>>>> beccdcff
 }