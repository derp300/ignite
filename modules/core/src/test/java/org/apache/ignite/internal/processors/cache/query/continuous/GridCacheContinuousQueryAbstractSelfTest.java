/*
 * Licensed to the Apache Software Foundation (ASF) under one or more
 * contributor license agreements.  See the NOTICE file distributed with
 * this work for additional information regarding copyright ownership.
 * The ASF licenses this file to You under the Apache License, Version 2.0
 * (the "License"); you may not use this file except in compliance with
 * the License.  You may obtain a copy of the License at
 *
 *      http://www.apache.org/licenses/LICENSE-2.0
 *
 * Unless required by applicable law or agreed to in writing, software
 * distributed under the License is distributed on an "AS IS" BASIS,
 * WITHOUT WARRANTIES OR CONDITIONS OF ANY KIND, either express or implied.
 * See the License for the specific language governing permissions and
 * limitations under the License.
 */

package org.apache.ignite.internal.processors.cache.query.continuous;

import org.apache.ignite.*;
import org.apache.ignite.cache.*;
import org.apache.ignite.cache.query.*;
import org.apache.ignite.cache.store.*;
import org.apache.ignite.cluster.*;
import org.apache.ignite.configuration.*;
import org.apache.ignite.events.*;
import org.apache.ignite.internal.*;
import org.apache.ignite.internal.processors.cache.*;
import org.apache.ignite.internal.processors.continuous.*;
import org.apache.ignite.internal.processors.datastructures.*;
import org.apache.ignite.internal.util.typedef.*;
import org.apache.ignite.internal.util.typedef.internal.*;
import org.apache.ignite.lang.*;
import org.apache.ignite.marshaller.optimized.*;
import org.apache.ignite.spi.discovery.tcp.*;
import org.apache.ignite.spi.discovery.tcp.ipfinder.*;
import org.apache.ignite.spi.discovery.tcp.ipfinder.vm.*;
import org.apache.ignite.testframework.*;
import org.apache.ignite.testframework.junits.common.*;
import org.jdk8.backport.*;
import org.jetbrains.annotations.*;

import javax.cache.*;
import javax.cache.configuration.*;
import javax.cache.event.*;
import javax.cache.integration.*;
import java.util.*;
import java.util.concurrent.*;
import java.util.concurrent.atomic.*;

import static java.util.concurrent.TimeUnit.*;
import static org.apache.ignite.cache.CacheAtomicityMode.*;
import static org.apache.ignite.cache.CacheDistributionMode.*;
import static org.apache.ignite.cache.CacheMode.*;
import static org.apache.ignite.cache.CachePreloadMode.*;
import static org.apache.ignite.cache.CacheWriteSynchronizationMode.*;
import static org.apache.ignite.events.EventType.*;
import static org.apache.ignite.internal.processors.cache.query.CacheQueryType.*;

/**
 * Continuous queries tests.
 */
public abstract class GridCacheContinuousQueryAbstractSelfTest extends GridCommonAbstractTest {
    /** IP finder. */
    private static final TcpDiscoveryIpFinder IP_FINDER = new TcpDiscoveryVmIpFinder(true);

    /** Latch timeout. */
    protected static final long LATCH_TIMEOUT = 5000;

    /** {@inheritDoc} */
    @SuppressWarnings("unchecked")
    @Override protected IgniteConfiguration getConfiguration(String gridName) throws Exception {
        IgniteConfiguration cfg = super.getConfiguration(gridName);

        cfg.setPeerClassLoadingEnabled(peerClassLoadingEnabled());

        CacheConfiguration cacheCfg = defaultCacheConfiguration();

        cacheCfg.setCacheMode(cacheMode());
        cacheCfg.setAtomicityMode(atomicityMode());
        cacheCfg.setDistributionMode(distributionMode());
        cacheCfg.setPreloadMode(ASYNC);
        cacheCfg.setWriteSynchronizationMode(FULL_SYNC);
        cacheCfg.setCacheStoreFactory(new FactoryBuilder.SingletonFactory(new TestStore()));
        cacheCfg.setReadThrough(true);
        cacheCfg.setWriteThrough(true);
        cacheCfg.setLoadPreviousValue(true);
        cacheCfg.setQueryIndexEnabled(false);

        cfg.setCacheConfiguration(cacheCfg);

        TcpDiscoverySpi disco = new TcpDiscoverySpi();

        disco.setIpFinder(IP_FINDER);

        cfg.setDiscoverySpi(disco);

        cfg.setMarshaller(new OptimizedMarshaller(false));

        return cfg;
    }

    /**
     * @return Peer class loading enabled flag.
     */
    protected boolean peerClassLoadingEnabled() {
        return true;
    }

    /**
     * @return Distribution.
     */
    protected CacheDistributionMode distributionMode() {
        return NEAR_PARTITIONED;
    }

    /** {@inheritDoc} */
    @Override protected void beforeTestsStarted() throws Exception {
        startGridsMultiThreaded(gridCount());
    }

    /** {@inheritDoc} */
    @Override protected void afterTestsStopped() throws Exception {
        stopAllGrids();
    }

    /** {@inheritDoc} */
    @Override protected void afterTest() throws Exception {
        GridTestUtils.waitForCondition(new PA() {
            @Override public boolean apply() {
                for (int i = 0; i < gridCount(); i++) {
                    if (grid(i).cluster().nodes().size() != gridCount())
                        return false;
                }

                return true;
            }
        }, 3000);

        for (int i = 0; i < gridCount(); i++)
            assertEquals(gridCount(), grid(i).cluster().nodes().size());

        for (int i = 0; i < gridCount(); i++) {
            for (int j = 0; j < 5; j++) {
                try {
                    ((IgniteKernal)grid(i)).cache(null).removeAll();

                    break;
                }
                catch (CachePartialUpdateCheckedException e) {
                    if (j == 4)
                        throw new Exception("Failed to clear cache for grid: " + i, e);

                    U.warn(log, "Failed to clear cache for grid (will retry in 500 ms) [gridIdx=" + i +
                        ", err=" + e.getMessage() + ']');

                    U.sleep(500);
                }
            }
        }

        for (int i = 0; i < gridCount(); i++)
            assertEquals("Cache is not empty: " + ((IgniteKernal)grid(i)).cache(null).entrySet(), 0, ((IgniteKernal)grid(i)).cache(null).size());

        for (int i = 0; i < gridCount(); i++) {
            GridContinuousProcessor proc = ((IgniteKernal)grid(i)).context().continuous();

            assertEquals(String.valueOf(i), 2, ((Map)U.field(proc, "locInfos")).size());
            assertEquals(String.valueOf(i), 0, ((Map)U.field(proc, "rmtInfos")).size());
            assertEquals(String.valueOf(i), 0, ((Map)U.field(proc, "startFuts")).size());
            assertEquals(String.valueOf(i), 0, ((Map)U.field(proc, "waitForStartAck")).size());
            assertEquals(String.valueOf(i), 0, ((Map)U.field(proc, "stopFuts")).size());
            assertEquals(String.valueOf(i), 0, ((Map)U.field(proc, "waitForStopAck")).size());
            assertEquals(String.valueOf(i), 0, ((Map)U.field(proc, "pending")).size());

            CacheContinuousQueryManager mgr =
                ((IgniteKernal)grid(i)).context().cache().internalCache().context().continuousQueries();

            assertEquals(0, ((Map)U.field(mgr, "lsnrs")).size());
        }
    }

    /**
     * @return Cache mode.
     */
    protected abstract CacheMode cacheMode();

    /**
     * @return Atomicity mode.
     */
    protected CacheAtomicityMode atomicityMode() {
        return TRANSACTIONAL;
    }

    /**
     * @return Grids count.
     */
    protected abstract int gridCount();

    /**
     * @throws Exception If failed.
     */
    @SuppressWarnings("ThrowableResultOfMethodCallIgnored")
    public void testIllegalArguments() throws Exception {
        final ContinuousQuery<Object, Object> q = new ContinuousQuery<>();

        GridTestUtils.assertThrows(
            log,
            new Callable<Object>() {
                @Override public Object call() throws Exception {
                    q.setBufferSize(-1);

                    return null;
                }
            },
            IllegalArgumentException.class,
            null
        );

        GridTestUtils.assertThrows(log, new Callable<Object>() {
                @Override public Object call() throws Exception {
                    q.setBufferSize(0);

                    return null;
                }
            }, IllegalArgumentException.class, null
        );

        GridTestUtils.assertThrows(
            log,
            new Callable<Object>() {
                @Override public Object call() throws Exception {
                    q.setTimeInterval(-1);

                    return null;
                }
            },
            IllegalArgumentException.class,
            null
        );
    }

    /**
     * @throws Exception If failed.
     */
    public void testAllEntries() throws Exception {
        IgniteCache<Integer, Integer> cache = grid(0).jcache(null);

        ContinuousQuery<Integer, Integer> qry = new ContinuousQuery<>();

        final Map<Integer, List<Integer>> map = new HashMap<>();
        final CountDownLatch latch = new CountDownLatch(5);

        qry.setLocalListener(new CacheEntryUpdatedListener<Integer, Integer>() {
            @Override public void onUpdated(Iterable<CacheEntryEvent<? extends Integer, ? extends Integer>> evts) {
                for (CacheEntryEvent<? extends Integer, ? extends Integer> e : evts) {
                    synchronized (map) {
                        List<Integer> vals = map.get(e.getKey());

                        if (vals == null) {
                            vals = new ArrayList<>();

                            map.put(e.getKey(), vals);
                        }

                        vals.add(e.getValue());
                    }

                    latch.countDown();
                }
            }
        });

        try (QueryCursor<Cache.Entry<Integer, Integer>> ignored = cache.query(qry)) {
            cache.put(1, 1);
            cache.put(2, 2);
            cache.put(3, 3);

            cache.remove(2);

            cache.put(1, 10);

            assert latch.await(LATCH_TIMEOUT, MILLISECONDS);

            assertEquals(3, map.size());

            List<Integer> vals = map.get(1);

            assertNotNull(vals);
            assertEquals(2, vals.size());
            assertEquals(1, (int)vals.get(0));
            assertEquals(10, (int)vals.get(1));

            vals = map.get(2);

            assertNotNull(vals);
            assertEquals(2, vals.size());
            assertEquals(2, (int)vals.get(0));
            assertNull(vals.get(1));

            vals = map.get(3);

            assertNotNull(vals);
            assertEquals(1, vals.size());
            assertEquals(3, (int)vals.get(0));
        }
    }

    /**
     * @throws Exception If failed.
     */
    public void testEntriesByFilter() throws Exception {
        IgniteCache<Integer, Integer> cache = grid(0).jcache(null);

        ContinuousQuery<Integer, Integer> qry = new ContinuousQuery<>();

        final Map<Integer, List<Integer>> map = new HashMap<>();
        final CountDownLatch latch = new CountDownLatch(4);

        qry.setLocalListener(new CacheEntryUpdatedListener<Integer, Integer>() {
            @Override public void onUpdated(Iterable<CacheEntryEvent<? extends Integer, ? extends Integer>> evts) {
                for (CacheEntryEvent<? extends Integer, ? extends Integer> e : evts) {
                    synchronized (map) {
                        List<Integer> vals = map.get(e.getKey());

                        if (vals == null) {
                            vals = new ArrayList<>();

                            map.put(e.getKey(), vals);
                        }

                        vals.add(e.getValue());
                    }

                    latch.countDown();
                }
            }
        });

        qry.setRemoteFilter(new CacheEntryEventFilter<Integer, Integer>() {
            @Override public boolean evaluate(CacheEntryEvent<? extends Integer, ? extends Integer> evt) {
                return evt.getKey() > 2;
            }
        });

        try (QueryCursor<Cache.Entry<Integer, Integer>> ignored = cache.query(qry)) {
            cache.put(1, 1);
            cache.put(2, 2);
            cache.put(3, 3);
            cache.put(4, 4);

            cache.remove(2);
            cache.remove(3);

            cache.put(1, 10);
            cache.put(4, 40);

            assert latch.await(LATCH_TIMEOUT, MILLISECONDS);

            assertEquals(2, map.size());

            List<Integer> vals = map.get(3);

            assertNotNull(vals);
            assertEquals(2, vals.size());
            assertEquals(3, (int)vals.get(0));
            assertNull(vals.get(1));

            vals = map.get(4);

            assertNotNull(vals);
            assertEquals(2, vals.size());
            assertEquals(4, (int)vals.get(0));
            assertEquals(40, (int)vals.get(1));
        }
    }

    /**
     * @throws Exception If failed.
     */
    public void testLocalNodeOnly() throws Exception {
        IgniteCache<Integer, Integer> cache = grid(0).jcache(null);

        if (((IgniteKernal)grid(0)).cache(null).configuration().getCacheMode() != PARTITIONED)
            return;

        ContinuousQuery<Integer, Integer> qry = new ContinuousQuery<>();

        final Map<Integer, List<Integer>> map = new HashMap<>();
        final CountDownLatch latch = new CountDownLatch(1);

        qry.setLocalListener(new CacheEntryUpdatedListener<Integer, Integer>() {
            @Override public void onUpdated(Iterable<CacheEntryEvent<? extends Integer, ? extends Integer>> evts) {
                for (CacheEntryEvent<? extends Integer, ? extends Integer> e : evts) {
                    synchronized (map) {
                        List<Integer> vals = map.get(e.getKey());

                        if (vals == null) {
                            vals = new ArrayList<>();

                            map.put(e.getKey(), vals);
                        }

                        vals.add(e.getValue());
                    }

                    latch.countDown();
                }
            }
        });

        try (QueryCursor<Cache.Entry<Integer, Integer>> ignored = cache.localQuery(qry)) {
            int locKey = -1;
            int rmtKey = -1;

            int key = 0;

            while (true) {
                ClusterNode n = grid(0).cluster().mapKeyToNode(null, key);

                assert n != null;

                if (n.equals(grid(0).localNode()))
                    locKey = key;
                else
                    rmtKey = key;

                key++;

                if (locKey >= 0 && rmtKey >= 0)
                    break;
            }

            cache.put(locKey, 1);
            cache.put(rmtKey, 2);

            assert latch.await(LATCH_TIMEOUT, MILLISECONDS);

            assertEquals(1, map.size());

            List<Integer> vals = map.get(locKey);

            assertNotNull(vals);
            assertEquals(1, vals.size());
            assertEquals(1, (int)vals.get(0));
        }
    }

    /**
     * @throws Exception If failed.
     */
    public void testBuffering() throws Exception {
        if (((IgniteKernal)grid(0)).cache(null).configuration().getCacheMode() != PARTITIONED)
            return;

        IgniteCache<Integer, Integer> cache = grid(0).jcache(null);

        ContinuousQuery<Integer, Integer> qry = new ContinuousQuery<>();

        final Map<Integer, List<Integer>> map = new HashMap<>();
        final CountDownLatch latch = new CountDownLatch(5);

        qry.setLocalListener(new CacheEntryUpdatedListener<Integer, Integer>() {
            @Override public void onUpdated(Iterable<CacheEntryEvent<? extends Integer, ? extends Integer>> evts) {
                for (CacheEntryEvent<? extends Integer, ? extends Integer> e : evts) {
                    synchronized (map) {
                        List<Integer> vals = map.get(e.getKey());

                        if (vals == null) {
                            vals = new ArrayList<>();

                            map.put(e.getKey(), vals);
                        }

                        vals.add(e.getValue());
                    }

                    latch.countDown();
                }
            }
        });

        qry.setBufferSize(5);

        try (QueryCursor<Cache.Entry<Integer, Integer>> ignored = cache.query(qry)) {
            ClusterNode node = F.first(grid(0).cluster().forRemotes().nodes());

            Collection<Integer> keys = new HashSet<>();

            int key = 0;

            while (true) {
                ClusterNode n = grid(0).cluster().mapKeyToNode(null, key);

                assert n != null;

                if (n.equals(node))
                    keys.add(key);

                key++;

                if (keys.size() == 6)
                    break;
            }

            Iterator<Integer> it = keys.iterator();

            for (int i = 0; i < 4; i++)
                cache.put(it.next(), 0);

            assert !latch.await(2, SECONDS);

            for (int i = 0; i < 2; i++)
                cache.put(it.next(), 0);

            assert latch.await(LATCH_TIMEOUT, MILLISECONDS);

            assertEquals(5, map.size());

            it = keys.iterator();

            for (int i = 0; i < 5; i++) {
                Integer k = it.next();

                List<Integer> vals = map.get(k);

                assertNotNull(vals);
                assertEquals(1, vals.size());
                assertEquals(0, (int)vals.get(0));
            }
        }
    }

    /**
     * @throws Exception If failed.
     */
    public void testTimeInterval() throws Exception {
        IgniteCache<Integer, Integer> cache = grid(0).jcache(null);

        if (cache.getConfiguration(CacheConfiguration.class).getCacheMode() != PARTITIONED)
            return;

        ContinuousQuery<Integer, Integer> qry = new ContinuousQuery<>();

        final Map<Integer, List<Integer>> map = new HashMap<>();
        final CountDownLatch latch = new CountDownLatch(5);

        qry.setLocalListener(new CacheEntryUpdatedListener<Integer, Integer>() {
            @Override public void onUpdated(Iterable<CacheEntryEvent<? extends Integer, ? extends Integer>> evts) {
                for (CacheEntryEvent<? extends Integer, ? extends Integer> e : evts) {
                    synchronized (map) {
                        List<Integer> vals = map.get(e.getKey());

                        if (vals == null) {
                            vals = new ArrayList<>();

                            map.put(e.getKey(), vals);
                        }

                        vals.add(e.getValue());
                    }

                    latch.countDown();
                }
            }
        });

        qry.setBufferSize(10);
        qry.setTimeInterval(3000);

        try (QueryCursor<Cache.Entry<Integer, Integer>> ignored = cache.query(qry)) {
            ClusterNode node = F.first(grid(0).cluster().forRemotes().nodes());

            Collection<Integer> keys = new HashSet<>();

            int key = 0;

            while (true) {
                ClusterNode n = grid(0).cluster().mapKeyToNode(null, key);

                assert n != null;

                if (n.equals(node))
                    keys.add(key);

                key++;

                if (keys.size() == 5)
                    break;
            }

            for (Integer k : keys)
                cache.put(k, 0);

            assert !latch.await(2, SECONDS);
            assert latch.await(1000 + LATCH_TIMEOUT, MILLISECONDS);

            assertEquals(5, map.size());

            Iterator<Integer> it = keys.iterator();

            for (int i = 0; i < 5; i++) {
                Integer k = it.next();

                List<Integer> vals = map.get(k);

                assertNotNull(vals);
                assertEquals(1, vals.size());
                assertEquals(0, (int)vals.get(0));
            }
        }
    }

    /**
     * @throws Exception If failed.
     */
    public void testInitialQuery() throws Exception {
        IgniteCache<Integer, Integer> cache = grid(0).jcache(null);

        ContinuousQuery<Integer, Integer> qry = new ContinuousQuery<>();

<<<<<<< HEAD
        qry.setInitialPredicate(new ScanQuery<>(new P2<Integer, Integer>() {
=======
        qry.setInitialQuery(Query.scan(new P2<Integer, Integer>() {
>>>>>>> 11efb918
            @Override public boolean apply(Integer k, Integer v) {
                return k >= 5;
            }
        }));

        qry.setLocalListener(new CacheEntryUpdatedListener<Integer, Integer>() {
            @Override public void onUpdated(Iterable<CacheEntryEvent<? extends Integer, ? extends Integer>> evts) {
                assert false;
            }
        });

        for (int i = 0; i < 10; i++)
            cache.put(i, i);

        try (QueryCursor<Cache.Entry<Integer, Integer>> cur = cache.query(qry)) {
            List<Cache.Entry<Integer, Integer>> res = cur.getAll();

            Collections.sort(res, new Comparator<Cache.Entry<Integer, Integer>>() {
                @Override public int compare(Cache.Entry<Integer, Integer> e1, Cache.Entry<Integer, Integer> e2) {
                    return e1.getKey().compareTo(e2.getKey());
                }
            });

            assertEquals(5, res.size());

            int exp = 5;

            for (Cache.Entry<Integer, Integer> e : res) {
                assertEquals(exp, e.getKey().intValue());
                assertEquals(exp, e.getValue().intValue());

                exp++;
            }
        }
    }

    /**
     * @throws Exception If failed.
     */
    public void testInitialQueryAndUpdates() throws Exception {
        IgniteCache<Integer, Integer> cache = grid(0).jcache(null);

        ContinuousQuery<Integer, Integer> qry = new ContinuousQuery<>();

<<<<<<< HEAD
        qry.setInitialPredicate(new ScanQuery<>(new P2<Integer, Integer>() {
=======
        qry.setInitialQuery(Query.scan(new P2<Integer, Integer>() {
>>>>>>> 11efb918
            @Override public boolean apply(Integer k, Integer v) {
                return k >= 5;
            }
        }));

        final Map<Integer, Integer> map = new ConcurrentHashMap8<>();
        final CountDownLatch latch = new CountDownLatch(2);

        qry.setLocalListener(new CacheEntryUpdatedListener<Integer, Integer>() {
            @Override public void onUpdated(Iterable<CacheEntryEvent<? extends Integer, ? extends Integer>> evts) {
                for (CacheEntryEvent<? extends Integer, ? extends Integer> e : evts) {
                    map.put(e.getKey(), e.getValue());

                    latch.countDown();
                }
            }
        });

        for (int i = 0; i < 10; i++)
            cache.put(i, i);

        try (QueryCursor<Cache.Entry<Integer, Integer>> cur = cache.query(qry)) {
            List<Cache.Entry<Integer, Integer>> res = cur.getAll();

            Collections.sort(res, new Comparator<Cache.Entry<Integer, Integer>>() {
                @Override public int compare(Cache.Entry<Integer, Integer> e1, Cache.Entry<Integer, Integer> e2) {
                    return e1.getKey().compareTo(e2.getKey());
                }
            });

            assertEquals(5, res.size());

            int exp = 5;

            for (Cache.Entry<Integer, Integer> e : res) {
                assertEquals(exp, e.getKey().intValue());
                assertEquals(exp, e.getValue().intValue());

                exp++;
            }

            cache.put(10, 10);
            cache.put(11, 11);

            assert latch.await(LATCH_TIMEOUT, MILLISECONDS) : latch.getCount();

            assertEquals(2, map.size());

            for (int i = 11; i < 12; i++)
                assertEquals(i, (int)map.get(i));
        }
    }

    /**
     * @throws Exception If failed.
     */
    public void testLoadCache() throws Exception {
        IgniteCache<Integer, Integer> cache = grid(0).jcache(null);

        ContinuousQuery<Integer, Integer> qry = new ContinuousQuery<>();

        final Map<Integer, Integer> map = new ConcurrentHashMap8<>();
        final CountDownLatch latch = new CountDownLatch(10);

        qry.setLocalListener(new CacheEntryUpdatedListener<Integer, Integer>() {
            @Override public void onUpdated(Iterable<CacheEntryEvent<? extends Integer, ? extends Integer>> evts) {
                for (CacheEntryEvent<? extends Integer, ? extends Integer> e : evts) {
                    map.put(e.getKey(), e.getValue());

                    latch.countDown();
                }
            }
        });

        try (QueryCursor<Cache.Entry<Integer, Integer>> ignored = cache.query(qry)) {
            cache.loadCache(null, 0);

            assert latch.await(LATCH_TIMEOUT, MILLISECONDS) : "Count: " + latch.getCount();

            assertEquals(10, map.size());

            for (int i = 0; i < 10; i++)
                assertEquals(i, (int)map.get(i));
        }
    }

    /**
     * @throws Exception If failed.
     */
    public void testInternalKey() throws Exception {
        if (atomicityMode() == ATOMIC)
            return;

        IgniteCache<Object, Object> cache = grid(0).jcache(null);

        ContinuousQuery<Object, Object> qry = new ContinuousQuery<>();

        final Map<Object, Object> map = new ConcurrentHashMap8<>();
        final CountDownLatch latch = new CountDownLatch(2);

        qry.setLocalListener(new CacheEntryUpdatedListener<Object, Object>() {
            @Override public void onUpdated(Iterable<CacheEntryEvent<?, ?>> evts) {
                for (CacheEntryEvent<?, ?> e : evts) {
                    map.put(e.getKey(), e.getValue());

                    latch.countDown();
                }
            }
        });

        try (QueryCursor<Cache.Entry<Object, Object>> ignored = cache.query(qry)) {
            cache.put(new GridCacheInternalKeyImpl("test"), 1);

            cache.put(1, 1);
            cache.put(2, 2);

            assert latch.await(LATCH_TIMEOUT, MILLISECONDS);

            assertEquals(2, map.size());

            assertEquals(1, (int)map.get(1));
            assertEquals(2, (int)map.get(2));
        }
    }

    /**
     * @throws Exception If failed.
     */
    public void testNodeJoin() throws Exception {
        IgniteCache<Integer, Integer> cache = grid(0).jcache(null);

        ContinuousQuery<Integer, Integer> qry = new ContinuousQuery<>();

        final Collection<CacheEntryEvent<? extends Integer, ? extends Integer>> all = new ConcurrentLinkedDeque8<>();
        final CountDownLatch latch = new CountDownLatch(2);

        qry.setLocalListener(new CacheEntryUpdatedListener<Integer, Integer>() {
            @Override public void onUpdated(Iterable<CacheEntryEvent<? extends Integer, ? extends Integer>> evts) {
                int size = 0;

                for (CacheEntryEvent<? extends Integer, ? extends Integer> evt : evts) {
                    all.add(evt);

                    size++;
                }

                assertEquals(1, size);

                latch.countDown();
            }
        });

        try (QueryCursor<Cache.Entry<Integer, Integer>> ignored = cache.query(qry)) {
            cache.put(1, 1);

            startGrid("anotherGrid");

            cache.put(2, 2);

            assert latch.await(LATCH_TIMEOUT, MILLISECONDS) : all;

            assertEquals(2, all.size());
        }
        finally {
            stopGrid("anotherGrid");
        }
    }

    /**
     * @throws Exception If failed.
     */
    public void testEvents() throws Exception {
        final AtomicInteger cnt = new AtomicInteger();
        final CountDownLatch latch = new CountDownLatch(50);
        final CountDownLatch execLatch = new CountDownLatch(cacheMode() == REPLICATED ? 1 : gridCount());

        IgnitePredicate<Event> lsnr = new IgnitePredicate<Event>() {
            @Override public boolean apply(Event evt) {
                assert evt instanceof CacheQueryReadEvent;

                CacheQueryReadEvent qe = (CacheQueryReadEvent)evt;

                assertEquals(CONTINUOUS, qe.queryType());
                assertNull(qe.cacheName());

                assertEquals(grid(0).localNode().id(), qe.subjectId());

                assertNull(qe.className());
                assertNull(qe.clause());
                assertNull(qe.scanQueryFilter());
                assertNotNull(qe.continuousQueryFilter());
                assertNull(qe.arguments());

                cnt.incrementAndGet();
                latch.countDown();

                return true;
            }
        };

        IgnitePredicate<Event> execLsnr = new IgnitePredicate<Event>() {
            @Override public boolean apply(Event evt) {
                assert evt instanceof CacheQueryExecutedEvent;

                CacheQueryExecutedEvent qe = (CacheQueryExecutedEvent)evt;

                assertEquals(CONTINUOUS, qe.queryType());
                assertNull(qe.cacheName());

                assertEquals(grid(0).localNode().id(), qe.subjectId());

                assertNull(qe.className());
                assertNull(qe.clause());
                assertNull(qe.scanQueryFilter());
                assertNotNull(qe.continuousQueryFilter());
                assertNull(qe.arguments());

                execLatch.countDown();

                return true;
            }
        };

        try {
            for (int i = 0; i < gridCount(); i++) {
                grid(i).events().localListen(lsnr, EVT_CACHE_QUERY_OBJECT_READ);
                grid(i).events().localListen(execLsnr, EVT_CACHE_QUERY_EXECUTED);
            }

            IgniteCache<Integer, Integer> cache = grid(0).jcache(null);

            ContinuousQuery<Integer, Integer> qry = new ContinuousQuery<>();

            qry.setLocalListener(new CacheEntryUpdatedListener<Integer, Integer>() {
                @Override public void onUpdated(Iterable<CacheEntryEvent<? extends Integer, ? extends Integer>> evts) {
                    // No-op.
                }
            });

            qry.setRemoteFilter(new CacheEntryEventFilter<Integer, Integer>() {
                @Override public boolean evaluate(CacheEntryEvent<? extends Integer, ? extends Integer> evt) {
                    return evt.getValue() >= 50;
                }
            });

            try (QueryCursor<Cache.Entry<Integer, Integer>> ignored = cache.query(qry)) {
                for (int i = 0; i < 100; i++)
                    cache.put(i, i);

                assert latch.await(LATCH_TIMEOUT, MILLISECONDS);
                assert execLatch.await(LATCH_TIMEOUT, MILLISECONDS);

                assertEquals(50, cnt.get());
            }
        }
        finally {
            for (int i = 0; i < gridCount(); i++) {
                grid(i).events().stopLocalListen(lsnr, EVT_CACHE_QUERY_OBJECT_READ);
                grid(i).events().stopLocalListen(execLsnr, EVT_CACHE_QUERY_EXECUTED);
            }
        }
    }

    /**
     * Store.
     */
    private static class TestStore extends CacheStoreAdapter<Object, Object> {
        /** {@inheritDoc} */
        @Override public void loadCache(IgniteBiInClosure<Object, Object> clo, Object... args) {
            for (int i = 0; i < 10; i++)
                clo.apply(i, i);
        }

        /** {@inheritDoc} */
        @Nullable @Override public Object load(Object key) {
            return null;
        }

        /** {@inheritDoc} */
        @Override public void write(javax.cache.Cache.Entry<?, ?> entry) throws CacheWriterException {
            // No-op.
        }

        /** {@inheritDoc} */
        @Override public void delete(Object key) throws CacheWriterException {
            // No-op.
        }
    }
}<|MERGE_RESOLUTION|>--- conflicted
+++ resolved
@@ -619,11 +619,7 @@
 
         ContinuousQuery<Integer, Integer> qry = new ContinuousQuery<>();
 
-<<<<<<< HEAD
-        qry.setInitialPredicate(new ScanQuery<>(new P2<Integer, Integer>() {
-=======
-        qry.setInitialQuery(Query.scan(new P2<Integer, Integer>() {
->>>>>>> 11efb918
+        qry.setInitialQuery(new ScanQuery<>(new P2<Integer, Integer>() {
             @Override public boolean apply(Integer k, Integer v) {
                 return k >= 5;
             }
@@ -668,11 +664,7 @@
 
         ContinuousQuery<Integer, Integer> qry = new ContinuousQuery<>();
 
-<<<<<<< HEAD
-        qry.setInitialPredicate(new ScanQuery<>(new P2<Integer, Integer>() {
-=======
-        qry.setInitialQuery(Query.scan(new P2<Integer, Integer>() {
->>>>>>> 11efb918
+        qry.setInitialQuery(new ScanQuery<>(new P2<Integer, Integer>() {
             @Override public boolean apply(Integer k, Integer v) {
                 return k >= 5;
             }
