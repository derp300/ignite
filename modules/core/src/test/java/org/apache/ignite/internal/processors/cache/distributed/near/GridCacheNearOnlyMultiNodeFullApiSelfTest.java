--- conflicted
+++ resolved
@@ -212,15 +212,11 @@
 
      * @throws Exception If failed.
      */
-<<<<<<< HEAD
     public void _testReaderTtlTx() throws Exception {
-=======
-    public void testReaderTtlTx() throws Exception {
         // IgniteProcessProxy#transactions is not implemented.
         if (isMultiJvm())
             return;
 
->>>>>>> b0450edc
         checkReaderTtl(true);
     }
 
