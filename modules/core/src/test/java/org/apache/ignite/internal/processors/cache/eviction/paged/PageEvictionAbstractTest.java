/*
* Licensed to the Apache Software Foundation (ASF) under one or more
* contributor license agreements.  See the NOTICE file distributed with
* this work for additional information regarding copyright ownership.
* The ASF licenses this file to You under the Apache License, Version 2.0
* (the "License"); you may not use this file except in compliance with
* the License.  You may obtain a copy of the License at
*
*      http://www.apache.org/licenses/LICENSE-2.0
*
* Unless required by applicable law or agreed to in writing, software
* distributed under the License is distributed on an "AS IS" BASIS,
* WITHOUT WARRANTIES OR CONDITIONS OF ANY KIND, either express or implied.
* See the License for the specific language governing permissions and
* limitations under the License.
*/
package org.apache.ignite.internal.processors.cache.eviction.paged;

import org.apache.ignite.cache.CacheAtomicityMode;
import org.apache.ignite.cache.CacheMode;
import org.apache.ignite.cache.CacheWriteSynchronizationMode;
import org.apache.ignite.cache.affinity.rendezvous.RendezvousAffinityFunction;
import org.apache.ignite.configuration.CacheConfiguration;
import org.apache.ignite.configuration.DataPageEvictionMode;
import org.apache.ignite.configuration.IgniteConfiguration;
import org.apache.ignite.configuration.MemoryConfiguration;
import org.apache.ignite.configuration.MemoryPolicyConfiguration;
import org.apache.ignite.configuration.NearCacheConfiguration;
import org.apache.ignite.spi.discovery.tcp.TcpDiscoverySpi;
import org.apache.ignite.spi.discovery.tcp.ipfinder.TcpDiscoveryIpFinder;
import org.apache.ignite.spi.discovery.tcp.ipfinder.vm.TcpDiscoveryVmIpFinder;
import org.apache.ignite.testframework.junits.common.GridCommonAbstractTest;
import org.jetbrains.annotations.NotNull;

/**
 *
 */
public class PageEvictionAbstractTest extends GridCommonAbstractTest {
    /** */
    protected static final TcpDiscoveryIpFinder IP_FINDER = new TcpDiscoveryVmIpFinder(true);

    /** Offheap size for memory policy. */
    private static final int SIZE = 96 * 1024 * 1024;

    /** Page size. */
    static final int PAGE_SIZE = 2048;

    /** Number of entries. */
    static final int ENTRIES = 80_000;

    /** Empty pages pool size. */
    private static final int EMPTY_PAGES_POOL_SIZE = 100;

    /** Eviction threshold. */
    private static final double EVICTION_THRESHOLD = 0.9;

    /** Default policy name. */
    private static final String DEFAULT_POLICY_NAME = "dfltPlc";

    /**
     * @param mode Eviction mode.
     * @param configuration Configuration.
     * @return Configuration with given eviction mode set.
     */
    static IgniteConfiguration setEvictionMode(DataPageEvictionMode mode, IgniteConfiguration configuration) {
        MemoryPolicyConfiguration[] policies = configuration.getMemoryConfiguration().getMemoryPolicies();

        for (MemoryPolicyConfiguration plcCfg : policies)
            plcCfg.setPageEvictionMode(mode);

        return configuration;
    }

    /**
     * @return Near enabled flag.
     */
    protected boolean nearEnabled() {
        return false;
    }

    /** {@inheritDoc} */
    @Override protected IgniteConfiguration getConfiguration(String gridName) throws Exception {
        IgniteConfiguration cfg = super.getConfiguration(gridName);

        ((TcpDiscoverySpi)cfg.getDiscoverySpi()).setIpFinder(IP_FINDER);

        MemoryConfiguration dbCfg = new MemoryConfiguration();

        MemoryPolicyConfiguration plc = new MemoryPolicyConfiguration();

        plc.setSize(SIZE);
        plc.setEmptyPagesPoolSize(EMPTY_PAGES_POOL_SIZE);
        plc.setEvictionThreshold(EVICTION_THRESHOLD);
        plc.setName(DEFAULT_POLICY_NAME);

        dbCfg.setMemoryPolicies(plc);
        dbCfg.setPageSize(PAGE_SIZE);
        dbCfg.setDefaultMemoryPolicyName(DEFAULT_POLICY_NAME);

        cfg.setMemoryConfiguration(dbCfg);

        return cfg;
    }

    /**
     * @param name Name.
     * @param cacheMode Cache mode.
     * @param atomicityMode Atomicity mode.
     * @param writeSynchronizationMode Write synchronization mode.
     * @param memoryPlcName Memory policy name.
     * @return Cache configuration.
     */
<<<<<<< HEAD
    protected CacheConfiguration<Object, Object> cacheConfig(
        String name,
=======
    protected static CacheConfiguration<Object, Object> cacheConfig(
        @NotNull String name,
>>>>>>> f5db9749
        String memoryPlcName,
        CacheMode cacheMode,
        CacheAtomicityMode atomicityMode,
        CacheWriteSynchronizationMode writeSynchronizationMode
    ) {
        CacheConfiguration<Object, Object> cacheConfiguration = new CacheConfiguration<>(DEFAULT_CACHE_NAME)
            .setName(name)
            .setAffinity(new RendezvousAffinityFunction(false, 32))
            .setCacheMode(cacheMode)
            .setAtomicityMode(atomicityMode)
            .setMemoryPolicyName(memoryPlcName)
            .setWriteSynchronizationMode(writeSynchronizationMode);

        if (cacheMode == CacheMode.PARTITIONED)
            cacheConfiguration.setBackups(1);

        if (nearEnabled())
            cacheConfiguration.setNearConfiguration(new NearCacheConfiguration<>());

        return cacheConfiguration;
    }
}<|MERGE_RESOLUTION|>--- conflicted
+++ resolved
@@ -110,13 +110,8 @@
      * @param memoryPlcName Memory policy name.
      * @return Cache configuration.
      */
-<<<<<<< HEAD
     protected CacheConfiguration<Object, Object> cacheConfig(
-        String name,
-=======
-    protected static CacheConfiguration<Object, Object> cacheConfig(
         @NotNull String name,
->>>>>>> f5db9749
         String memoryPlcName,
         CacheMode cacheMode,
         CacheAtomicityMode atomicityMode,
