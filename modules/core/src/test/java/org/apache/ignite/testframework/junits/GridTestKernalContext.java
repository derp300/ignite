--- conflicted
+++ resolved
@@ -64,10 +64,7 @@
                 null,
                 null,
                 null,
-<<<<<<< HEAD
-=======
                 null,
->>>>>>> 2e6bc441
                 U.allPluginProviders()
         );
 
