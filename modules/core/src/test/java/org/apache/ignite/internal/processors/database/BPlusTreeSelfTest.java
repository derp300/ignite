/*
 * Licensed to the Apache Software Foundation (ASF) under one or more
 * contributor license agreements.  See the NOTICE file distributed with
 * this work for additional information regarding copyright ownership.
 * The ASF licenses this file to You under the Apache License, Version 2.0
 * (the "License"); you may not use this file except in compliance with
 * the License.  You may obtain a copy of the License at
 *
 *      http://www.apache.org/licenses/LICENSE-2.0
 *
 * Unless required by applicable law or agreed to in writing, software
 * distributed under the License is distributed on an "AS IS" BASIS,
 * WITHOUT WARRANTIES OR CONDITIONS OF ANY KIND, either express or implied.
 * See the License for the specific language governing permissions and
 * limitations under the License.
 */

package org.apache.ignite.internal.processors.database;

import java.nio.ByteBuffer;
import java.util.Collection;
import java.util.HashMap;
import java.util.Iterator;
import java.util.Map;
import java.util.Random;
import java.util.TreeMap;
import java.util.concurrent.Callable;
import java.util.concurrent.ConcurrentMap;
import java.util.concurrent.TimeUnit;
import java.util.concurrent.atomic.AtomicBoolean;
import java.util.concurrent.atomic.AtomicLong;
import java.util.concurrent.atomic.AtomicLongArray;
import java.util.concurrent.locks.Lock;
import org.apache.ignite.IgniteCheckedException;
import org.apache.ignite.internal.IgniteInternalFuture;
import org.apache.ignite.internal.mem.unsafe.UnsafeMemoryProvider;
import org.apache.ignite.internal.pagemem.FullPageId;
import org.apache.ignite.internal.pagemem.Page;
import org.apache.ignite.internal.pagemem.PageIdAllocator;
import org.apache.ignite.internal.pagemem.PageMemory;
import org.apache.ignite.internal.pagemem.PageUtils;
import org.apache.ignite.internal.pagemem.impl.PageMemoryNoStoreImpl;
import org.apache.ignite.internal.processors.cache.database.DataStructure;
import org.apache.ignite.internal.processors.cache.database.tree.BPlusTree;
import org.apache.ignite.internal.processors.cache.database.tree.io.BPlusIO;
import org.apache.ignite.internal.processors.cache.database.tree.io.BPlusInnerIO;
import org.apache.ignite.internal.processors.cache.database.tree.io.BPlusLeafIO;
import org.apache.ignite.internal.processors.cache.database.tree.io.IOVersions;
import org.apache.ignite.internal.processors.cache.database.tree.io.PageIO;
import org.apache.ignite.internal.processors.cache.database.tree.reuse.ReuseList;
import org.apache.ignite.internal.util.GridConcurrentHashSet;
import org.apache.ignite.internal.util.GridRandom;
import org.apache.ignite.internal.util.GridStripedLock;
import org.apache.ignite.internal.util.lang.GridCursor;
import org.apache.ignite.internal.util.typedef.X;
import org.apache.ignite.internal.util.typedef.internal.SB;
import org.apache.ignite.internal.util.typedef.internal.U;
import org.apache.ignite.testframework.GridTestUtils;
import org.apache.ignite.testframework.junits.common.GridCommonAbstractTest;
import org.jsr166.ConcurrentHashMap8;
import org.jsr166.ConcurrentLinkedHashMap;

import static org.apache.ignite.internal.pagemem.PageIdUtils.effectivePageId;
import static org.apache.ignite.internal.processors.cache.database.tree.BPlusTree.rnd;

/**
 */
public class BPlusTreeSelfTest extends GridCommonAbstractTest {
    /** */
    private static final short LONG_INNER_IO = 30000;

    /** */
    private static final short LONG_LEAF_IO = 30001;

    /** */
    protected static final int PAGE_SIZE = 256;

    /** */
    protected static final long MB = 1024 * 1024;

    /** */
    protected static final int CPUS = Runtime.getRuntime().availableProcessors();

    /** */
    private static final int CACHE_ID = 100500;

    /** */
    protected static int MAX_PER_PAGE = 0;

    /** */
    protected static int CNT = 10;

    /** */
    private static int PUT_INC = 1;

    /** */
    private static int RMV_INC = 1;

    /** */
    protected PageMemory pageMem;

    /** */
    private ReuseList reuseList;

    /** */
    private static final Collection<Long> rmvdIds = new GridConcurrentHashSet<>();


//    /** {@inheritDoc} */
//    @Override protected long getTestTimeout() {
//        return 25 * 60 * 1000;
//    }

    /**
     * Check that we do not keep any locks at the moment.
     */
    protected void assertNoLocks() {
        assertTrue(TestTree.checkNoLocks());
    }
    
    /** {@inheritDoc} */
    @Override protected void beforeTest() throws Exception {
        long seed = System.nanoTime();

        X.println("Test seed: " + seed + "L; // ");

        rnd = new Random(seed);

        pageMem = createPageMemory();

        reuseList = createReuseList(CACHE_ID, pageMem, 0, true);
    }

    /**
     * @param cacheId Cache ID.
     * @param pageMem Page memory.
     * @param rootId Root page ID.
     * @param initNew Init new flag.
     * @return Reuse list.
     * @throws IgniteCheckedException If failed.
     */
    protected ReuseList createReuseList(int cacheId, PageMemory pageMem, long rootId, boolean initNew)
        throws IgniteCheckedException {
        return null;
    }

    /** {@inheritDoc} */
    @Override protected void afterTest() throws Exception {
        rnd = null;

        if (reuseList != null) {
            long size = reuseList.recycledPagesCount();

            assertTrue("Reuse size: " + size, size < 7000);
        }

        for (int i = 0; i < 10; i++) {
            if (acquiredPages() != 0) {
                System.out.println("!!!");
                U.sleep(10);
            }
        }

        assertEquals(0, acquiredPages());

        pageMem.stop();

        MAX_PER_PAGE = 0;
        PUT_INC = 1;
        RMV_INC = -1;
        CNT = 10;
    }

    /**
     * @throws IgniteCheckedException If failed.
     */
    public void testFind() throws IgniteCheckedException {
        TestTree tree = createTestTree(true);
        TreeMap<Long, Long> map = new TreeMap<>();

        long size = CNT * CNT;

        for (long i = 1; i <= size; i++) {
            tree.put(i);
            map.put(i, i);
        }

        checkCursor(tree.find(null, null), map.values().iterator());
        checkCursor(tree.find(10L, 70L), map.subMap(10L, true, 70L, true).values().iterator());
    }

    /**
     * @param cursor cursor to check.
     * @param iterator iterator with expected result.
     * @throws IgniteCheckedException If failed
     */
    private void checkCursor(GridCursor<Long> cursor, Iterator<Long> iterator) throws IgniteCheckedException {
        while (cursor.next()) {
            assertTrue(iterator.hasNext());

            assertEquals(iterator.next(), cursor.get());
        }

        assertFalse(iterator.hasNext());
    }

    /**
     * @throws IgniteCheckedException If failed.
     */
    public void testPutRemove_1_20_mm_1() throws IgniteCheckedException {
        MAX_PER_PAGE = 1;
        CNT = 20;
        PUT_INC = -1;
        RMV_INC = -1;

        doTestPutRemove(true);
    }

    /**
     * @throws IgniteCheckedException If failed.
     */
    public void testPutRemove_1_20_mm_0() throws IgniteCheckedException {
        MAX_PER_PAGE = 1;
        CNT = 20;
        PUT_INC = -1;
        RMV_INC = -1;

        doTestPutRemove(false);
    }

    /**
     * @throws IgniteCheckedException If failed.
     */
    public void testPutRemove_1_20_pm_1() throws IgniteCheckedException {
        MAX_PER_PAGE = 1;
        CNT = 20;
        PUT_INC = 1;
        RMV_INC = -1;

        doTestPutRemove(true);
    }

    /**
     * @throws IgniteCheckedException If failed.
     */
    public void testPutRemove_1_20_pm_0() throws IgniteCheckedException {
        MAX_PER_PAGE = 1;
        CNT = 20;
        PUT_INC = 1;
        RMV_INC = -1;

        doTestPutRemove(false);
    }

    /**
     * @throws IgniteCheckedException If failed.
     */
    public void testPutRemove_1_20_pp_1() throws IgniteCheckedException {
        MAX_PER_PAGE = 1;
        CNT = 20;
        PUT_INC = 1;
        RMV_INC = 1;

        doTestPutRemove(true);
    }

    /**
     * @throws IgniteCheckedException If failed.
     */
    public void testPutRemove_1_20_pp_0() throws IgniteCheckedException {
        MAX_PER_PAGE = 1;
        CNT = 20;
        PUT_INC = 1;
        RMV_INC = 1;

        doTestPutRemove(false);
    }

    /**
     * @throws IgniteCheckedException If failed.
     */
    public void testPutRemove_1_20_mp_1() throws IgniteCheckedException {
        MAX_PER_PAGE = 1;
        CNT = 20;
        PUT_INC = -1;
        RMV_INC = 1;

        doTestPutRemove(true);
    }

    /**
     * @throws IgniteCheckedException If failed.
     */
    public void testPutRemove_1_20_mp_0() throws IgniteCheckedException {
        MAX_PER_PAGE = 1;
        CNT = 20;
        PUT_INC = -1;
        RMV_INC = 1;

        doTestPutRemove(false);
    }

    // ------- 2 - 40
    /**
     * @throws IgniteCheckedException If failed.
     */
    public void testPutRemove_2_40_mm_1() throws IgniteCheckedException {
        MAX_PER_PAGE = 2;
        CNT = 40;
        PUT_INC = -1;
        RMV_INC = -1;

        doTestPutRemove(true);
    }

    /**
     * @throws IgniteCheckedException If failed.
     */
    public void testPutRemove_2_40_mm_0() throws IgniteCheckedException {
        MAX_PER_PAGE = 2;
        CNT = 40;
        PUT_INC = -1;
        RMV_INC = -1;

        doTestPutRemove(false);
    }

    /**
     * @throws IgniteCheckedException If failed.
     */
    public void testPutRemove_2_40_pm_1() throws IgniteCheckedException {
        MAX_PER_PAGE = 2;
        CNT = 40;
        PUT_INC = 1;
        RMV_INC = -1;

        doTestPutRemove(true);
    }

    /**
     * @throws IgniteCheckedException If failed.
     */
    public void testPutRemove_2_40_pm_0() throws IgniteCheckedException {
        MAX_PER_PAGE = 2;
        CNT = 40;
        PUT_INC = 1;
        RMV_INC = -1;

        doTestPutRemove(false);
    }

    /**
     * @throws IgniteCheckedException If failed.
     */
    public void testPutRemove_2_40_pp_1() throws IgniteCheckedException {
        MAX_PER_PAGE = 2;
        CNT = 40;
        PUT_INC = 1;
        RMV_INC = 1;

        doTestPutRemove(true);
    }

    /**
     * @throws IgniteCheckedException If failed.
     */
    public void testPutRemove_2_40_pp_0() throws IgniteCheckedException {
        MAX_PER_PAGE = 2;
        CNT = 40;
        PUT_INC = 1;
        RMV_INC = 1;

        doTestPutRemove(false);
    }

    /**
     * @throws IgniteCheckedException If failed.
     */
    public void testPutRemove_2_40_mp_1() throws IgniteCheckedException {
        MAX_PER_PAGE = 2;
        CNT = 40;
        PUT_INC = -1;
        RMV_INC = 1;

        doTestPutRemove(true);
    }

    /**
     * @throws IgniteCheckedException If failed.
     */
    public void testPutRemove_2_40_mp_0() throws IgniteCheckedException {
        MAX_PER_PAGE = 2;
        CNT = 40;
        PUT_INC = -1;
        RMV_INC = 1;

        doTestPutRemove(false);
    }

    // ------- 3 - 60
    /**
     * @throws IgniteCheckedException If failed.
     */
    public void testPutRemove_3_60_mm_1() throws IgniteCheckedException {
        MAX_PER_PAGE = 3;
        CNT = 60;
        PUT_INC = -1;
        RMV_INC = -1;

        doTestPutRemove(true);
    }

    /**
     * @throws IgniteCheckedException If failed.
     */
    public void testPutRemove_3_60_mm_0() throws IgniteCheckedException {
        MAX_PER_PAGE = 3;
        CNT = 60;
        PUT_INC = -1;
        RMV_INC = -1;

        doTestPutRemove(false);
    }

    /**
     * @throws IgniteCheckedException If failed.
     */
    public void testPutRemove_3_60_pm_1() throws IgniteCheckedException {
        MAX_PER_PAGE = 3;
        CNT = 60;
        PUT_INC = 1;
        RMV_INC = -1;

        doTestPutRemove(true);
    }

    /**
     * @throws IgniteCheckedException If failed.
     */
    public void testPutRemove_3_60_pm_0() throws IgniteCheckedException {
        MAX_PER_PAGE = 3;
        CNT = 60;
        PUT_INC = 1;
        RMV_INC = -1;

        doTestPutRemove(false);
    }

    /**
     * @throws IgniteCheckedException If failed.
     */
    public void testPutRemove_3_60_pp_1() throws IgniteCheckedException {
        MAX_PER_PAGE = 3;
        CNT = 60;
        PUT_INC = 1;
        RMV_INC = 1;

        doTestPutRemove(true);
    }

    /**
     * @throws IgniteCheckedException If failed.
     */
    public void testPutRemove_3_60_pp_0() throws IgniteCheckedException {
        MAX_PER_PAGE = 3;
        CNT = 60;
        PUT_INC = 1;
        RMV_INC = 1;

        doTestPutRemove(false);
    }

    /**
     * @throws IgniteCheckedException If failed.
     */
    public void testPutRemove_3_60_mp_1() throws IgniteCheckedException {
        MAX_PER_PAGE = 3;
        CNT = 60;
        PUT_INC = -1;
        RMV_INC = 1;

        doTestPutRemove(true);
    }

    /**
     * @throws IgniteCheckedException If failed.
     */
    public void testPutRemove_3_60_mp_0() throws IgniteCheckedException {
        MAX_PER_PAGE = 3;
        CNT = 60;
        PUT_INC = -1;
        RMV_INC = 1;

        doTestPutRemove(false);
    }

    /**
     * @param canGetRow Can get row from inner page.
     * @throws IgniteCheckedException If failed.
     */
    private void doTestPutRemove(boolean canGetRow) throws IgniteCheckedException {
        TestTree tree = createTestTree(canGetRow);

        long cnt = CNT;

        for (long x = PUT_INC > 0 ? 0 : cnt - 1; x >= 0 && x < cnt; x += PUT_INC) {
            assertNull(tree.findOne(x));

            tree.put(x);

            assertNoLocks();

            assertEquals(x, tree.findOne(x).longValue());

            assertNoLocks();

            tree.validateTree();

            assertNoLocks();
        }

        X.println(tree.printTree());

        assertNoLocks();

        assertNull(tree.findOne(-1L));

        for (long x = 0; x < cnt; x++)
            assertEquals(x, tree.findOne(x).longValue());

        assertNoLocks();

        assertNull(tree.findOne(cnt));

        for (long x = RMV_INC > 0 ? 0 : cnt - 1; x >= 0 && x < cnt; x += RMV_INC) {
            X.println(" -- " + x);

            assertEquals(Long.valueOf(x), tree.remove(x));

            assertNoLocks();

            X.println(tree.printTree());

            assertNoLocks();

            assertNull(tree.findOne(x));

            assertNoLocks();

            tree.validateTree();

            assertNoLocks();
        }

        assertFalse(tree.find(null, null).next());
        assertEquals(0, tree.size());
        assertEquals(0, tree.rootLevel());

        assertNoLocks();
    }

    /**
     * @throws IgniteCheckedException If failed.
     */
    public void testRandomPutRemove_1_30_0() throws IgniteCheckedException {
        MAX_PER_PAGE = 1;
        CNT = 30;

        doTestRandomPutRemove(false);
    }

    /**
     * @throws IgniteCheckedException If failed.
     */
    public void testRandomPutRemove_1_30_1() throws IgniteCheckedException {
        MAX_PER_PAGE = 1;
        CNT = 30;

        doTestRandomPutRemove(true);
    }

    /**
     * @throws Exception If failed.
     */
    public void testMassiveRemove3_false() throws Exception {
        MAX_PER_PAGE = 3;

        doTestMassiveRemove(false);
    }

    /**
     * @throws Exception If failed.
     */
    public void testMassiveRemove3_true() throws Exception {
        MAX_PER_PAGE = 3;

        doTestMassiveRemove(true);
    }

    /**
     * @throws Exception If failed.
     */
    public void testMassiveRemove2_false() throws Exception {
        MAX_PER_PAGE = 2;

        doTestMassiveRemove(false);
    }

    /**
     * @throws Exception If failed.
     */
    public void testMassiveRemove2_true() throws Exception {
        MAX_PER_PAGE = 2;

        doTestMassiveRemove(true);
    }

    /**
     * @throws Exception If failed.
     */
    public void testMassiveRemove1_false() throws Exception {
        MAX_PER_PAGE = 1;

        doTestMassiveRemove(false);
    }

    /**
     * @throws Exception If failed.
     */
    public void testMassiveRemove1_true() throws Exception {
        MAX_PER_PAGE = 1;

        doTestMassiveRemove(true);
    }

    /**
     * @param canGetRow Can get row in inner page.
     * @throws Exception If failed.
     */
    private void doTestMassiveRemove(final boolean canGetRow) throws Exception {
        final int threads = 64;
        final int keys = 3000;

        final AtomicLongArray rmvd = new AtomicLongArray(keys);

        final TestTree tree = createTestTree(canGetRow);

        // Put keys in reverse order to have a better balance in the tree (lower height).
        for (long i = keys - 1; i >= 0; i--) {
            tree.put(i);
//            X.println(tree.printTree());
        }

        assertEquals(keys, tree.size());

        tree.validateTree();

        info("Remove...");

        try {
            GridTestUtils.runMultiThreaded(new Callable<Object>() {
                @Override public Object call() throws Exception {
                    Random rnd = new GridRandom();

                    for(;;) {
                        int idx = 0;
                        boolean found = false;

                        for (int i = 0, shift = rnd.nextInt(keys); i < keys; i++) {
                            idx = (i + shift) % keys;

                            if (rmvd.get(idx) == 0 && rmvd.compareAndSet(idx, 0, 1)) {
                                found = true;

                                break;
                            }
                        }

                        if (!found)
                            break;

                        assertEquals(Long.valueOf(idx), tree.remove((long)idx));

                        if (canGetRow)
                            rmvdIds.add((long)idx);
                    }

                    return null;
                }
            }, threads, "remove");

            assertEquals(0, tree.size());

            tree.validateTree();
        }
        finally {
            rmvdIds.clear();
        }
    }

    /**
     * @throws Exception If failed.
     */
    public void testMassivePut1_true() throws Exception {
        MAX_PER_PAGE = 1;

        doTestMassivePut(true);
    }

    /**
     * @throws Exception If failed.
     */
    public void testMassivePut1_false() throws Exception {
        MAX_PER_PAGE = 1;

        doTestMassivePut(false);
    }

    /**
     * @throws Exception If failed.
     */
    public void testMassivePut2_true() throws Exception {
        MAX_PER_PAGE = 2;

        doTestMassivePut(true);
    }

    public void testMassivePut2_false() throws Exception {
        MAX_PER_PAGE = 2;

        doTestMassivePut(false);
    }

    /**
     * @throws Exception If failed.
     */
    public void testMassivePut3_true() throws Exception {
        MAX_PER_PAGE = 3;

        doTestMassivePut(true);
    }

    public void testMassivePut3_false() throws Exception {
        MAX_PER_PAGE = 3;

        doTestMassivePut(false);
    }

    /**
     * @param canGetRow Can get row in inner page.
     * @throws Exception If failed.
     */
    private void doTestMassivePut(final boolean canGetRow) throws Exception {
        final int threads = 16;
        final int keys = 26; // We may fail to insert more on small pages size because of tree height.

        final TestTree tree = createTestTree(canGetRow);

        info("Put...");

        final AtomicLongArray k = new AtomicLongArray(keys);

        GridTestUtils.runMultiThreaded(new Callable<Object>() {
            @Override public Object call() throws Exception {
                Random rnd = new GridRandom();

                for (;;) {
                    int idx = 0;
                    boolean found = false;

                    for (int i = 0, shift = rnd.nextInt(keys); i < keys; i++) {
                        idx = (i + shift) % keys;

                        if (k.get(idx) == 0 && k.compareAndSet(idx, 0, 1)) {
                            found = true;

                            break;
                        }
                    }

                    if (!found)
                        break;

                    assertNull(tree.put((long)idx));

                    assertNoLocks();
                }

                return null;
            }
        }, threads, "put");

        assertEquals(keys, tree.size());

        tree.validateTree();

        GridCursor<Long> c = tree.find(null, null);

        long x = 0;

        while (c.next())
            assertEquals(Long.valueOf(x++), c.get());

        assertEquals(keys, x);

        assertNoLocks();
    }

    /**
     * @param canGetRow Can get row from inner page.
     * @throws IgniteCheckedException If failed.
     */
    private void doTestRandomPutRemove(boolean canGetRow) throws IgniteCheckedException {
        TestTree tree = createTestTree(canGetRow);

        Map<Long,Long> map = new HashMap<>();

        int loops = reuseList == null ? 100_000 : 300_000;

        for (int i = 0 ; i < loops; i++) {
            Long x = (long)BPlusTree.randomInt(CNT);

            boolean put = BPlusTree.randomInt(2) == 0;

            if (i % 10_000 == 0) {
//                X.println(tree.printTree());
                X.println(" --> " + (put ? "put " : "rmv ") + i + "  " + x);
            }

            if (put)
                assertEquals(map.put(x, x), tree.put(x));
            else {
                if (map.remove(x) != null)
                    assertEquals(x, tree.remove(x));

                assertNull(tree.remove(x));
            }

            assertNoLocks();

//            X.println(tree.printTree());
            tree.validateTree();

            if (i % 100 == 0) {
                GridCursor<Long> cursor = tree.find(null, null);

                while (cursor.next()) {
                    x = cursor.get();

                    assert x != null;

                    assertEquals(map.get(x), x);

                    assertNoLocks();
                }

                assertEquals(map.size(), tree.size());

                assertNoLocks();
            }
        }
    }

    /**
     * @throws IgniteCheckedException If failed.
     */
    public void testEmptyCursors() throws IgniteCheckedException {
        MAX_PER_PAGE = 5;

        TestTree tree = createTestTree(true);

        assertFalse(tree.find(null, null).next());
        assertFalse(tree.find(0L, 1L).next());

        tree.put(1L);
        tree.put(2L);
        tree.put(3L);

        assertEquals(3, size(tree.find(null, null)));

        assertFalse(tree.find(4L, null).next());
        assertFalse(tree.find(null, 0L).next());

        assertNoLocks();
    }

    private void doTestCursor(boolean canGetRow) throws IgniteCheckedException {
        TestTree tree = createTestTree(canGetRow);

        for (long i = 15; i >= 0; i--)
            tree.put(i);




    }

    /**
     * @throws IgniteCheckedException If failed.
     */
    public void testCursorConcurrentMerge() throws IgniteCheckedException {
        MAX_PER_PAGE = 5;

//        X.println(" " + pageMem.pageSize());

        TestTree tree = createTestTree(true);

        TreeMap<Long,Long> map = new TreeMap<>();

        for (int i = 0; i < 20_000 + rnd.nextInt(2 * MAX_PER_PAGE); i++) {
            Long row = (long)rnd.nextInt(40_000);

//            X.println(" <-- " + row);

            assertEquals(map.put(row, row), tree.put(row));
            assertEquals(row, tree.findOne(row));

            assertNoLocks();
        }

        final int off = rnd.nextInt(5 * MAX_PER_PAGE);

        Long upperBound = 30_000L + rnd.nextInt(2 * MAX_PER_PAGE);

        GridCursor<Long> c = tree.find(null, upperBound);
        Iterator<Long> i = map.headMap(upperBound, true).keySet().iterator();

        Long last = null;

        for (int j = 0; j < off; j++) {
            assertTrue(c.next());

//            X.println(" <-> " + c.get());

            assertEquals(i.next(), c.get());

            last = c.get();

            assertNoLocks();
        }

        if (last != null) {
//            X.println(" >-< " + last + " " + upperBound);

            c = tree.find(last, upperBound);

            assertTrue(c.next());
            assertEquals(last, c.get());

            assertNoLocks();
        }

        while (c.next()) {
//            X.println(" --> " + c.get());

            assertNotNull(c.get());
            assertEquals(i.next(), c.get());
            assertEquals(c.get(), tree.remove(c.get()));

            i.remove();

            assertNoLocks();
        }

        assertEquals(map.size(), size(tree.find(null, null)));

        assertNoLocks();
    }

    /**
     * @throws Exception If failed.
     */
    public void testTestRandomPutRemoveMultithreaded_1_30_0() throws Exception {
        MAX_PER_PAGE = 1;
        CNT = 30;

        doTestRandomPutRemoveMultithreaded(false);
    }

    /**
     * @throws Exception If failed.
     */
    public void testTestRandomPutRemoveMultithreaded_1_30_1() throws Exception {
        MAX_PER_PAGE = 1;
        CNT = 30;

        doTestRandomPutRemoveMultithreaded(true);
    }

    /**
     * @throws Exception If failed.
     */
    public void testTestRandomPutRemoveMultithreaded_2_50_0() throws Exception {
        MAX_PER_PAGE = 2;
        CNT = 50;

        doTestRandomPutRemoveMultithreaded(false);
    }

    /**
     * @throws Exception If failed.
     */
    public void testTestRandomPutRemoveMultithreaded_2_50_1() throws Exception {
        MAX_PER_PAGE = 2;
        CNT = 50;

        doTestRandomPutRemoveMultithreaded(true);
    }

    /**
     * @throws Exception If failed.
     */
    public void testTestRandomPutRemoveMultithreaded_3_70_0() throws Exception {
        MAX_PER_PAGE = 3;
        CNT = 70;

        doTestRandomPutRemoveMultithreaded(false);
    }

    /**
     * @throws Exception If failed.
     */
    public void testTestRandomPutRemoveMultithreaded_3_70_1() throws Exception {
        MAX_PER_PAGE = 3;
        CNT = 70;

        doTestRandomPutRemoveMultithreaded(true);
    }

    /**
     * @param canGetRow Can get row from inner page.
     * @throws Exception If failed.
     */
    private void doTestRandomPutRemoveMultithreaded(boolean canGetRow) throws Exception {
        final TestTree tree = createTestTree(canGetRow);

        final Map<Long,Long> map = new ConcurrentHashMap8<>();

        final int loops = reuseList == null ? 200_000 : 400_000;

        final GridStripedLock lock = new GridStripedLock(256);

        IgniteInternalFuture<?> fut = multithreadedAsync(new Callable<Object>() {
            @Override public Object call() throws Exception {
                for (int i = 0; i < loops; i++) {
                    Long x = (long)DataStructure.randomInt(CNT);

                    boolean put = DataStructure.randomInt(2) == 0;

                    if (i % 10000 == 0)
                        X.println(" --> " + (put ? "put " : "rmv ") + i + "  " + x);

                    Lock l = lock.getLock(x.longValue());

                    l.lock();

                    try {
                        if (put) {
                            assertEquals(map.put(x, x), tree.put(x));

                            assertNoLocks();
                        }
                        else {
                            if (map.remove(x) != null) {
                                assertEquals(x, tree.remove(x));

                                assertNoLocks();
                            }

                            assertNull(tree.remove(x));

                            assertNoLocks();
                        }
                    }
                    finally {
                        l.unlock();
                    }
                }

                return null;
            }
        }, 16, "put-remove");

        final AtomicBoolean stop = new AtomicBoolean();

        IgniteInternalFuture<?> fut2 = multithreadedAsync(new Callable<Void>() {
            @Override public Void call() throws Exception {
                while (!stop.get()) {
                    Thread.sleep(5000);

                    X.println(TestTree.printLocks());
                }

                return null;
            }
        }, 1, "printLocks");

        IgniteInternalFuture<?> fut3 = multithreadedAsync(new Callable<Void>() {
            @Override public Void call() throws Exception {
                while (!stop.get()) {
                    int low = DataStructure.randomInt(CNT);
                    int high = low + DataStructure.randomInt(CNT - low);

                    GridCursor<Long> c = tree.find((long)low, (long)high);

                    Long last = null;

                    while (c.next()) {
                        // Correct bounds.
                        assertTrue(low + " <= " + c.get() + " <= " + high, c.get() >= low);
                        assertTrue(low + " <= " + c.get() + " <= " + high, c.get() <= high);

                        if (last != null) // No duplicates.
                            assertTrue(low + " <= " + last + " < " + c.get() + " <= " + high, c.get() > last);

                        last = c.get();
                    }
                }

                return null;
            }
        }, 4, "find");

        try {
            fut.get(getTestTimeout(), TimeUnit.MILLISECONDS);
        }
        finally {
            stop.set(true);

            fut2.get();
            fut3.get();
        }

        GridCursor<Long> cursor = tree.find(null, null);

        while (cursor.next()) {
            Long x = cursor.get();

            assert x != null;

            assertEquals(map.get(x), x);
        }

        info("size: " + map.size());

        assertEquals(map.size(), tree.size());

        tree.validateTree();

        assertNoLocks();
    }

    /**
     * @param c Cursor.
     * @return Number of elements.
     * @throws IgniteCheckedException If failed.
     */
    private static int size(GridCursor<?> c) throws IgniteCheckedException {
        int cnt = 0;

        while(c.next())
            cnt++;

        return cnt;
    }

    /**
     * @param page Page.
     * @param pageAddr Page address.
     */
    public static void checkPageId(Page page, long pageAddr) {
        long pageId = PageIO.getPageId(pageAddr);

        // Page ID must be 0L for newly allocated page, for reused page effective ID must remain the same.
        if (pageId != 0L && page.id() != pageId)
            throw new IllegalStateException("Page ID: " + U.hexLong(pageId));
    }

    /**
     * @param canGetRow Can get row from inner page.
     * @return Test tree instance.
     * @throws IgniteCheckedException If failed.
     */
    protected TestTree createTestTree(boolean canGetRow) throws IgniteCheckedException {
        TestTree tree = new TestTree(reuseList, canGetRow, CACHE_ID, pageMem, allocateMetaPage().pageId());

        assertEquals(0, tree.size());
        assertEquals(0, tree.rootLevel());

        return tree;
    }

    /**
     * @return Allocated meta page ID.
     * @throws IgniteCheckedException If failed.
     */
    private FullPageId allocateMetaPage() throws IgniteCheckedException {
        return new FullPageId(pageMem.allocatePage(CACHE_ID, PageIdAllocator.INDEX_PARTITION, PageIdAllocator.FLAG_IDX), CACHE_ID);
    }

    /**
     * Test tree.
     */
    protected static class TestTree extends BPlusTree<Long, Long> {
        /** */
        private static ConcurrentMap<Object, Long> beforeReadLock = new ConcurrentHashMap8<>();

        /** */
        private static ConcurrentMap<Object, Long> beforeWriteLock = new ConcurrentHashMap8<>();

        /** */
        private static ConcurrentMap<Object, Map<Long, Long>> readLocks = new ConcurrentHashMap8<>();

        /** */
        private static ConcurrentMap<Object, Map<Long, Long>> writeLocks = new ConcurrentHashMap8<>();

        /**
         * @param reuseList Reuse list.
         * @param canGetRow Can get row from inner page.
         * @param cacheId Cache ID.
         * @param pageMem Page memory.
         * @param metaPageId Meta page ID.
         * @throws IgniteCheckedException If failed.
         */
        public TestTree(ReuseList reuseList, boolean canGetRow, int cacheId, PageMemory pageMem, long metaPageId)
            throws IgniteCheckedException {
            super("test", cacheId, pageMem, null, new AtomicLong(), metaPageId, reuseList,
                new IOVersions<>(new LongInnerIO(canGetRow)), new IOVersions<>(new LongLeafIO()));

            PageIO.registerTest(latestInnerIO(), latestLeafIO());

            initTree(true);
        }

        /** {@inheritDoc} */
        @Override protected int compare(BPlusIO<Long> io, long pageAddr, int idx, Long n2)
            throws IgniteCheckedException {
            Long n1 = io.getLookupRow(this, pageAddr, idx);

            return Long.compare(n1, n2);
        }

        /** {@inheritDoc} */
<<<<<<< HEAD
        @Override protected Long getRow(BPlusIO<Long> io, ByteBuffer buf, int idx, boolean put) throws IgniteCheckedException {
=======
        @Override protected Long getRow(BPlusIO<Long> io, long pageAddr, int idx) throws IgniteCheckedException {
>>>>>>> b8d435b6
            assert io.canGetRow() : io;

            return io.getLookupRow(this, pageAddr, idx);
        }

        /**
         * @return Thread ID.
         */
        private static Object threadId() {
            return Thread.currentThread().getId(); //.getName();
        }

        /**
         * @param read Read or write locks.
         * @return Locks map.
         */
        private static Map<Long, Long> locks(boolean read) {
            ConcurrentMap<Object, Map<Long, Long>> m = read ? readLocks : writeLocks;

            Object thId = threadId();

            Map<Long, Long> locks = m.get(thId);

            if (locks == null) {
                locks = new ConcurrentLinkedHashMap<>();

                if (m.putIfAbsent(thId, locks) != null)
                    locks = m.get(thId);
            }

            return locks;
        }

        /** {@inheritDoc} */
        @Override public void onBeforeReadLock(Page page) {
            assertNull(beforeReadLock.put(threadId(), page.id()));
        }

        /** {@inheritDoc} */
        @Override public void onReadLock(Page page, long pageAddr) {
            if (pageAddr != 0L) {
                long pageId = PageIO.getPageId(pageAddr);

                checkPageId(page, pageAddr);

                assertNull(locks(true).put(page.id(), pageId));
            }

            assertEquals(Long.valueOf(page.id()), beforeReadLock.remove(threadId()));
        }

        /** {@inheritDoc} */
        @Override public void onReadUnlock(Page page, long pageAddr) {
            checkPageId(page, pageAddr);

            long pageId = PageIO.getPageId(pageAddr);

            assertEquals(Long.valueOf(pageId), locks(true).remove(page.id()));
        }

        /** {@inheritDoc} */
        @Override public void onBeforeWriteLock(Page page) {
            assertNull(beforeWriteLock.put(threadId(), page.id()));
        }

        /** {@inheritDoc} */
        @Override public void onWriteLock(Page page, long pageAddr) {
            if (pageAddr != 0L) {
                checkPageId(page, pageAddr);

                long pageId = PageIO.getPageId(pageAddr);

                if (pageId == 0L)
                    pageId = page.id(); // It is a newly allocated page.

                assertNull(locks(false).put(page.id(), pageId));
            }

            assertEquals(Long.valueOf(page.id()), beforeWriteLock.remove(threadId()));
        }

        /** {@inheritDoc} */
        @Override public void onWriteUnlock(Page page, long pageAddr) {
            assertEquals(effectivePageId(page.id()), effectivePageId(PageIO.getPageId(pageAddr)));

            assertEquals(Long.valueOf(page.id()), locks(false).remove(page.id()));
        }

        /**
         * @return {@code true} If current thread does not keep any locks.
         */
        static boolean checkNoLocks() {
            return locks(true).isEmpty() && locks(false).isEmpty();
        }

        /**
         * @param b String builder.
         * @param locks Locks.
         * @param beforeLock Before lock.
         */
        private static void printLocks(SB b, ConcurrentMap<Object, Map<Long, Long>> locks, Map<Object, Long> beforeLock) {
            for (Map.Entry<Object,Map<Long,Long>> entry : locks.entrySet()) {
                Object thId = entry.getKey();

                b.a(" ## " + thId);

                Long z = beforeLock.get(thId);

                if (z != null)
                    b.a("   --> ").appendHex(z).a("  (").appendHex(effectivePageId(z)).a(')');

                b.a('\n');

                for (Map.Entry<Long,Long> x : entry.getValue().entrySet())
                    b.a(" -  ").appendHex(x.getValue()).a("  (").appendHex(x.getKey()).a(")\n");

                b.a('\n');
            }
        }

        /**
         * @return List of locks as a String.
         */
        static String printLocks() {
            SB b = new SB();

            b.a("\n--------read---------\n");

            printLocks(b, readLocks, beforeReadLock);

            b.a("\n-+------write---------\n");

            printLocks(b, writeLocks, beforeWriteLock);

            return b.toString();
        }
    }

    /**
     * TODO refactor to use integer in inner page
     * Long inner.
     */
    private static final class LongInnerIO extends BPlusInnerIO<Long> {
        /**
         */
        protected LongInnerIO(boolean canGetRow) {
            super(LONG_INNER_IO, 1, canGetRow, 8);
        }

        /** {@inheritDoc} */
        @Override public int getMaxCount(long buf, int pageSize) {
            if (MAX_PER_PAGE != 0)
                return MAX_PER_PAGE;

            return super.getMaxCount(buf, pageSize);
        }

        /** {@inheritDoc} */
        @Override public void store(long dst, int dstIdx, BPlusIO<Long> srcIo, long src, int srcIdx)
            throws IgniteCheckedException {
            Long row = srcIo.getLookupRow(null, src, srcIdx);

            store(dst, dstIdx, row, null);
        }

        /**
         * @param row Row.
         */
        private void checkNotRemoved(Long row) {
            if (rmvdIds.contains(row))
                fail("Removed row: " + row);
        }

        /** {@inheritDoc} */
        @Override public void storeByOffset(ByteBuffer buf, int off, Long row) throws IgniteCheckedException {
            throw new UnsupportedOperationException();
        }

        /** {@inheritDoc} */
        @Override public void storeByOffset(long pageAddr, int off, Long row) {
            checkNotRemoved(row);

            PageUtils.putLong(pageAddr, off, row);
        }

        /** {@inheritDoc} */
        @Override public Long getLookupRow(BPlusTree<Long,?> tree, long pageAddr, int idx)
            throws IgniteCheckedException {
            Long row = PageUtils.getLong(pageAddr, offset(idx));

            checkNotRemoved(row);

            return row;
        }
    }

    /**
     * @return Page memory.
     */
    protected PageMemory createPageMemory() throws Exception {
        long[] sizes = new long[CPUS];

        for (int i = 0; i < sizes.length; i++)
            sizes[i] = 1024 * MB / CPUS;

        PageMemory pageMem = new PageMemoryNoStoreImpl(log, new UnsafeMemoryProvider(sizes), null, PAGE_SIZE, true);

        pageMem.start();

        return pageMem;
    }

    /**
     * @return Number of acquired pages.
     */
    protected long acquiredPages() {
        return ((PageMemoryNoStoreImpl)pageMem).acquiredPages();
    }

    /**
     * Long leaf.
     */
    private static final class LongLeafIO extends BPlusLeafIO<Long> {
        /**
         */
        LongLeafIO() {
            super(LONG_LEAF_IO, 1, 8);
        }

        /** {@inheritDoc} */
        @Override public int getMaxCount(long pageAddr, int pageSize) {
            if (MAX_PER_PAGE != 0)
                return MAX_PER_PAGE;

            return super.getMaxCount(pageAddr, pageSize);
        }

        /** {@inheritDoc} */
        @Override public void storeByOffset(ByteBuffer buf, int off, Long row) throws IgniteCheckedException {
            throw new UnsupportedOperationException();
        }

        /** {@inheritDoc} */
        @Override public void storeByOffset(long pageAddr, int off, Long row) {
            PageUtils.putLong(pageAddr, off, row);
        }

        /** {@inheritDoc} */
        @Override public void store(long dst, int dstIdx, BPlusIO<Long> srcIo, long src, int srcIdx) {
            assert srcIo == this;

            PageUtils.putLong(dst, offset(dstIdx), PageUtils.getLong(src, offset(srcIdx)));
        }

        /** {@inheritDoc} */
        @Override public Long getLookupRow(BPlusTree<Long,?> tree, long pageAddr, int idx)
            throws IgniteCheckedException {
            return PageUtils.getLong(pageAddr, offset(idx));
        }
    }
}<|MERGE_RESOLUTION|>--- conflicted
+++ resolved
@@ -1241,11 +1241,7 @@
         }
 
         /** {@inheritDoc} */
-<<<<<<< HEAD
-        @Override protected Long getRow(BPlusIO<Long> io, ByteBuffer buf, int idx, boolean put) throws IgniteCheckedException {
-=======
         @Override protected Long getRow(BPlusIO<Long> io, long pageAddr, int idx) throws IgniteCheckedException {
->>>>>>> b8d435b6
             assert io.canGetRow() : io;
 
             return io.getLookupRow(this, pageAddr, idx);
