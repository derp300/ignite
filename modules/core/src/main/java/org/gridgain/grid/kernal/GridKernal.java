--- conflicted
+++ resolved
@@ -2929,7 +2929,6 @@
 
     /** {@inheritDoc} */
     @Override public <K, V> IgniteCache<K, V> jcache(@Nullable String name) {
-<<<<<<< HEAD
         guard();
 
         try {
@@ -2944,9 +2943,6 @@
         finally {
             unguard();
         }
-=======
-        throw new UnsupportedOperationException();
->>>>>>> c67dcde9
     }
 
     /** {@inheritDoc} */
