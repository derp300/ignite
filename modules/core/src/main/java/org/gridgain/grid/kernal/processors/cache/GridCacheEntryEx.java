--- conflicted
+++ resolved
@@ -20,10 +20,6 @@
 import org.apache.ignite.*;
 import org.apache.ignite.cache.*;
 import org.apache.ignite.lang.*;
-<<<<<<< HEAD
-=======
-import org.gridgain.grid.cache.*;
->>>>>>> 8795b0fd
 import org.gridgain.grid.kernal.processors.cache.distributed.*;
 import org.gridgain.grid.kernal.processors.cache.transactions.*;
 import org.gridgain.grid.kernal.processors.dr.*;
@@ -38,11 +34,7 @@
 /**
  * Internal API for cache entry ({@code 'Ex'} stands for extended).
  */
-<<<<<<< HEAD
-public interface GridCacheEntryEx<K, V> extends IgniteMetadataAware {
-=======
 public interface GridCacheEntryEx<K, V> {
->>>>>>> 8795b0fd
     /**
      * @return Memory size.
      * @throws IgniteCheckedException If failed.
