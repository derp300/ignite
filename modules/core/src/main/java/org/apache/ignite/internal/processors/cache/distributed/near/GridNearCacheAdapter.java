/*
 * Licensed to the Apache Software Foundation (ASF) under one or more
 * contributor license agreements.  See the NOTICE file distributed with
 * this work for additional information regarding copyright ownership.
 * The ASF licenses this file to You under the Apache License, Version 2.0
 * (the "License"); you may not use this file except in compliance with
 * the License.  You may obtain a copy of the License at
 *
 *      http://www.apache.org/licenses/LICENSE-2.0
 *
 * Unless required by applicable law or agreed to in writing, software
 * distributed under the License is distributed on an "AS IS" BASIS,
 * WITHOUT WARRANTIES OR CONDITIONS OF ANY KIND, either express or implied.
 * See the License for the specific language governing permissions and
 * limitations under the License.
 */

package org.apache.ignite.internal.processors.cache.distributed.near;

import org.apache.ignite.*;
import org.apache.ignite.cache.*;
import org.apache.ignite.internal.*;
import org.apache.ignite.internal.processors.cache.*;
import org.apache.ignite.internal.processors.cache.distributed.*;
import org.apache.ignite.internal.processors.cache.distributed.dht.*;
import org.apache.ignite.internal.processors.cache.transactions.*;
import org.apache.ignite.internal.processors.cache.version.*;
import org.apache.ignite.internal.util.future.*;
import org.apache.ignite.internal.util.lang.*;
import org.apache.ignite.internal.util.typedef.*;
import org.apache.ignite.internal.util.typedef.internal.*;
import org.apache.ignite.lang.*;
import org.jetbrains.annotations.*;

import javax.cache.*;
import javax.cache.expiry.*;
import java.io.*;
import java.util.*;

import static org.apache.ignite.internal.processors.cache.CacheFlag.*;
import static org.apache.ignite.internal.processors.cache.GridCachePeekMode.*;
import static org.apache.ignite.internal.processors.cache.GridCacheUtils.*;

/**
 * Common logic for near caches.
 */
public abstract class GridNearCacheAdapter<K, V> extends GridDistributedCacheAdapter<K, V> {
    /** */
    private static final long serialVersionUID = 0L;

    /** */
    private static final CachePeekMode[] NEAR_PEEK_MODE = {CachePeekMode.NEAR};

    /**
     * Empty constructor required for {@link Externalizable}.
     */
    protected GridNearCacheAdapter() {
        // No-op.
    }

    /**
     * @param ctx Context.
     */
    protected GridNearCacheAdapter(GridCacheContext<K, V> ctx) {
        super(ctx, ctx.config().getNearStartSize());
    }

    /** {@inheritDoc} */
    @Override protected void init() {
        map.setEntryFactory(new GridCacheMapEntryFactory() {
            /** {@inheritDoc} */
            @Override public GridCacheMapEntry create(GridCacheContext ctx,
                long topVer, KeyCacheObject key,
                int hash,
                CacheObject val,
                GridCacheMapEntry next,
                long ttl,
                int hdrId)
            {
                // Can't hold any locks here - this method is invoked when
                // holding write-lock on the whole cache map.
                return new GridNearCacheEntry(ctx, key, hash, val, next, ttl, hdrId);
            }
        });
    }

    /**
     * @return DHT cache.
     */
    public abstract GridDhtCacheAdapter<K, V> dht();

    /** {@inheritDoc} */
    @Override public boolean isNear() {
        return true;
    }

    /** {@inheritDoc} */
    @Override public GridCachePreloader<K, V> preloader() {
        return dht().preloader();
    }

    /** {@inheritDoc} */
    @Override public GridCacheEntryEx entryEx(KeyCacheObject key, boolean touch) {
        GridNearCacheEntry entry = null;

        while (true) {
            try {
                entry = (GridNearCacheEntry)super.entryEx(key, touch);

                entry.initializeFromDht(ctx.affinity().affinityTopologyVersion());

                return entry;
            }
            catch (GridCacheEntryRemovedException ignore) {
                if (log.isDebugEnabled())
                    log.debug("Got removed near entry while initializing from DHT entry (will retry): " + entry);
            }
        }
    }

    /** {@inheritDoc} */
    @Override public GridCacheEntryEx entryEx(KeyCacheObject key, long topVer) {
        GridNearCacheEntry entry = null;

        while (true) {
            try {
                entry = (GridNearCacheEntry)super.entryEx(key, topVer);

                entry.initializeFromDht(topVer);

                return entry;
            }
            catch (GridCacheEntryRemovedException ignore) {
                if (log.isDebugEnabled())
                    log.debug("Got removed near entry while initializing from DHT entry (will retry): " + entry);
            }
        }
    }

    /**
     * @param key Key.
     * @param topVer Topology version.
     * @return Entry.
     */
    public GridNearCacheEntry entryExx(KeyCacheObject key, long topVer) {
        return (GridNearCacheEntry)entryEx(key, topVer);
    }

    /**
     * @param key Key.
     * @return Entry.
     */
    @Nullable public GridNearCacheEntry peekExx(KeyCacheObject key) {
        return (GridNearCacheEntry)peekEx(key);
    }

    /** {@inheritDoc} */
    @Override public boolean isLocked(K key) {
        return super.isLocked(key) || dht().isLocked(key);
    }

    /**
     * @param key Key.
     * @return If near entry is locked.
     */
    public boolean isLockedNearOnly(K key) {
        return super.isLocked(key);
    }

    /**
     * @param keys Keys.
     * @return If near entries for given keys are locked.
     */
    public boolean isAllLockedNearOnly(Iterable<? extends K> keys) {
        A.notNull(keys, "keys");

        for (K key : keys)
            if (!isLockedNearOnly(key))
                return false;

        return true;
    }

    /** {@inheritDoc} */
    @SuppressWarnings({"unchecked", "RedundantCast"})
    @Override public IgniteInternalFuture<Object> readThroughAllAsync(
        Collection<KeyCacheObject> keys,
        boolean reload,
        boolean skipVals,
        IgniteInternalTx tx,
        @Nullable UUID subjId,
        String taskName,
        IgniteBiInClosure<KeyCacheObject, Object> vis
    ) {
        return (IgniteInternalFuture)loadAsync(tx,
            keys,
            reload,
            false,
            subjId,
            taskName,
            true,
            null,
            skipVals);
    }

    /** {@inheritDoc} */
<<<<<<< HEAD
=======
    @Override public void reloadAll(@Nullable Collection<? extends K> keys) throws IgniteCheckedException {
        dht().reloadAll(keys);

        super.reloadAll(keys);
    }

    /** {@inheritDoc} */
    @SuppressWarnings("unchecked")
    @Override public IgniteInternalFuture<?> reloadAllAsync(@Nullable Collection<? extends K> keys) {
        GridCompoundFuture fut = new GridCompoundFuture();

        fut.add(super.reloadAllAsync(keys));
        fut.add(dht().reloadAllAsync(keys));

        fut.markInitialized();

        return fut;

    }

    /** {@inheritDoc} */
>>>>>>> 1ef545a5
    @Override public V reload(K key)
        throws IgniteCheckedException {
        V val;

        try {
            val = dht().reload(key);
        }
        catch (GridDhtInvalidPartitionException ignored) {
            return null;
        }

        V nearVal = super.reload(key);

        return val == null ? nearVal : val;
    }

<<<<<<< HEAD
=======
    /** {@inheritDoc} */
    @Override public void reloadAll() throws IgniteCheckedException {
        super.reloadAll();

        dht().reloadAll();
    }

    /** {@inheritDoc} */
    @SuppressWarnings({"unchecked"})
    @Override public IgniteInternalFuture<?> reloadAllAsync() {
        GridCompoundFuture fut = new GridCompoundFuture();

        fut.add(super.reloadAllAsync());
        fut.add(dht().reloadAllAsync());

        fut.markInitialized();

        return fut;
    }

>>>>>>> 1ef545a5
    /**
     * @param tx Transaction.
     * @param keys Keys to load.
     * @param reload Reload flag.
     * @param forcePrimary Force primary flag.
     * @param subjId Subject ID.
     * @param taskName Task name.
     * @param deserializePortable Deserialize portable flag.
     * @param expiryPlc Expiry policy.
     * @return Loaded values.
     */
    public IgniteInternalFuture<Map<K, V>> loadAsync(@Nullable IgniteInternalTx tx,
        @Nullable Collection<KeyCacheObject> keys,
        boolean reload,
        boolean forcePrimary,
        @Nullable UUID subjId,
        String taskName,
        boolean deserializePortable,
        @Nullable ExpiryPolicy expiryPlc,
        boolean skipVal
    ) {
        if (F.isEmpty(keys))
            return new GridFinishedFuture<>(Collections.<K, V>emptyMap());

        IgniteTxLocalEx txx = (tx != null && tx.local()) ? (IgniteTxLocalEx)tx : null;

        final IgniteCacheExpiryPolicy expiry = expiryPolicy(expiryPlc);

        GridNearGetFuture<K, V> fut = new GridNearGetFuture<>(ctx,
            keys,
            true,
            reload,
            forcePrimary,
            txx,
            subjId,
            taskName,
            deserializePortable,
            expiry,
            skipVal);

        // init() will register future for responses if future has remote mappings.
        fut.init();

        return fut;
    }

    /** {@inheritDoc} */
    @Override public void localLoadCache(IgniteBiPredicate<K, V> p, Object[] args) throws IgniteCheckedException {
        dht().localLoadCache(p, args);
    }

    /** {@inheritDoc} */
    @Override public void localLoad(Collection<? extends K> keys, ExpiryPolicy plc) throws IgniteCheckedException {
        dht().localLoad(keys, plc);
    }

    /** {@inheritDoc} */
    @Override public IgniteInternalFuture<?> localLoadCacheAsync(IgniteBiPredicate<K, V> p, Object[] args) {
        return dht().localLoadCacheAsync(p, args);
    }

    /**
     * @param nodeId Sender ID.
     * @param res Response.
     */
    protected void processGetResponse(UUID nodeId, GridNearGetResponse res) {
        GridNearGetFuture<K, V> fut = (GridNearGetFuture<K, V>)ctx.mvcc().<Map<K, V>>future(
            res.version(), res.futureId());

        if (fut == null) {
            if (log.isDebugEnabled())
                log.debug("Failed to find future for get response [sender=" + nodeId + ", res=" + res + ']');

            return;
        }

        fut.onResult(nodeId, res);
    }

    /** {@inheritDoc} */
    @Override public int size() {
        return super.size() + dht().size();
    }

    /** {@inheritDoc} */
    @Override public int primarySize() {
        return dht().primarySize();
    }

    /** {@inheritDoc} */
    @Override public int nearSize() {
        return super.size();
    }

    /**
     * @return Near entries.
     */
    public Set<Cache.Entry<K, V>> nearEntries() {
        return super.entrySet(CU.empty0());
    }

    /** {@inheritDoc} */
    @Override public Set<Cache.Entry<K, V>> entrySet(
        @Nullable CacheEntryPredicate... filter) {
        return new EntrySet(super.entrySet(filter), dht().entrySet(filter));
    }

    /** {@inheritDoc} */
    @Override public Set<Cache.Entry<K, V>> entrySet(int part) {
        return dht().entrySet(part);
    }

    /** {@inheritDoc} */
    @Override public Set<Cache.Entry<K, V>> primaryEntrySet(
        @Nullable final CacheEntryPredicate... filter) {
        final long topVer = ctx.affinity().affinityTopologyVersion();

        Collection<Cache.Entry<K, V>> entries =
            F.flatCollections(
                F.viewReadOnly(
                    dht().topology().currentLocalPartitions(),
                    new C1<GridDhtLocalPartition, Collection<Cache.Entry<K, V>>>() {
                        @Override public Collection<Cache.Entry<K, V>> apply(GridDhtLocalPartition p) {
                            Collection<GridDhtCacheEntry> entries0 = p.entries();

                            if (!F.isEmpty(filter))
                                entries0 = F.view(entries0, new CacheEntryPredicateAdapter() {
                                    @Override public boolean apply(GridCacheEntryEx e) {
                                        return F.isAll(e, filter);
                                    }
                                });

                            return F.viewReadOnly(
                                entries0,
                                new C1<GridDhtCacheEntry, Cache.Entry<K, V>>() {
                                    @Override public Cache.Entry<K, V> apply(GridDhtCacheEntry e) {
                                        return e.wrapLazyValue();
                                    }
                                },
                                new P1<GridDhtCacheEntry>() {
                                    @Override public boolean apply(GridDhtCacheEntry e) {
                                        return !e.obsoleteOrDeleted();
                                    }
                                });
                        }
                    },
                    new P1<GridDhtLocalPartition>() {
                        @Override public boolean apply(GridDhtLocalPartition p) {
                            return p.primary(topVer);
                        }
                    }));

        return new GridCacheEntrySet<>(ctx, entries, null);
    }

    /** {@inheritDoc} */
    @Override public Set<K> keySet(@Nullable CacheEntryPredicate[] filter) {
        return new GridCacheKeySet<>(ctx, entrySet(filter), null);
    }

    /**
     * @param filter Entry filter.
     * @return Keys for near cache only.
     */
    public Set<K> nearKeySet(@Nullable CacheEntryPredicate filter) {
        return super.keySet(filter);
    }

    /** {@inheritDoc} */
    @Override public Set<K> primaryKeySet(@Nullable CacheEntryPredicate... filter) {
        return new GridCacheKeySet<>(ctx, primaryEntrySet(filter), null);
    }

    /** {@inheritDoc} */
    @Override public Collection<V> values(CacheEntryPredicate... filter) {
        return new GridCacheValueCollection<>(ctx, entrySet(filter), ctx.vararg(F.<K, V>cacheHasPeekValue()));
    }

    /** {@inheritDoc} */
    @Override public Collection<V> primaryValues(@Nullable CacheEntryPredicate... filter) {
        return new GridCacheValueCollection<>(
            ctx,
            entrySet(filter),
            ctx.vararg(
                CU.<K, V>cachePrimary0(ctx.grid().<K>affinity(ctx.name()), ctx.localNode())));
    }

    /** {@inheritDoc} */
    @Override public boolean evict(K key, @Nullable CacheEntryPredicate[] filter) {
        // Use unary 'and' to make sure that both sides execute.
        return super.evict(key, filter) & dht().evict(key, filter);
    }

    /**
     * @param key Key to evict.
     * @param filter Optional filter.
     * @return {@code True} if evicted.
     */
    public boolean evictNearOnly(K key, @Nullable CacheEntryPredicate[] filter) {
        return super.evict(key, filter);
    }

    /** {@inheritDoc} */
    @Override public void evictAll(Collection<? extends K> keys,
        @Nullable CacheEntryPredicate[] filter) {
        super.evictAll(keys, filter);

        dht().evictAll(keys, filter);
    }

    /** {@inheritDoc} */
    @Override public boolean compact(K key,
        @Nullable CacheEntryPredicate[] filter) throws IgniteCheckedException {
        return super.compact(key, filter) | dht().compact(key, filter);
    }

    /** {@inheritDoc} */
    @Override public Cache.Entry<K, V> entry(K key) {
        // We don't try wrap entry from near or dht cache.
        // Created object will be wrapped once some method is called.
        return new CacheEntryImpl<>(key, peek(key));
    }

    /**
     * Peeks only near cache without looking into DHT cache.
     *
     * @param key Key.
     * @return Peeked value.
     */
    @Nullable public V peekNearOnly(K key) {
        try {
            GridTuple<V> peek = peek0(true, key, SMART, CU.empty0());

            return peek != null ? peek.get() : null;
        }
        catch (GridCacheFilterFailedException ignored) {
            if (log.isDebugEnabled())
                log.debug("Filter validation failed for key: " + key);

            return null;
        }
    }

    /** {@inheritDoc} */
    @Override public V peek(K key, @Nullable CacheEntryPredicate filter) {
        try {
            GridTuple<V> res = peek0(false, key, SMART, filter);

            if (res != null)
                return res.get();
        }
        catch (GridCacheFilterFailedException e) {
            e.printStackTrace();

            assert false : "Filter should not fail since fail-fast is false";
        }

        return dht().peek(key, filter);
    }

    /** {@inheritDoc} */
    @Override public V peek(K key, @Nullable Collection<GridCachePeekMode> modes) throws IgniteCheckedException {
        GridTuple<V> val = null;

        if (!modes.contains(PARTITIONED_ONLY)) {
            try {
                val = peek0(true, key, modes, ctx.tm().txx());
            }
            catch (GridCacheFilterFailedException ignored) {
                if (log.isDebugEnabled())
                    log.debug("Filter validation failed for key: " + key);

                return null;
            }
        }

        if (val != null)
            return val.get();

        return !modes.contains(NEAR_ONLY) ? dht().peek(key, modes) : null;
    }

    /** {@inheritDoc} */
    @Override public boolean clearLocally0(K key, @Nullable CacheEntryPredicate[] filter) {
        return super.clearLocally0(key, filter) | dht().clearLocally0(key, filter);
    }

    /** {@inheritDoc} */
    @Override public void clearLocally0(Collection<? extends K> keys,
        @Nullable CacheEntryPredicate[] filter) {
        super.clearLocally0(keys, filter);

        dht().clearLocally0(keys, filter);
    }

    /** {@inheritDoc} */
    @Override public V promote(K key, boolean deserializePortable) throws IgniteCheckedException {
        ctx.denyOnFlags(F.asList(READ, SKIP_SWAP));

        // Unswap only from dht(). Near cache does not have swap storage.
        return dht().promote(key, deserializePortable);
    }

    /** {@inheritDoc} */
    @Override public V promote(K key) throws IgniteCheckedException {
        ctx.denyOnFlags(F.asList(READ, SKIP_SWAP));

        // Unswap only from dht(). Near cache does not have swap storage.
        return dht().promote(key);
    }

    /** {@inheritDoc} */
    @Override public void promoteAll(@Nullable Collection<? extends K> keys) throws IgniteCheckedException {
        ctx.denyOnFlags(F.asList(READ, SKIP_SWAP));

        // Unswap only from dht(). Near cache does not have swap storage.
        // In near-only cache this is a no-op.
        if (isAffinityNode(ctx.config()))
            dht().promoteAll(keys);
    }

    /** {@inheritDoc} */
    @Nullable @Override public Cache.Entry<K, V> randomEntry() {
        if (configuration().getDistributionMode() == CacheDistributionMode.NEAR_PARTITIONED)
            return dht().randomEntry();
        else
            return super.randomEntry();
    }

    /** {@inheritDoc} */
    @Override public Iterator<Map.Entry<K, V>> swapIterator() throws IgniteCheckedException {
        ctx.denyOnFlags(F.asList(SKIP_SWAP));

        return dht().swapIterator();
    }

    /** {@inheritDoc} */
    @Override public Iterator<Map.Entry<K, V>> offHeapIterator() throws IgniteCheckedException {
        return dht().offHeapIterator();
    }

    /** {@inheritDoc} */
    @Override public long offHeapEntriesCount() {
        return dht().offHeapEntriesCount();
    }

    /** {@inheritDoc} */
    @Override public long offHeapAllocatedSize() {
        return dht().offHeapAllocatedSize();
    }

    /** {@inheritDoc} */
    @Override public long swapSize() throws IgniteCheckedException {
        return dht().swapSize();
    }

    /** {@inheritDoc} */
    @Override public long swapKeys() throws IgniteCheckedException {
        return dht().swapKeys();
    }

    /** {@inheritDoc} */
    @Override public boolean isIgfsDataCache() {
        return dht().isIgfsDataCache();
    }

    /** {@inheritDoc} */
    @Override public long igfsDataSpaceUsed() {
        return dht().igfsDataSpaceUsed();
    }

    /** {@inheritDoc} */
    @Override public long igfsDataSpaceMax() {
        return dht().igfsDataSpaceMax();
    }

    /** {@inheritDoc} */
    @Override public void onIgfsDataSizeChanged(long delta) {
        dht().onIgfsDataSizeChanged(delta);
    }

    /** {@inheritDoc} */
    @Override public boolean isMongoDataCache() {
        return dht().isMongoDataCache();
    }

    /** {@inheritDoc} */
    @Override public boolean isMongoMetaCache() {
        return dht().isMongoMetaCache();
    }

    /** {@inheritDoc} */
    @Override public List<GridCacheClearAllRunnable<K, V>> splitClearLocally() {
        switch (configuration().getDistributionMode()) {
            case NEAR_PARTITIONED:
                GridCacheVersion obsoleteVer = ctx.versions().next();

                List<GridCacheClearAllRunnable<K, V>> dhtJobs = dht().splitClearLocally();

                List<GridCacheClearAllRunnable<K, V>> res = new ArrayList<>(dhtJobs.size());

                for (GridCacheClearAllRunnable<K, V> dhtJob : dhtJobs)
                    res.add(new GridNearCacheClearAllRunnable<>(this, obsoleteVer, dhtJob));

                return res;

            case NEAR_ONLY:
                return super.splitClearLocally();

            default:
                assert false : "Invalid partition distribution mode.";

                return null;
        }
    }

    /**
     * Wrapper for entry set.
     */
    private class EntrySet extends AbstractSet<Cache.Entry<K, V>> {
        /** Near entry set. */
        private Set<Cache.Entry<K, V>> nearSet;

        /** Dht entry set. */
        private Set<Cache.Entry<K, V>> dhtSet;

        /**
         * @param nearSet Near entry set.
         * @param dhtSet Dht entry set.
         */
        private EntrySet(Set<Cache.Entry<K, V>> nearSet, Set<Cache.Entry<K, V>> dhtSet) {
            assert nearSet != null;
            assert dhtSet != null;

            this.nearSet = nearSet;
            this.dhtSet = dhtSet;
        }

        /** {@inheritDoc} */
        @NotNull @Override public Iterator<Cache.Entry<K, V>> iterator() {
            return new EntryIterator(nearSet.iterator(),
                F.iterator0(dhtSet, false, new P1<Cache.Entry<K, V>>() {
                    @Override public boolean apply(Cache.Entry<K, V> e) {
                        try {
                            return GridNearCacheAdapter.super.localPeek(e.getKey(), NEAR_PEEK_MODE, null) == null;
                        }
                        catch (IgniteCheckedException ex) {
                            throw new IgniteException(ex);
                        }
                    }
                }));
        }

        /** {@inheritDoc} */
        @Override public int size() {
            return F.size(iterator());
        }
    }

    /**
     * Entry set iterator.
     */
    private class EntryIterator implements Iterator<Cache.Entry<K, V>> {
        /** */
        private Iterator<Cache.Entry<K, V>> dhtIter;

        /** */
        private Iterator<Cache.Entry<K, V>> nearIter;

        /** */
        private Iterator<Cache.Entry<K, V>> currIter;

        /** */
        private Cache.Entry<K, V> currEntry;

        /**
         * @param nearIter Near set iterator.
         * @param dhtIter Dht set iterator.
         */
        private EntryIterator(Iterator<Cache.Entry<K, V>> nearIter, Iterator<Cache.Entry<K, V>> dhtIter) {
            assert nearIter != null;
            assert dhtIter != null;

            this.nearIter = nearIter;
            this.dhtIter = dhtIter;

            currIter = nearIter;
        }

        /** {@inheritDoc} */
        @Override public boolean hasNext() {
            return nearIter.hasNext() || dhtIter.hasNext();
        }

        /** {@inheritDoc} */
        @Override public Cache.Entry<K, V> next() {
            if (!hasNext())
                throw new NoSuchElementException();

            if (!currIter.hasNext())
                currIter = dhtIter;

            return currEntry = currIter.next();
        }

        /** {@inheritDoc} */
        @Override public void remove() {
            if (currEntry == null)
                throw new IllegalStateException();

            assert currIter != null;

            currIter.remove();

            try {
                GridNearCacheAdapter.this.remove(currEntry.getKey(), CU.empty0());
            }
            catch (IgniteCheckedException e) {
                throw new IgniteException(e);
            }
        }
    }

    /**
     * @return Near entries iterator.
     */
    public Iterator<Cache.Entry<K, V>> nearEntriesIterator() {
        return iterator(map.entries0().iterator(), !ctx.keepPortable());
    }

    /** {@inheritDoc} */
    @Override public String toString() {
        return S.toString(GridNearCacheAdapter.class, this);
    }
}<|MERGE_RESOLUTION|>--- conflicted
+++ resolved
@@ -204,30 +204,6 @@
     }
 
     /** {@inheritDoc} */
-<<<<<<< HEAD
-=======
-    @Override public void reloadAll(@Nullable Collection<? extends K> keys) throws IgniteCheckedException {
-        dht().reloadAll(keys);
-
-        super.reloadAll(keys);
-    }
-
-    /** {@inheritDoc} */
-    @SuppressWarnings("unchecked")
-    @Override public IgniteInternalFuture<?> reloadAllAsync(@Nullable Collection<? extends K> keys) {
-        GridCompoundFuture fut = new GridCompoundFuture();
-
-        fut.add(super.reloadAllAsync(keys));
-        fut.add(dht().reloadAllAsync(keys));
-
-        fut.markInitialized();
-
-        return fut;
-
-    }
-
-    /** {@inheritDoc} */
->>>>>>> 1ef545a5
     @Override public V reload(K key)
         throws IgniteCheckedException {
         V val;
@@ -244,29 +220,6 @@
         return val == null ? nearVal : val;
     }
 
-<<<<<<< HEAD
-=======
-    /** {@inheritDoc} */
-    @Override public void reloadAll() throws IgniteCheckedException {
-        super.reloadAll();
-
-        dht().reloadAll();
-    }
-
-    /** {@inheritDoc} */
-    @SuppressWarnings({"unchecked"})
-    @Override public IgniteInternalFuture<?> reloadAllAsync() {
-        GridCompoundFuture fut = new GridCompoundFuture();
-
-        fut.add(super.reloadAllAsync());
-        fut.add(dht().reloadAllAsync());
-
-        fut.markInitialized();
-
-        return fut;
-    }
-
->>>>>>> 1ef545a5
     /**
      * @param tx Transaction.
      * @param keys Keys to load.
