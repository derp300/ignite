/*
 * Licensed to the Apache Software Foundation (ASF) under one or more
 * contributor license agreements.  See the NOTICE file distributed with
 * this work for additional information regarding copyright ownership.
 * The ASF licenses this file to You under the Apache License, Version 2.0
 * (the "License"); you may not use this file except in compliance with
 * the License.  You may obtain a copy of the License at
 *
 *      http://www.apache.org/licenses/LICENSE-2.0
 *
 * Unless required by applicable law or agreed to in writing, software
 * distributed under the License is distributed on an "AS IS" BASIS,
 * WITHOUT WARRANTIES OR CONDITIONS OF ANY KIND, either express or implied.
 * See the License for the specific language governing permissions and
 * limitations under the License.
 */

package org.apache.ignite.internal.processors.query.h2.twostep.messages;

import org.apache.ignite.internal.*;
import org.apache.ignite.internal.processors.affinity.*;
import org.apache.ignite.internal.util.typedef.internal.*;
import org.apache.ignite.plugin.extensions.communication.*;

import java.io.*;
import java.nio.*;
import java.util.*;

/**
 * Next page response.
 */
public class GridQueryNextPageResponse implements Message {
    /** */
    private static final long serialVersionUID = 0L;

    /** */
    private long qryReqId;

    /** */
    private int qry;

    /** */
    private int page;

    /** */
    private int allRows;

    /** */
    private int cols;

    /** */
    @GridDirectCollection(Message.class)
    private Collection<Message> vals;

    /** */
    @GridDirectTransient
    private transient Collection<?> plainRows;

    /** */
    private AffinityTopologyVersion retry;

    /**
     * For {@link Externalizable}.
     */
    public GridQueryNextPageResponse() {
        // No-op.
    }

    /**
     * @param qryReqId Query request ID.
     * @param qry Query.
     * @param page Page.
     * @param allRows All rows count.
     * @param cols Number of columns in row.
     * @param vals Values for rows in this page added sequentially.
     * @param plainRows Not marshalled rows for local node.
     */
    public GridQueryNextPageResponse(long qryReqId, int qry, int page, int allRows, int cols,
        Collection<Message> vals, Collection<?> plainRows) {
        assert vals != null ^ plainRows != null;
        assert cols > 0 : cols;

        this.qryReqId = qryReqId;
        this.qry = qry;
        this.page = page;
        this.allRows = allRows;
        this.cols = cols;
        this.vals = vals;
        this.plainRows = plainRows;
    }

    /**
     * @return Query request ID.
     */
    public long queryRequestId() {
        return qryReqId;
    }

    /**
     * @return Query.
     */
    public int query() {
        return qry;
    }

    /**
     * @return Page.
     */
    public int page() {
        return page;
    }

    /**
     * @return All rows.
     */
    public int allRows() {
        return allRows;
    }

    /**
     * @return Columns in row.
     */
    public int columns() {
        return cols;
    }

    /**
     * @return Values.
     */
    public Collection<Message> values() {
        return vals;
    }

    /**
     * @return Plain rows.
     */
    public Collection<?> plainRows() {
        return plainRows;
    }

    /** {@inheritDoc} */
    @Override public String toString() {
        return S.toString(GridQueryNextPageResponse.class, this);
    }

    /** {@inheritDoc} */
    @Override public boolean writeTo(ByteBuffer buf, MessageWriter writer) {
        writer.setBuffer(buf);

        if (!writer.isHeaderWritten()) {
            if (!writer.writeHeader(directType(), fieldsCount()))
                return false;

            writer.onHeaderWritten();
        }

        switch (writer.state()) {
            case 0:
                if (!writer.writeInt("allRows", allRows))
                    return false;

                writer.incrementState();

            case 1:
                if (!writer.writeInt("cols", cols))
                    return false;

                writer.incrementState();

            case 2:
                if (!writer.writeInt("page", page))
                    return false;

                writer.incrementState();

            case 3:
                if (!writer.writeInt("qry", qry))
                    return false;

                writer.incrementState();

            case 4:
                if (!writer.writeLong("qryReqId", qryReqId))
                    return false;

                writer.incrementState();

            case 5:
                if (!writer.writeCollection("vals", vals, MessageCollectionItemType.MSG))
                    return false;

                writer.incrementState();

<<<<<<< HEAD
            case 6:
                if (!writer.writeMessage("retry", retry))
                    return false;

                writer.incrementState();
=======
>>>>>>> 51600881
        }

        return true;
    }

    /** {@inheritDoc} */
    @Override public boolean readFrom(ByteBuffer buf, MessageReader reader) {
        reader.setBuffer(buf);

        if (!reader.beforeMessageRead())
            return false;

        switch (reader.state()) {
            case 0:
                allRows = reader.readInt("allRows");

                if (!reader.isLastRead())
                    return false;

                reader.incrementState();

            case 1:
                cols = reader.readInt("cols");

                if (!reader.isLastRead())
                    return false;

                reader.incrementState();

            case 2:
                page = reader.readInt("page");

                if (!reader.isLastRead())
                    return false;

                reader.incrementState();

            case 3:
                qry = reader.readInt("qry");

                if (!reader.isLastRead())
                    return false;

                reader.incrementState();

            case 4:
                qryReqId = reader.readLong("qryReqId");

                if (!reader.isLastRead())
                    return false;

                reader.incrementState();

            case 5:
                vals = reader.readCollection("vals", MessageCollectionItemType.MSG);

                if (!reader.isLastRead())
                    return false;

                reader.incrementState();

            case 6:
                retry = reader.readMessage("retry");

                if (!reader.isLastRead())
                    return false;

                reader.incrementState();

        }

        return true;
    }

    /** {@inheritDoc} */
    @Override public byte directType() {
        return 109;
    }

    /** {@inheritDoc} */
    @Override public byte fieldsCount() {
        return 7;
    }

    /**
     * @return Retry topology version.
     */
    public AffinityTopologyVersion retry() {
        return retry;
    }

    /**
     * @param retry Retry topology version.
     */
    public void retry(AffinityTopologyVersion retry) {
        this.retry = retry;
    }
}<|MERGE_RESOLUTION|>--- conflicted
+++ resolved
@@ -191,14 +191,12 @@
 
                 writer.incrementState();
 
-<<<<<<< HEAD
             case 6:
                 if (!writer.writeMessage("retry", retry))
                     return false;
 
                 writer.incrementState();
-=======
->>>>>>> 51600881
+
         }
 
         return true;
