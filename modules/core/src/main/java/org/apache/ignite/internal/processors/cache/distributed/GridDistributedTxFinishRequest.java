/*
 * Licensed to the Apache Software Foundation (ASF) under one or more
 * contributor license agreements.  See the NOTICE file distributed with
 * this work for additional information regarding copyright ownership.
 * The ASF licenses this file to You under the Apache License, Version 2.0
 * (the "License"); you may not use this file except in compliance with
 * the License.  You may obtain a copy of the License at
 *
 *      http://www.apache.org/licenses/LICENSE-2.0
 *
 * Unless required by applicable law or agreed to in writing, software
 * distributed under the License is distributed on an "AS IS" BASIS,
 * WITHOUT WARRANTIES OR CONDITIONS OF ANY KIND, either express or implied.
 * See the License for the specific language governing permissions and
 * limitations under the License.
 */

package org.apache.ignite.internal.processors.cache.distributed;

import java.io.Externalizable;
import java.nio.ByteBuffer;
import java.util.Collection;
<<<<<<< HEAD
import org.apache.ignite.internal.GridDirectTransient;
import org.apache.ignite.internal.processors.cache.transactions.IgniteTxState;
import org.apache.ignite.internal.processors.cache.transactions.IgniteTxStateAware;
=======
import org.apache.ignite.IgniteLogger;
import org.apache.ignite.internal.processors.cache.GridCacheSharedContext;
>>>>>>> ad76dda5
import org.apache.ignite.internal.processors.cache.version.GridCacheVersion;
import org.apache.ignite.internal.util.tostring.GridToStringBuilder;
import org.apache.ignite.lang.IgniteUuid;
import org.apache.ignite.plugin.extensions.communication.MessageReader;
import org.apache.ignite.plugin.extensions.communication.MessageWriter;
import org.jetbrains.annotations.Nullable;

/**
 * Transaction completion message.
 */
public class GridDistributedTxFinishRequest extends GridDistributedBaseMessage implements IgniteTxStateAware {
    /** */
    private static final long serialVersionUID = 0L;

    /** Future ID. */
    private IgniteUuid futId;

    /** Thread ID. */
    private long threadId;

    /** Commit version. */
    private GridCacheVersion commitVer;

    /** Invalidate flag. */
    private boolean invalidate;

    /** Commit flag. */
    private boolean commit;

    /** Sync commit flag. */
    @Deprecated
    private boolean syncCommit;

    /** Sync commit flag. */
    @Deprecated
    private boolean syncRollback;

    /** Min version used as base for completed versions. */
    private GridCacheVersion baseVer;

    /** Expected txSize. */
    private int txSize;

    /** System transaction flag. */
    private boolean sys;

    /** IO policy. */
    private byte plc;

    /** Transient TX state. */
    @GridDirectTransient
    private IgniteTxState txState;

    /**
     * Empty constructor required by {@link Externalizable}.
     */
    public GridDistributedTxFinishRequest() {
        /* No-op. */
    }

    /**
     * @param xidVer Transaction ID.
     * @param futId future ID.
     * @param threadId Thread ID.
     * @param commitVer Commit version.
     * @param commit Commit flag.
     * @param invalidate Invalidate flag.
     * @param sys System transaction flag.
     * @param plc IO policy.
     * @param syncCommit Sync commit flag.
     * @param syncRollback Sync rollback flag.
     * @param baseVer Base version.
     * @param committedVers Committed versions.
     * @param rolledbackVers Rolled back versions.
     * @param txSize Expected transaction size.
     * @param addDepInfo Deployment info flag.
     */
    public GridDistributedTxFinishRequest(
        GridCacheVersion xidVer,
        IgniteUuid futId,
        @Nullable GridCacheVersion commitVer,
        long threadId,
        boolean commit,
        boolean invalidate,
        boolean sys,
        byte plc,
        boolean syncCommit,
        boolean syncRollback,
        GridCacheVersion baseVer,
        Collection<GridCacheVersion> committedVers,
        Collection<GridCacheVersion> rolledbackVers,
        int txSize,
        boolean addDepInfo
    ) {
        super(xidVer, 0, addDepInfo);
        assert xidVer != null;

        this.futId = futId;
        this.commitVer = commitVer;
        this.threadId = threadId;
        this.commit = commit;
        this.invalidate = invalidate;
        this.sys = sys;
        this.plc = plc;
        this.syncCommit = syncCommit;
        this.syncRollback = syncRollback;
        this.baseVer = baseVer;
        this.txSize = txSize;

        completedVersions(committedVers, rolledbackVers);
    }

    /**
     * @return System transaction flag.
     */
    public boolean system() {
        return sys;
    }

    /**
     * @return IO policy.
     */
    public byte policy() {
        return plc;
    }

    /**
     * @return Future ID.
     */
    public IgniteUuid futureId() {
        return futId;
    }

    /**
     * @return Thread ID.
     */
    public long threadId() {
        return threadId;
    }

    /**
     * @return Commit version.
     */
    public GridCacheVersion commitVersion() {
        return commitVer;
    }

    /**
     * @return Commit flag.
     */
    public boolean commit() {
        return commit;
    }

    /**
     *
     * @return Invalidate flag.
     */
    public boolean isInvalidate() {
        return invalidate;
    }

    /**
     * @return Sync commit flag.
     */
    public boolean syncCommit() {
        return syncCommit;
    }

    /**
     * @param syncCommit Sync commit flag.
     */
    public void syncCommit(boolean syncCommit) {
        this.syncCommit = syncCommit;
    }

    /**
     * @return Sync rollback flag.
     */
    public boolean syncRollback() {
        return syncRollback;
    }

    /**
     * @return Base version.
     */
    public GridCacheVersion baseVersion() {
        return baseVer;
    }

    /**
     * @return Expected tx size.
     */
    public int txSize() {
        return txSize;
    }

    /**
     *
     * @return {@code True} if reply is required.
     */
    public boolean replyRequired() {
        return commit ? syncCommit : syncRollback;
    }

    /** {@inheritDoc} */
<<<<<<< HEAD
    @Override public IgniteTxState txState() {
        return txState;
    }

    /** {@inheritDoc} */
    @Override public void txState(IgniteTxState txState) {
        this.txState = txState;
=======
    @Override public IgniteLogger messageLogger(GridCacheSharedContext ctx) {
        return ctx.txFinishMessageLogger();
>>>>>>> ad76dda5
    }

    /** {@inheritDoc} */
    @Override public boolean writeTo(ByteBuffer buf, MessageWriter writer) {
        writer.setBuffer(buf);

        if (!super.writeTo(buf, writer))
            return false;

        if (!writer.isHeaderWritten()) {
            if (!writer.writeHeader(directType(), fieldsCount()))
                return false;

            writer.onHeaderWritten();
        }

        switch (writer.state()) {
            case 7:
                if (!writer.writeMessage("baseVer", baseVer))
                    return false;

                writer.incrementState();

            case 8:
                if (!writer.writeBoolean("commit", commit))
                    return false;

                writer.incrementState();

            case 9:
                if (!writer.writeMessage("commitVer", commitVer))
                    return false;

                writer.incrementState();

            case 10:
                if (!writer.writeIgniteUuid("futId", futId))
                    return false;

                writer.incrementState();

            case 11:
                if (!writer.writeBoolean("invalidate", invalidate))
                    return false;

                writer.incrementState();

            case 12:
                if (!writer.writeByte("plc", plc))
                    return false;

                writer.incrementState();

            case 13:
                if (!writer.writeBoolean("syncCommit", syncCommit))
                    return false;

                writer.incrementState();

            case 14:
                if (!writer.writeBoolean("syncRollback", syncRollback))
                    return false;

                writer.incrementState();

            case 15:
                if (!writer.writeBoolean("sys", sys))
                    return false;

                writer.incrementState();

            case 16:
                if (!writer.writeLong("threadId", threadId))
                    return false;

                writer.incrementState();

            case 17:
                if (!writer.writeInt("txSize", txSize))
                    return false;

                writer.incrementState();

        }

        return true;
    }

    /** {@inheritDoc} */
    @Override public boolean readFrom(ByteBuffer buf, MessageReader reader) {
        reader.setBuffer(buf);

        if (!reader.beforeMessageRead())
            return false;

        if (!super.readFrom(buf, reader))
            return false;

        switch (reader.state()) {
            case 7:
                baseVer = reader.readMessage("baseVer");

                if (!reader.isLastRead())
                    return false;

                reader.incrementState();

            case 8:
                commit = reader.readBoolean("commit");

                if (!reader.isLastRead())
                    return false;

                reader.incrementState();

            case 9:
                commitVer = reader.readMessage("commitVer");

                if (!reader.isLastRead())
                    return false;

                reader.incrementState();

            case 10:
                futId = reader.readIgniteUuid("futId");

                if (!reader.isLastRead())
                    return false;

                reader.incrementState();

            case 11:
                invalidate = reader.readBoolean("invalidate");

                if (!reader.isLastRead())
                    return false;

                reader.incrementState();

            case 12:
                plc = reader.readByte("plc");

                if (!reader.isLastRead())
                    return false;

                reader.incrementState();

            case 13:
                syncCommit = reader.readBoolean("syncCommit");

                if (!reader.isLastRead())
                    return false;

                reader.incrementState();

            case 14:
                syncRollback = reader.readBoolean("syncRollback");

                if (!reader.isLastRead())
                    return false;

                reader.incrementState();

            case 15:
                sys = reader.readBoolean("sys");

                if (!reader.isLastRead())
                    return false;

                reader.incrementState();

            case 16:
                threadId = reader.readLong("threadId");

                if (!reader.isLastRead())
                    return false;

                reader.incrementState();

            case 17:
                txSize = reader.readInt("txSize");

                if (!reader.isLastRead())
                    return false;

                reader.incrementState();

        }

        return reader.afterMessageRead(GridDistributedTxFinishRequest.class);
    }

    /** {@inheritDoc} */
    @Override public byte directType() {
        return 23;
    }

    /** {@inheritDoc} */
    @Override public byte fieldsCount() {
        return 18;
    }

    /** {@inheritDoc} */
    @Override public String toString() {
        return GridToStringBuilder.toString(GridDistributedTxFinishRequest.class, this,
            "super", super.toString());
    }
}<|MERGE_RESOLUTION|>--- conflicted
+++ resolved
@@ -20,14 +20,11 @@
 import java.io.Externalizable;
 import java.nio.ByteBuffer;
 import java.util.Collection;
-<<<<<<< HEAD
 import org.apache.ignite.internal.GridDirectTransient;
 import org.apache.ignite.internal.processors.cache.transactions.IgniteTxState;
 import org.apache.ignite.internal.processors.cache.transactions.IgniteTxStateAware;
-=======
 import org.apache.ignite.IgniteLogger;
 import org.apache.ignite.internal.processors.cache.GridCacheSharedContext;
->>>>>>> ad76dda5
 import org.apache.ignite.internal.processors.cache.version.GridCacheVersion;
 import org.apache.ignite.internal.util.tostring.GridToStringBuilder;
 import org.apache.ignite.lang.IgniteUuid;
@@ -234,7 +231,6 @@
     }
 
     /** {@inheritDoc} */
-<<<<<<< HEAD
     @Override public IgniteTxState txState() {
         return txState;
     }
@@ -242,10 +238,11 @@
     /** {@inheritDoc} */
     @Override public void txState(IgniteTxState txState) {
         this.txState = txState;
-=======
+    }
+
+    /** {@inheritDoc} */
     @Override public IgniteLogger messageLogger(GridCacheSharedContext ctx) {
         return ctx.txFinishMessageLogger();
->>>>>>> ad76dda5
     }
 
     /** {@inheritDoc} */
