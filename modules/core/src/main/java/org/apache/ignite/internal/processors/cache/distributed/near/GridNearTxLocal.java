--- conflicted
+++ resolved
@@ -293,14 +293,9 @@
                 keys,
                 readThrough,
                 deserializePortable,
-<<<<<<< HEAD
                 accessPolicy(cacheCtx, keys),
                 skipVals).chain(new C1<IgniteFuture<Map<K, V>>, Boolean>() {
                 @Override public Boolean apply(IgniteFuture<Map<K, V>> f) {
-=======
-                accessPolicy(cacheCtx, keys)).chain(new C1<IgniteInternalFuture<Map<K, V>>, Boolean>() {
-                @Override public Boolean apply(IgniteInternalFuture<Map<K, V>> f) {
->>>>>>> ce0c3047
                     try {
                         Map<K, V> map = f.get();
 
@@ -328,15 +323,9 @@
                 CU.subjectId(this, cctx),
                 resolveTaskName(),
                 deserializePortable,
-<<<<<<< HEAD
                 accessPolicy(cacheCtx, keys),
                 skipVals).chain(new C1<IgniteFuture<Map<K, V>>, Boolean>() {
                     @Override public Boolean apply(IgniteFuture<Map<K, V>> f) {
-=======
-                null,
-                accessPolicy(cacheCtx, keys)).chain(new C1<IgniteInternalFuture<Map<K, V>>, Boolean>() {
-                    @Override public Boolean apply(IgniteInternalFuture<Map<K, V>> f) {
->>>>>>> ce0c3047
                         try {
                             Map<K, V> map = f.get();
 
