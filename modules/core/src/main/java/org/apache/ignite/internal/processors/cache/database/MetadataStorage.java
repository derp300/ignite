/*
 * Licensed to the Apache Software Foundation (ASF) under one or more
 * contributor license agreements.  See the NOTICE file distributed with
 * this work for additional information regarding copyright ownership.
 * The ASF licenses this file to You under the Apache License, Version 2.0
 * (the "License"); you may not use this file except in compliance with
 * the License.  You may obtain a copy of the License at
 *
 *      http://www.apache.org/licenses/LICENSE-2.0
 *
 * Unless required by applicable law or agreed to in writing, software
 * distributed under the License is distributed on an "AS IS" BASIS,
 * WITHOUT WARRANTIES OR CONDITIONS OF ANY KIND, either express or implied.
 * See the License for the specific language governing permissions and
 * limitations under the License.
 */

package org.apache.ignite.internal.processors.cache.database;

import java.nio.ByteBuffer;
import java.nio.charset.StandardCharsets;
import java.util.concurrent.atomic.AtomicLong;
import org.apache.ignite.IgniteCheckedException;
import org.apache.ignite.IgniteException;
import org.apache.ignite.internal.pagemem.FullPageId;
import org.apache.ignite.internal.pagemem.PageMemory;
import org.apache.ignite.internal.pagemem.wal.IgniteWriteAheadLogManager;
import org.apache.ignite.internal.processors.cache.database.tree.BPlusTree;
import org.apache.ignite.internal.processors.cache.database.tree.io.BPlusIO;
import org.apache.ignite.internal.processors.cache.database.tree.io.BPlusInnerIO;
import org.apache.ignite.internal.processors.cache.database.tree.io.BPlusLeafIO;
import org.apache.ignite.internal.processors.cache.database.tree.io.IOVersions;
import org.apache.ignite.internal.processors.cache.database.tree.reuse.ReuseList;
import org.apache.ignite.internal.util.typedef.internal.U;

import static org.apache.ignite.internal.pagemem.PageIdAllocator.FLAG_IDX;

/**
 * Metadata storage.
 */
public class MetadataStorage implements MetaStore {
    /** Max index name length (bytes num) */
    public static final int MAX_IDX_NAME_LEN = 64;

    /** Bytes in byte. */
    private static final int BYTE_LEN = 1;

    /** Page memory. */
    private final PageMemory pageMem;

    /** Index tree. */
    private final MetaTree metaTree;

    /** Meta page reuse tree. */
    private final ReuseList reuseList;

    /** Cache ID. */
    private final int cacheId;

<<<<<<< HEAD
    /** */
    private final int allocPartId;

    /** */
    private final byte allocSpace;
=======
    /** Allocation space. */
    private static final byte ALLOC_SPACE = FLAG_IDX;
>>>>>>> 49b72a60

    /**
     * @param pageMem Page memory.
     * @param wal Write ahead log manager.
     */
    public MetadataStorage(
        final PageMemory pageMem,
        final IgniteWriteAheadLogManager wal,
        final AtomicLong globalRmvId,
        final int cacheId,
        final int allocPartId,
        final byte allocSpace,
        final ReuseList reuseList,
        final long rootPageId,
        final boolean initNew
    ) {
        try {
            this.pageMem = pageMem;
            this.cacheId = cacheId;
            this.allocPartId = allocPartId;
            this.allocSpace = allocSpace;
            this.reuseList = reuseList;

            metaTree = new MetaTree(cacheId, allocPartId, allocSpace, pageMem, wal, globalRmvId, rootPageId,
                reuseList, MetaStoreInnerIO.VERSIONS, MetaStoreLeafIO.VERSIONS, initNew);
        }
        catch (IgniteCheckedException e) {
            throw new IgniteException(e);
        }
    }

    /** {@inheritDoc} */
    @Override public RootPage getOrAllocateForTree(final String idxName) throws IgniteCheckedException {
        final MetaTree tree = metaTree;

        synchronized (this) {
            byte[] idxNameBytes = idxName.getBytes(StandardCharsets.UTF_8);

            if (idxNameBytes.length > MAX_IDX_NAME_LEN)
                throw new IllegalArgumentException("Too long encoded indexName [maxAllowed=" + MAX_IDX_NAME_LEN +
                    ", currentLength=" + idxNameBytes.length + ", name=" + idxName + "]");

            final IndexItem row = tree.findOne(new IndexItem(idxNameBytes, 0));

            if (row == null) {
                long pageId = 0;

                if (reuseList != null)
                    pageId = reuseList.takeRecycledPage();

                pageId = pageId == 0 ? pageMem.allocatePage(cacheId, allocPartId, allocSpace) : pageId;

                tree.put(new IndexItem(idxNameBytes, pageId));

                return new RootPage(new FullPageId(pageId, cacheId), true);
            }
            else {
                final FullPageId pageId = new FullPageId(row.pageId, cacheId);

                return new RootPage(pageId, false);
            }
        }
    }

    /** {@inheritDoc} */
    @Override public RootPage dropRootPage(final String idxName)
        throws IgniteCheckedException {
        byte[] idxNameBytes = idxName.getBytes(StandardCharsets.UTF_8);

        final IndexItem row = metaTree.remove(new IndexItem(idxNameBytes, 0));

        if (row != null) {
            if (reuseList == null)
                pageMem.freePage(cacheId, row.pageId);
        }

        return row != null ? new RootPage(new FullPageId(row.pageId, cacheId), false) : null;
    }

    /** {@inheritDoc} */
    @Override public void destroy() throws IgniteCheckedException {
        metaTree.destroy();
    }

    /**
     *
     */
    private static class MetaTree extends BPlusTree<IndexItem, IndexItem> {
        /** */
        private final int allocPartId;

        /** */
        private final byte allocSpace;

        /**
         * @param pageMem Page memory.
         * @param metaPageId Meta page ID.
         * @param reuseList Reuse list.
         * @param innerIos Inner IOs.
         * @param leafIos Leaf IOs.
         * @throws IgniteCheckedException If failed.
         */
        private MetaTree(
            final int cacheId,
            final int allocPartId,
            final byte allocSpace,
            final PageMemory pageMem,
            final IgniteWriteAheadLogManager wal,
            final AtomicLong globalRmvId,
            final long metaPageId,
            final ReuseList reuseList,
            final IOVersions<? extends BPlusInnerIO<IndexItem>> innerIos,
            final IOVersions<? extends BPlusLeafIO<IndexItem>> leafIos,
            final boolean initNew
        ) throws IgniteCheckedException {
            super(treeName("meta", "Meta"), cacheId, pageMem, wal, globalRmvId, metaPageId, reuseList, innerIos, leafIos);

            this.allocPartId = allocPartId;
            this.allocSpace = allocSpace;

            if (initNew)
                initNew();
        }

        /** {@inheritDoc} */
        @Override protected long allocatePageNoReuse() throws IgniteCheckedException {
            return pageMem.allocatePage(getCacheId(), allocPartId, allocSpace);
        }

        /** {@inheritDoc} */
        @Override protected int compare(final BPlusIO<IndexItem> io, final ByteBuffer buf, final int idx,
            final IndexItem row) throws IgniteCheckedException {
            final int off = ((IndexIO)io).getOffset(idx);

            int shift = 0;

            // Compare index names.
            final byte len = buf.get(off + shift);

            shift += BYTE_LEN;

            for (int i = 0; i < len && i < row.idxName.length; i++) {
                final int cmp = Byte.compare(buf.get(off + i + shift), row.idxName[i]);

                if (cmp != 0)
                    return cmp;
            }

            return Integer.compare(len, row.idxName.length);
        }

        /** {@inheritDoc} */
        @Override protected IndexItem getRow(final BPlusIO<IndexItem> io, final ByteBuffer buf,
            final int idx) throws IgniteCheckedException {
            return readRow(buf, ((IndexIO)io).getOffset(idx));
        }
    }

    /**
     *
     */
    private static class IndexItem {
        /** */
        private byte[] idxName;

        /** */
        private long pageId;

        /**
         * @param idxName Index name.
         * @param pageId Page ID.
         */
        private IndexItem(final byte[] idxName, final long pageId) {
            this.idxName = idxName;
            this.pageId = pageId;
        }

        /** {@inheritDoc} */
        @Override public String toString() {
            return "I [idxName=" + new String(idxName) + ", pageId=" + U.hexLong(pageId) + ']';
        }
    }

    /**
     * Store row to buffer.
     *
     * @param buf Buffer.
     * @param off Offset in buf.
     * @param row Row to store.
     */
    private static void storeRow(
        final ByteBuffer buf,
        final int off,
        final IndexItem row
    ) {
        int origPos = buf.position();

        try {
            buf.position(off);

            // Index name length.
            buf.put((byte)row.idxName.length);

            // Index name.
            buf.put(row.idxName);

            // Page ID.
            buf.putLong(row.pageId);
        }
        finally {
            buf.position(origPos);
        }
    }

    /**
     * Copy row data.
     *
     * @param dst Destination buffer.
     * @param dstOff Destination buf offset.
     * @param src Source buffer.
     * @param srcOff Src buf offset.
     */
    private static void storeRow(
        final ByteBuffer dst,
        final int dstOff,
        final ByteBuffer src,
        final int srcOff
    ) {
        int srcOrigPos = src.position();
        int dstOrigPos = dst.position();

        try {
            src.position(srcOff);
            dst.position(dstOff);

            // Index name length.
            final byte len = src.get();

            dst.put(len);

            int lim = src.limit();

            src.limit(src.position() + len);

            // Index name.
            dst.put(src);

            src.limit(lim);

            // Page ID.
            dst.putLong(src.getLong());
        }
        finally {
            src.position(srcOrigPos);
            dst.position(dstOrigPos);
        }
    }

    /**
     * Read row from buffer.
     *
     * @param buf Buffer to read.
     * @param off Offset in buf.
     * @return Read row.
     */
    private static IndexItem readRow(final ByteBuffer buf, final int off) {
        int origOff = buf.position();

        try {
            buf.position(off);

            // Index name length.
            final int len = buf.get() & 0xFF;

            // Index name.
            final byte[] idxName = new byte[len];

            buf.get(idxName);

            // Page ID.
            final long pageId = buf.getLong();

            return new IndexItem(idxName, pageId);
        }
        finally {
            buf.position(origOff);
        }
    }

    /**
     *
     */
    private interface IndexIO {
        /**
         * @param idx Index.
         * @return Offset in buffer according to {@code idx}.
         */
        int getOffset(int idx);
    }

    /**
     *
     */
    public static final class MetaStoreInnerIO extends BPlusInnerIO<IndexItem> implements IndexIO {
        /** */
        public static final IOVersions<MetaStoreInnerIO> VERSIONS = new IOVersions<>(
            new MetaStoreInnerIO(1)
        );

        /**
         * @param ver Version.
         */
        private MetaStoreInnerIO(final int ver) {
            // name bytes and 1 byte for length, 8 bytes pageId
            super(T_METASTORE_INNER, ver, false, MAX_IDX_NAME_LEN + 1 + 8);
        }

        /** {@inheritDoc} */
        @Override public void storeByOffset(ByteBuffer buf, int off, IndexItem row) throws IgniteCheckedException {
            storeRow(buf, off, row);
        }

        /** {@inheritDoc} */
        @Override public void store(final ByteBuffer dst, final int dstIdx, final BPlusIO<IndexItem> srcIo,
            final ByteBuffer src,
            final int srcIdx) throws IgniteCheckedException {
            storeRow(dst, offset(dstIdx), src, ((IndexIO)srcIo).getOffset(srcIdx));
        }

        /** {@inheritDoc} */
        @Override public IndexItem getLookupRow(final BPlusTree<IndexItem, ?> tree, final ByteBuffer buf,
            final int idx) throws IgniteCheckedException {
            return readRow(buf, offset(idx));
        }

        /** {@inheritDoc} */
        @Override public int getOffset(final int idx) {
            return offset(idx);
        }
    }

    /**
     *
     */
    public static final class MetaStoreLeafIO extends BPlusLeafIO<IndexItem> implements IndexIO {
        /** */
        public static final IOVersions<MetaStoreLeafIO> VERSIONS = new IOVersions<>(
            new MetaStoreLeafIO(1)
        );

        /**
         * @param ver Version.
         */
        private MetaStoreLeafIO(final int ver) {
            // 4 byte cache ID, UTF-16 symbols and 1 byte for length, 8 bytes pageId
            super(T_METASTORE_LEAF, ver, MAX_IDX_NAME_LEN + 1 + 8);
        }

        /** {@inheritDoc} */
        @Override public void storeByOffset(ByteBuffer buf, int off, IndexItem row) throws IgniteCheckedException {
            storeRow(buf, off, row);
        }

        /** {@inheritDoc} */
        @Override public void store(final ByteBuffer dst, final int dstIdx, final BPlusIO<IndexItem> srcIo,
            final ByteBuffer src,
            final int srcIdx) throws IgniteCheckedException {
            storeRow(dst, offset(dstIdx), src, ((IndexIO)srcIo).getOffset(srcIdx));
        }

        /** {@inheritDoc} */
        @Override public IndexItem getLookupRow(final BPlusTree<IndexItem, ?> tree, final ByteBuffer buf,
            final int idx) throws IgniteCheckedException {
            return readRow(buf, offset(idx));
        }

        /** {@inheritDoc} */
        @Override public int getOffset(final int idx) {
            return offset(idx);
        }
    }
}<|MERGE_RESOLUTION|>--- conflicted
+++ resolved
@@ -57,16 +57,11 @@
     /** Cache ID. */
     private final int cacheId;
 
-<<<<<<< HEAD
     /** */
     private final int allocPartId;
 
     /** */
     private final byte allocSpace;
-=======
-    /** Allocation space. */
-    private static final byte ALLOC_SPACE = FLAG_IDX;
->>>>>>> 49b72a60
 
     /**
      * @param pageMem Page memory.
