--- conflicted
+++ resolved
@@ -35,11 +35,8 @@
 import org.apache.ignite.IgniteSystemProperties;
 import org.apache.ignite.cluster.ClusterNode;
 import org.apache.ignite.events.DiscoveryEvent;
-<<<<<<< HEAD
 import org.apache.ignite.events.EventType;
-=======
 import org.apache.ignite.internal.IgniteFutureTimeoutCheckedException;
->>>>>>> 72ff74be
 import org.apache.ignite.internal.IgniteInterruptedCheckedException;
 import org.apache.ignite.internal.processors.affinity.AffinityTopologyVersion;
 import org.apache.ignite.internal.processors.affinity.GridAffinityAssignment;
@@ -190,22 +187,6 @@
      * @throws IgniteCheckedException If failed.
      */
     private boolean waitForRent() throws IgniteCheckedException {
-<<<<<<< HEAD
-        GridDhtLocalPartition[] locPartsCopy = new GridDhtLocalPartition[locParts.length];
-
-        lock.readLock().lock();
-
-        try {
-            System.arraycopy(locParts, 0, locPartsCopy, 0, locParts.length);
-        }
-        finally {
-            lock.readLock().unlock();
-        }
-
-        for (GridDhtLocalPartition part : locPartsCopy) {
-=======
-        boolean changed = false;
-
         final long longOpDumpTimeout =
             IgniteSystemProperties.getLong(IgniteSystemProperties.IGNITE_LONG_OPERATIONS_DUMP_TIMEOUT, 60_000);
 
@@ -216,7 +197,6 @@
         for (int i = 0; i < locParts.length(); i++) {
             part = locParts.get(i);
 
->>>>>>> 72ff74be
             if (part == null)
                 continue;
 
@@ -264,26 +244,16 @@
         lock.writeLock().lock();
 
         try {
-<<<<<<< HEAD
             boolean changed = false;
 
-            for (int i = 0; i < locParts.length; i++) {
-                GridDhtLocalPartition part = locParts[i];
-=======
             for (int i = 0; i < locParts.length(); i++) {
                 part = locParts.get(i);
->>>>>>> 72ff74be
 
                 if (part == null)
                     continue;
 
                 if (part.state() == EVICTED) {
-<<<<<<< HEAD
-                    locParts[i] = null;
-
-=======
                     locParts.set(i, null);
->>>>>>> 72ff74be
                     changed = true;
                 }
             }
@@ -826,26 +796,15 @@
 
     /** {@inheritDoc} */
     @Override public List<GridDhtLocalPartition> localPartitions() {
-<<<<<<< HEAD
-        LinkedList<GridDhtLocalPartition> list = new LinkedList<>();
-
-        lock.readLock().lock();
-
-        try {
-            for (GridDhtLocalPartition part : locParts) {
-                if (part != null)
-                    list.add(part);
-            }
-=======
         List<GridDhtLocalPartition> list = new ArrayList<>(locParts.length());
 
         for (int i = 0; i < locParts.length(); i++) {
             GridDhtLocalPartition part = locParts.get(i);
->>>>>>> 72ff74be
 
             if (part != null)
                 list.add(part);
         }
+
         return list;
     }
 
@@ -1091,8 +1050,6 @@
                     if (cntr == null || cntr < e.getValue())
                         this.cntrMap.put(e.getKey(), e.getValue());
                 }
-<<<<<<< HEAD
-=======
 
                 for (int i = 0; i < locParts.length(); i++) {
                     GridDhtLocalPartition part = locParts.get(i);
@@ -1105,7 +1062,6 @@
                     if (cntr != null)
                         part.updateCounter(cntr);
                 }
->>>>>>> 72ff74be
             }
 
             if (exchId != null && lastExchangeId != null && lastExchangeId.compareTo(exchId) >= 0) {
@@ -1290,13 +1246,9 @@
                         this.cntrMap.put(e.getKey(), e.getValue());
                 }
 
-<<<<<<< HEAD
-                for (GridDhtLocalPartition part : locParts) {
-=======
                 for (int i = 0; i < locParts.length(); i++) {
                     GridDhtLocalPartition part = locParts.get(i);
 
->>>>>>> 72ff74be
                     if (part == null)
                         continue;
 
@@ -1831,13 +1783,9 @@
         try {
             Map<Integer, Long> res = new HashMap<>(cntrMap);
 
-<<<<<<< HEAD
-            for (GridDhtLocalPartition part : locParts) {
-=======
             for (int i = 0; i < locParts.length(); i++) {
                 GridDhtLocalPartition part = locParts.get(i);
 
->>>>>>> 72ff74be
                 if (part == null)
                     continue;
 
@@ -1869,13 +1817,9 @@
         lock.readLock().lock();
 
         try {
-<<<<<<< HEAD
-            for (GridDhtLocalPartition part : locParts) {
-=======
             for (int i = 0; i < locParts.length(); i++) {
                 GridDhtLocalPartition part = locParts.get(i);
 
->>>>>>> 72ff74be
                 if (part == null)
                     continue;
 
