--- conflicted
+++ resolved
@@ -236,17 +236,8 @@
 
             if (relPtr == INVALID_REL_PTR)
                 throw new OutOfMemoryException();
-<<<<<<< HEAD
 
             absPtr = absolute(relPtr);
-
-            writePageId(absPtr, pageId);
-            writePageCacheId(absPtr, cacheId);
-            writeCurrentTimestamp(absPtr);
-=======
-
-            absPtr = absolute(relPtr);
->>>>>>> cf5ad2bc
         }
 
         writePageId(absPtr, pageId);
