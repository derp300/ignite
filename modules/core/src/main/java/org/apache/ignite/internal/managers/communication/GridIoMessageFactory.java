--- conflicted
+++ resolved
@@ -166,12 +166,28 @@
         Message msg = null;
 
         switch (type) {
+            case -37:
+                msg = new GridDhtAtomicSingleUpdateRequest();
+
+                break;
+
+            case -36:
+                msg = new TcpCommunicationSpi.HandshakeMessage2();
+
+                break;
+
+            case -29:
+                msg = new IgniteIoTestMessage();
+
+                break;
+
+            case -28:
+                msg = new BackupFinishedMessage();
+
+                break;
+
             case -27:
-<<<<<<< HEAD
-                msg = new BackupFinishedMessage();
-=======
                 msg = new GridDhtTxOnePhaseCommitAckRequest();
->>>>>>> 9326f9a5
 
                 break;
 
@@ -766,19 +782,6 @@
                 break;
 
             case 125:
-<<<<<<< HEAD
-                msg = new TcpCommunicationSpi.HandshakeMessage2();
-
-                break;
-
-            // [-3..119] [124-125] - this
-            case 126:
-                msg = new IgniteIoTestMessage();
-
-                break;
-
-            // [-3..119] [124-126] - this
-=======
                 msg = new GridNearAtomicSingleUpdateRequest();
 
                 break;
@@ -793,13 +796,7 @@
 
                 break;
 
-            case -36:
-                msg = new GridDhtAtomicSingleUpdateRequest();
-
-                break;
-
-            // [-3..119] [124..127] [-36]- this
->>>>>>> 9326f9a5
+            // [-3..119] [124-126] [] - this
             // [120..123] - DR
             // [-4..-22, -30..-35] - SQL
             default:
