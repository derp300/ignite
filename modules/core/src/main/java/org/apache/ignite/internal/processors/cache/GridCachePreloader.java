--- conflicted
+++ resolved
@@ -143,7 +143,6 @@
     public IgniteInternalFuture<Object> request(Collection<KeyCacheObject> keys, AffinityTopologyVersion topVer);
 
     /**
-<<<<<<< HEAD
      * Requests that preloader sends the request for the key.
      *
      * @param req Message with keys to request.
@@ -154,10 +153,7 @@
         AffinityTopologyVersion topVer);
 
     /**
-     * Force preload process.
-=======
      * Force Rebalance process.
->>>>>>> 962daa80
      */
     public IgniteInternalFuture<Boolean> forceRebalance();
 
