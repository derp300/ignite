--- conflicted
+++ resolved
@@ -2533,13 +2533,8 @@
          * @param inlineSize Inline size.
          * @return Index descriptor.
          */
-<<<<<<< HEAD
-        public IndexDescriptor addIndex(String idxName, GridQueryIndexType type, int inlineSize) {
+        public IndexDescriptor addIndex(String idxName, QueryIndexType type, int inlineSize) {
             IndexDescriptor idx = new IndexDescriptor(type, inlineSize);
-=======
-        public IndexDescriptor addIndex(String idxName, QueryIndexType type) {
-            IndexDescriptor idx = new IndexDescriptor(type);
->>>>>>> 48e78a99
 
             if (indexes.put(idxName, idx) != null)
                 throw new CacheException("Index with name '" + idxName + "' already exists.");
@@ -2554,7 +2549,7 @@
          * @param type Index type.
          * @return Index descriptor.
          */
-        public IndexDescriptor addIndex(String idxName, GridQueryIndexType type) {
+        public IndexDescriptor addIndex(String idxName, QueryIndexType type) {
             return addIndex(idxName, type, -1);
         }
 
@@ -2692,11 +2687,7 @@
          * @param type Type.
          * @param inlineSize Inline size.
          */
-<<<<<<< HEAD
-        private IndexDescriptor(GridQueryIndexType type, int inlineSize) {
-=======
-        private IndexDescriptor(QueryIndexType type) {
->>>>>>> 48e78a99
+        private IndexDescriptor(QueryIndexType type, int inlineSize) {
             assert type != null;
 
             this.type = type;
@@ -2706,7 +2697,7 @@
         /**
          * @param type Type.
          */
-        private IndexDescriptor(GridQueryIndexType type) {
+        private IndexDescriptor(QueryIndexType type) {
             this(type, -1);
         }
 
