/*
 * Licensed to the Apache Software Foundation (ASF) under one or more
 * contributor license agreements.  See the NOTICE file distributed with
 * this work for additional information regarding copyright ownership.
 * The ASF licenses this file to You under the Apache License, Version 2.0
 * (the "License"); you may not use this file except in compliance with
 * the License.  You may obtain a copy of the License at
 *
 *      http://www.apache.org/licenses/LICENSE-2.0
 *
 * Unless required by applicable law or agreed to in writing, software
 * distributed under the License is distributed on an "AS IS" BASIS,
 * WITHOUT WARRANTIES OR CONDITIONS OF ANY KIND, either express or implied.
 * See the License for the specific language governing permissions and
 * limitations under the License.
 */

package org.apache.ignite.internal.processors.cache.distributed.dht;

import org.apache.ignite.*;
import org.apache.ignite.cluster.*;
import org.apache.ignite.internal.*;
import org.apache.ignite.internal.cluster.*;
import org.apache.ignite.internal.processors.affinity.*;
import org.apache.ignite.internal.processors.cache.*;
import org.apache.ignite.internal.processors.cache.distributed.*;
import org.apache.ignite.internal.processors.cache.distributed.dht.preloader.*;
import org.apache.ignite.internal.processors.cache.distributed.near.*;
import org.apache.ignite.internal.processors.cache.transactions.*;
import org.apache.ignite.internal.processors.cache.version.*;
import org.apache.ignite.internal.transactions.*;
import org.apache.ignite.internal.util.*;
import org.apache.ignite.internal.util.future.*;
import org.apache.ignite.internal.util.lang.*;
import org.apache.ignite.internal.util.typedef.*;
import org.apache.ignite.internal.util.typedef.internal.*;
import org.apache.ignite.transactions.*;
import org.jetbrains.annotations.*;

import java.io.*;
import java.util.*;

import static org.apache.ignite.internal.processors.cache.GridCacheOperation.*;
import static org.apache.ignite.internal.processors.cache.GridCacheUtils.*;
import static org.apache.ignite.transactions.TransactionConcurrency.*;
import static org.apache.ignite.transactions.TransactionState.*;

/**
 * Base class for transactional DHT caches.
 */
@SuppressWarnings("unchecked")
public abstract class GridDhtTransactionalCacheAdapter<K, V> extends GridDhtCacheAdapter<K, V> {
    /** */
    private static final long serialVersionUID = 0L;

    /**
     * Empty constructor required for {@link Externalizable}.
     */
    protected GridDhtTransactionalCacheAdapter() {
        // No-op.
    }

    /**
     * @param ctx Context.
     */
    protected GridDhtTransactionalCacheAdapter(GridCacheContext<K, V> ctx) {
        super(ctx);
    }

    /**
     * Constructor used for near-only cache.
     *
     * @param ctx Cache context.
     * @param map Cache map.
     */
    protected GridDhtTransactionalCacheAdapter(GridCacheContext<K, V> ctx, GridCacheConcurrentMap map) {
        super(ctx, map);
    }

    /** {@inheritDoc} */
    @Override public void start() throws IgniteCheckedException {
        super.start();

        preldr = new GridDhtPreloader<>(ctx);

        preldr.start();

        ctx.io().addHandler(ctx.cacheId(), GridNearGetRequest.class, new CI2<UUID, GridNearGetRequest>() {
            @Override public void apply(UUID nodeId, GridNearGetRequest req) {
                processNearGetRequest(nodeId, req);
            }
        });

        ctx.io().addHandler(ctx.cacheId(), GridNearLockRequest.class, new CI2<UUID, GridNearLockRequest>() {
            @Override public void apply(UUID nodeId, GridNearLockRequest req) {
                processNearLockRequest(nodeId, req);
            }
        });

        ctx.io().addHandler(ctx.cacheId(), GridDhtLockRequest.class, new CI2<UUID, GridDhtLockRequest>() {
            @Override public void apply(UUID nodeId, GridDhtLockRequest req) {
                processDhtLockRequest(nodeId, req);
            }
        });

        ctx.io().addHandler(ctx.cacheId(), GridDhtLockResponse.class, new CI2<UUID, GridDhtLockResponse>() {
            @Override public void apply(UUID nodeId, GridDhtLockResponse req) {
                processDhtLockResponse(nodeId, req);
            }
        });

        ctx.io().addHandler(ctx.cacheId(), GridNearUnlockRequest.class, new CI2<UUID, GridNearUnlockRequest>() {
            @Override public void apply(UUID nodeId, GridNearUnlockRequest req) {
                processNearUnlockRequest(nodeId, req);
            }
        });

        ctx.io().addHandler(ctx.cacheId(), GridDhtUnlockRequest.class, new CI2<UUID, GridDhtUnlockRequest>() {
            @Override public void apply(UUID nodeId, GridDhtUnlockRequest req) {
                processDhtUnlockRequest(nodeId, req);
            }
        });
    }

    /** {@inheritDoc} */
    @Override public abstract GridNearTransactionalCache<K, V> near();

    /**
     * @param nodeId Primary node ID.
     * @param req Request.
     * @param res Response.
     * @return Remote transaction.
     * @throws IgniteCheckedException If failed.
     * @throws GridDistributedLockCancelledException If lock has been cancelled.
     */
    @SuppressWarnings({"RedundantTypeArguments"})
    @Nullable GridDhtTxRemote startRemoteTx(UUID nodeId,
        GridDhtLockRequest req,
        GridDhtLockResponse res)
        throws IgniteCheckedException, GridDistributedLockCancelledException {
        List<KeyCacheObject> keys = req.keys();
        GridDhtTxRemote tx = null;

        int size = F.size(keys);

        for (int i = 0; i < size; i++) {
            KeyCacheObject key = keys.get(i);

            if (key == null)
                continue;

            IgniteTxKey txKey = ctx.txKey(key);

            assert F.isEmpty(req.candidatesByIndex(i));

            if (log.isDebugEnabled())
                log.debug("Unmarshalled key: " + key);

            GridDistributedCacheEntry entry = null;

            while (true) {
                try {
                    int part = ctx.affinity().partition(key);

                    GridDhtLocalPartition locPart = ctx.topology().localPartition(part, req.topologyVersion(),
                        false);

                    if (locPart == null || !locPart.reserve()) {
                        if (log.isDebugEnabled())
                            log.debug("Local partition for given key is already evicted (will add to invalid " +
                                "partition list) [key=" + key + ", part=" + part + ", locPart=" + locPart + ']');

                        res.addInvalidPartition(part);

                        // Invalidate key in near cache, if any.
                        if (isNearEnabled(cacheCfg))
                            obsoleteNearEntry(key, req.version());

                        break;
                    }

                    try {
                        // Handle implicit locks for pessimistic transactions.
                        if (req.inTx()) {
                            if (tx == null)
                                tx = ctx.tm().tx(req.version());

                            if (tx == null) {
                                tx = new GridDhtTxRemote(
                                    ctx.shared(),
                                    req.nodeId(),
                                    req.futureId(),
                                    nodeId,
                                    req.nearXidVersion(),
                                    req.threadId(),
                                    req.topologyVersion(),
                                    req.version(),
                                    /*commitVer*/null,
                                    ctx.systemTx(),
                                    ctx.ioPolicy(),
                                    PESSIMISTIC,
                                    req.isolation(),
                                    req.isInvalidate(),
                                    req.timeout(),
                                    req.txSize(),
                                    req.groupLockKey(),
                                    req.subjectId(),
                                    req.taskNameHash());

                                tx = ctx.tm().onCreated(null, tx);

                                if (tx == null || !ctx.tm().onStarted(tx))
                                    throw new IgniteTxRollbackCheckedException("Failed to acquire lock (transaction " +
                                        "has been completed) [ver=" + req.version() + ", tx=" + tx + ']');
                            }

                            tx.addWrite(
                                ctx,
                                NOOP,
                                txKey,
                                null,
                                null,
                                req.accessTtl());

                            if (req.groupLock())
                                tx.groupLockKey(txKey);
                        }

                        entry = entryExx(key, req.topologyVersion());

                        // Add remote candidate before reordering.
                        entry.addRemote(
                            req.nodeId(),
                            nodeId,
                            req.threadId(),
                            req.version(),
                            req.timeout(),
                            tx != null,
                            tx != null && tx.implicitSingle(),
                            null
                        );

                        // Invalidate key in near cache, if any.
                        if (isNearEnabled(cacheCfg) && req.invalidateNearEntry(i))
                            invalidateNearEntry(key, req.version());

                        // Get entry info after candidate is added.
                        if (req.needPreloadKey(i)) {
                            entry.unswap();

                            GridCacheEntryInfo info = entry.info();

                            if (info != null && !info.isNew() && !info.isDeleted())
                                res.addPreloadEntry(info);
                        }

                        // Double-check in case if sender node left the grid.
                        if (ctx.discovery().node(req.nodeId()) == null) {
                            if (log.isDebugEnabled())
                                log.debug("Node requesting lock left grid (lock request will be ignored): " + req);

                            entry.removeLock(req.version());

                            if (tx != null) {
                                tx.clearEntry(txKey);

                                // If there is a concurrent salvage, there could be a case when tx is moved to
                                // COMMITTING state, but this lock is never acquired.
                                if (tx.state() == COMMITTING)
                                    tx.forceCommit();
                                else
                                    tx.rollback();
                            }

                            return null;
                        }

                        // Entry is legit.
                        break;
                    }
                    finally {
                        locPart.release();
                    }
                }
                catch (GridDhtInvalidPartitionException e) {
                    if (log.isDebugEnabled())
                        log.debug("Received invalid partition exception [e=" + e + ", req=" + req + ']');

                    res.addInvalidPartition(e.partition());

                    // Invalidate key in near cache, if any.
                    if (isNearEnabled(cacheCfg))
                        obsoleteNearEntry(key, req.version());

                    if (tx != null) {
                        tx.clearEntry(txKey);

                        if (log.isDebugEnabled())
                            log.debug("Cleared invalid entry from remote transaction (will skip) [entry=" +
                                entry + ", tx=" + tx + ']');
                    }

                    break;
                }
                catch (GridCacheEntryRemovedException ignored) {
                    assert entry.obsoleteVersion() != null : "Obsolete flag not set on removed entry: " +
                        entry;

                    if (log.isDebugEnabled())
                        log.debug("Received entry removed exception (will retry on renewed entry): " + entry);

                    if (tx != null) {
                        tx.clearEntry(txKey);

                        if (log.isDebugEnabled())
                            log.debug("Cleared removed entry from remote transaction (will retry) [entry=" +
                                entry + ", tx=" + tx + ']');
                    }
                }
            }
        }

        if (tx != null && tx.empty()) {
            if (log.isDebugEnabled())
                log.debug("Rolling back remote DHT transaction because it is empty [req=" + req + ", res=" + res + ']');

            tx.rollback();

            tx = null;
        }

        return tx;
    }

    /**
     * @param nodeId Node ID.
     * @param req Request.
     */
    protected final void processDhtLockRequest(final UUID nodeId, final GridDhtLockRequest req) {
        IgniteInternalFuture<Object> keyFut = F.isEmpty(req.keys()) ? null :
            ctx.dht().dhtPreloader().request(req.keys(), req.topologyVersion());

        if (keyFut == null || keyFut.isDone())
            processDhtLockRequest0(nodeId, req);
        else {
            keyFut.listen(new CI1<IgniteInternalFuture<Object>>() {
                @Override public void apply(IgniteInternalFuture<Object> t) {
                    processDhtLockRequest0(nodeId, req);
                }
            });
        }
    }

    /**
     * @param nodeId Node ID.
     * @param req Request.
     */
    protected final void processDhtLockRequest0(UUID nodeId, GridDhtLockRequest req) {
        assert nodeId != null;
        assert req != null;
        assert !nodeId.equals(locNodeId);

        if (log.isDebugEnabled())
            log.debug("Processing dht lock request [locNodeId=" + locNodeId + ", nodeId=" + nodeId + ", req=" + req +
                ']');

        int cnt = F.size(req.keys());

        GridDhtLockResponse res;

        GridDhtTxRemote dhtTx = null;
        GridNearTxRemote nearTx = null;

        boolean fail = false;
        boolean cancelled = false;

        try {
            res = new GridDhtLockResponse(ctx.cacheId(), req.version(), req.futureId(), req.miniId(), cnt);

            dhtTx = startRemoteTx(nodeId, req, res);
            nearTx = isNearEnabled(cacheCfg) ? near().startRemoteTx(nodeId, req) : null;

            if (nearTx != null && !nearTx.empty())
                res.nearEvicted(nearTx.evicted());
            else {
                if (!F.isEmpty(req.nearKeys())) {
                    Collection<IgniteTxKey> nearEvicted = new ArrayList<>(req.nearKeys().size());

                    nearEvicted.addAll(F.viewReadOnly(req.nearKeys(), new C1<KeyCacheObject, IgniteTxKey>() {
                        @Override public IgniteTxKey apply(KeyCacheObject k) {
                            return ctx.txKey(k);
                        }
                    }));

                    res.nearEvicted(nearEvicted);
                }
            }
        }
        catch (IgniteTxRollbackCheckedException e) {
            String err = "Failed processing DHT lock request (transaction has been completed): " + req;

            U.error(log, err, e);

            res = new GridDhtLockResponse(ctx.cacheId(), req.version(), req.futureId(), req.miniId(),
                new IgniteTxRollbackCheckedException(err, e));

            fail = true;
        }
        catch (IgniteCheckedException e) {
            String err = "Failed processing DHT lock request: " + req;

            U.error(log, err, e);

            res = new GridDhtLockResponse(ctx.cacheId(),
                req.version(),
                req.futureId(),
                req.miniId(),
                new IgniteCheckedException(err, e));

            fail = true;
        }
        catch (GridDistributedLockCancelledException ignored) {
            // Received lock request for cancelled lock.
            if (log.isDebugEnabled())
                log.debug("Received lock request for canceled lock (will ignore): " + req);

            res = null;

            fail = true;
            cancelled = true;
        }

        boolean releaseAll = false;

        if (res != null) {
            try {
                // Reply back to sender.
                ctx.io().send(nodeId, res, ctx.ioPolicy());
            }
            catch (ClusterTopologyCheckedException ignored) {
                U.warn(log, "Failed to send lock reply to remote node because it left grid: " + nodeId);

                fail = true;
                releaseAll = true;
            }
            catch (IgniteCheckedException e) {
                U.error(log, "Failed to send lock reply to node (lock will not be acquired): " + nodeId, e);

                fail = true;
            }
        }

        if (fail) {
            if (dhtTx != null)
                dhtTx.rollback();

            if (nearTx != null) // Even though this should never happen, we leave this check for consistency.
                nearTx.rollback();

            List<KeyCacheObject> keys = req.keys();

            if (keys != null) {
                for (KeyCacheObject key : keys) {
                    while (true) {
                        GridDistributedCacheEntry entry = peekExx(key);

                        try {
                            if (entry != null) {
                                // Release all locks because sender node left grid.
                                if (releaseAll)
                                    entry.removeExplicitNodeLocks(req.nodeId());
                                else
                                    entry.removeLock(req.version());
                            }

                            break;
                        }
                        catch (GridCacheEntryRemovedException ignore) {
                            if (log.isDebugEnabled())
                                log.debug("Attempted to remove lock on removed entity during during failure " +
                                    "handling for dht lock request (will retry): " + entry);
                        }
                    }
                }
            }

            if (releaseAll && !cancelled)
                U.warn(log, "Sender node left grid in the midst of lock acquisition (locks have been released).");
        }
    }

    /**
     * @param nodeId Node ID.
     * @param req Request.
     */
    protected void processDhtUnlockRequest(UUID nodeId, GridDhtUnlockRequest req) {
        clearLocks(nodeId, req);

        if (isNearEnabled(cacheCfg))
            near().clearLocks(nodeId, req);
    }

    /**
     * @param nodeId Node ID.
     * @param req Request.
     */
    private void processNearLockRequest(UUID nodeId, GridNearLockRequest req) {
        assert ctx.affinityNode();
        assert nodeId != null;
        assert req != null;

        if (log.isDebugEnabled())
            log.debug("Processing near lock request [locNodeId=" + locNodeId + ", nodeId=" + nodeId + ", req=" + req +
                ']');

        ClusterNode nearNode = ctx.discovery().node(nodeId);

        if (nearNode == null) {
            U.warn(log, "Received lock request from unknown node (will ignore): " + nodeId);

            return;
        }

        // Group lock can be only started from local node, so we never start group lock transaction on remote node.
        IgniteInternalFuture<?> f = lockAllAsync(ctx, nearNode, req, null);

        // Register listener just so we print out errors.
        // Exclude lock timeout exception since it's not a fatal exception.
        f.listen(CU.errorLogger(log, GridCacheLockTimeoutException.class,
            GridDistributedLockCancelledException.class));
    }

    /**
     * @param nodeId Node ID.
     * @param res Response.
     */
    private void processDhtLockResponse(UUID nodeId, GridDhtLockResponse res) {
        assert nodeId != null;
        assert res != null;
        GridDhtLockFuture<K, V> fut = (GridDhtLockFuture<K, V>)ctx.mvcc().<Boolean>future(res.version(),
            res.futureId());

        if (fut == null) {
            if (log.isDebugEnabled())
                log.debug("Received response for unknown future (will ignore): " + res);

            return;
        }

        fut.onResult(nodeId, res);
    }

    /** {@inheritDoc} */
    @Override public IgniteInternalFuture<Boolean> lockAllAsync(
        @Nullable Collection<KeyCacheObject> keys,
        long timeout,
        IgniteTxLocalEx txx,
        boolean isInvalidate,
        boolean isRead,
        boolean retval,
        TransactionIsolation isolation,
        long accessTtl,
        CacheEntryPredicate[] filter) {
        return lockAllAsyncInternal(
            keys,
            timeout,
            txx,
            isInvalidate,
            isRead,
            retval,
            isolation,
            accessTtl,
            filter);
    }

    /**
     * Acquires locks in partitioned cache.
     *
     * @param keys Keys to lock.
     * @param timeout Lock timeout.
     * @param txx Transaction.
     * @param isInvalidate Invalidate flag.
     * @param isRead Read flag.
     * @param retval Return value flag.
     * @param isolation Transaction isolation.
     * @param accessTtl TTL for read operation.
     * @param filter Optional filter.
     * @return Lock future.
     */
    public GridDhtFuture<Boolean> lockAllAsyncInternal(@Nullable Collection<KeyCacheObject> keys,
        long timeout,
        IgniteTxLocalEx txx,
        boolean isInvalidate,
        boolean isRead,
        boolean retval,
        TransactionIsolation isolation,
        long accessTtl,
        CacheEntryPredicate[] filter) {
        if (keys == null || keys.isEmpty())
            return new GridDhtFinishedFuture<>(true);

        GridDhtTxLocalAdapter tx = (GridDhtTxLocalAdapter)txx;

        assert tx != null;

        GridDhtLockFuture<K, V> fut = new GridDhtLockFuture<>(
            ctx,
            tx.nearNodeId(),
            tx.nearXidVersion(),
            tx.topologyVersion(),
            keys.size(),
            isRead,
            retval,
            timeout,
            tx,
            tx.threadId(),
            accessTtl,
            filter);

        for (KeyCacheObject key : keys) {
            try {
                while (true) {
                    GridDhtCacheEntry entry = entryExx(key, tx.topologyVersion());

                    try {
                        fut.addEntry(entry);

                        // Possible in case of cancellation or time out.
                        if (fut.isDone())
                            return fut;

                        break;
                    }
                    catch (GridCacheEntryRemovedException ignore) {
                        if (log.isDebugEnabled())
                            log.debug("Got removed entry when adding lock (will retry): " + entry);
                    }
                    catch (GridDistributedLockCancelledException e) {
                        if (log.isDebugEnabled())
                            log.debug("Got lock request for cancelled lock (will fail): " + entry);

                        return new GridDhtFinishedFuture<>(e);
                    }
                }
            }
            catch (GridDhtInvalidPartitionException e) {
                fut.addInvalidPartition(ctx, e.partition());

                if (log.isDebugEnabled())
                    log.debug("Added invalid partition to DHT lock future [part=" + e.partition() + ", fut=" +
                        fut + ']');
            }
        }

        ctx.mvcc().addFuture(fut);

        fut.map();

        return fut;
    }

    /**
     * @param cacheCtx Cache context.
     * @param nearNode Near node.
     * @param req Request.
     * @param filter0 Filter.
     * @return Future.
     */
    public IgniteInternalFuture<GridNearLockResponse> lockAllAsync(
        final GridCacheContext<K, V> cacheCtx,
        final ClusterNode nearNode,
        final GridNearLockRequest req,
        @Nullable final CacheEntryPredicate[] filter0) {
        final List<KeyCacheObject> keys = req.keys();

        IgniteInternalFuture<Object> keyFut = null;

        if (req.onePhaseCommit()) {
            boolean forceKeys = req.hasTransforms() || req.filter() != null;

            if (!forceKeys) {
                for (int i = 0; i < req.keysCount() && !forceKeys; i++)
                    forceKeys |= req.returnValue(i);
            }

            if (forceKeys)
                keyFut = ctx.dht().dhtPreloader().request(keys, req.topologyVersion());
        }

        if (keyFut == null)
            keyFut = new GridFinishedFuture<>();

        return new GridEmbeddedFuture<>(keyFut,
            new C2<Object, Exception, IgniteInternalFuture<GridNearLockResponse>>() {
                @Override public IgniteInternalFuture<GridNearLockResponse> apply(Object o, Exception exx) {
                    if (exx != null)
                        return new GridDhtFinishedFuture<>(exx);

                    CacheEntryPredicate[] filter = filter0;

                    // Set message into thread context.
                    GridDhtTxLocal tx = null;

                    try {
                        int cnt = keys.size();

                        if (req.inTx()) {
                            GridCacheVersion dhtVer = ctx.tm().mappedVersion(req.version());

                            if (dhtVer != null)
                                tx = ctx.tm().tx(dhtVer);
                        }

                        final List<GridCacheEntryEx> entries = new ArrayList<>(cnt);

                        // Unmarshal filter first.
                        if (filter == null)
                            filter = req.filter();

                        GridDhtLockFuture<K, V> fut = null;

                        if (!req.inTx()) {
                            fut = new GridDhtLockFuture<>(ctx,
                                nearNode.id(),
                                req.version(),
                                req.topologyVersion(),
                                cnt,
                                req.txRead(),
                                req.needReturnValue(),
                                req.timeout(),
                                tx,
                                req.threadId(),
                                req.accessTtl(),
                                filter);

                            // Add before mapping.
                            if (!ctx.mvcc().addFuture(fut))
                                throw new IllegalStateException("Duplicate future ID: " + fut);
                        }

                        boolean timedout = false;

                        for (KeyCacheObject key : keys) {
                            if (timedout)
                                break;

                            while (true) {
                                // Specify topology version to make sure containment is checked
                                // based on the requested version, not the latest.
                                GridDhtCacheEntry entry = entryExx(key, req.topologyVersion());

                                try {
                                    if (fut != null) {
                                        // This method will add local candidate.
                                        // Entry cannot become obsolete after this method succeeded.
                                        fut.addEntry(key == null ? null : entry);

                                        if (fut.isDone()) {
                                            timedout = true;

                                            break;
                                        }
                                    }

                                    entries.add(entry);

                                    break;
                                }
                                catch (GridCacheEntryRemovedException ignore) {
                                    if (log.isDebugEnabled())
                                        log.debug("Got removed entry when adding lock (will retry): " + entry);
                                }
                                catch (GridDistributedLockCancelledException e) {
                                    if (log.isDebugEnabled())
                                        log.debug("Got lock request for cancelled lock (will ignore): " +
                                            entry);

                                    fut.onError(e);

                                    return new GridDhtFinishedFuture<>(e);
                                }
                            }
                        }

                        // Handle implicit locks for pessimistic transactions.
                        if (req.inTx()) {
                            if (tx == null) {
                                tx = new GridDhtTxLocal(
                                    ctx.shared(),
                                    nearNode.id(),
                                    req.version(),
                                    req.futureId(),
                                    req.miniId(),
                                    req.threadId(),
                                    req.implicitTx(),
                                    req.implicitSingleTx(),
<<<<<<< HEAD
                                    ctx.system(),
                                    false,
=======
                                    ctx.systemTx(),
>>>>>>> e6a6b64c
                                    ctx.ioPolicy(),
                                    PESSIMISTIC,
                                    req.isolation(),
                                    req.timeout(),
                                    req.isInvalidate(),
                                    false,
                                    req.txSize(),
                                    req.groupLockKey(),
                                    req.partitionLock(),
                                    null,
                                    req.subjectId(),
                                    req.taskNameHash());

                                tx.syncCommit(req.syncCommit());

                                tx = ctx.tm().onCreated(null, tx);

                                if (tx == null || !tx.init()) {
                                    String msg = "Failed to acquire lock (transaction has been completed): " +
                                        req.version();

                                    U.warn(log, msg);

                                    if (tx != null)
                                        tx.rollback();

                                    return new GridDhtFinishedFuture<>(new IgniteCheckedException(msg));
                                }

                                tx.topologyVersion(req.topologyVersion());
                            }

                            ctx.tm().txContext(tx);

                            if (log.isDebugEnabled())
                                log.debug("Performing DHT lock [tx=" + tx + ", entries=" + entries + ']');

                            IgniteInternalFuture<GridCacheReturn> txFut = tx.lockAllAsync(
                                cacheCtx,
                                entries,
                                req.onePhaseCommit(),
                                req.messageId(),
                                req.txRead(),
                                req.needReturnValue(),
                                req.accessTtl());

                            final GridDhtTxLocal t = tx;

                            return new GridDhtEmbeddedFuture(
                                txFut,
                                new C2<GridCacheReturn, Exception, IgniteInternalFuture<GridNearLockResponse>>() {
                                    @Override public IgniteInternalFuture<GridNearLockResponse> apply(
                                        GridCacheReturn o, Exception e) {
                                        if (e != null)
                                            e = U.unwrap(e);

                                        assert !t.empty();

                                        // Create response while holding locks.
                                        final GridNearLockResponse resp = createLockReply(nearNode,
                                            entries,
                                            req,
                                            t,
                                            t.xidVersion(),
                                            e);

                                        if (resp.error() == null && t.onePhaseCommit()) {
                                            assert t.implicit();

                                            return t.commitAsync().chain(
                                                new C1<IgniteInternalFuture<IgniteInternalTx>, GridNearLockResponse>() {
                                                    @Override public GridNearLockResponse apply(IgniteInternalFuture<IgniteInternalTx> f) {
                                                        try {
                                                            // Check for error.
                                                            f.get();
                                                        }
                                                        catch (IgniteCheckedException e1) {
                                                            resp.error(e1);
                                                        }

                                                        sendLockReply(nearNode, t, req, resp);

                                                        return resp;
                                                    }
                                                });
                                        }
                                        else {
                                            sendLockReply(nearNode, t, req, resp);

                                            return new GridFinishedFuture<>(resp);
                                        }
                                    }
                                }
                            );
                        }
                        else {
                            assert fut != null;

                            // This will send remote messages.
                            fut.map();

                            final GridCacheVersion mappedVer = fut.version();

                            return new GridDhtEmbeddedFuture<>(
                                new C2<Boolean, Exception, GridNearLockResponse>() {
                                    @Override public GridNearLockResponse apply(Boolean b, Exception e) {
                                        if (e != null)
                                            e = U.unwrap(e);
                                        else if (!b)
                                            e = new GridCacheLockTimeoutException(req.version());

                                        GridNearLockResponse res = createLockReply(nearNode,
                                            entries,
                                            req,
                                            null,
                                            mappedVer,
                                            e);

                                        sendLockReply(nearNode, null, req, res);

                                        return res;
                                    }
                                },
                                fut);
                        }
                    }
                    catch (IgniteCheckedException e) {
                        String err = "Failed to unmarshal at least one of the keys for lock request message: " + req;

                        U.error(log, err, e);

                        if (tx != null) {
                            try {
                                tx.rollback();
                            }
                            catch (IgniteCheckedException ex) {
                                U.error(log, "Failed to rollback the transaction: " + tx, ex);
                            }
                        }

                        return new GridDhtFinishedFuture<>(
                            new IgniteCheckedException(err, e));
                    }
                }
            }
        );
    }

    /**
     * @param nearNode Near node.
     * @param entries Entries.
     * @param req Lock request.
     * @param tx Transaction.
     * @param mappedVer Mapped version.
     * @param err Error.
     * @return Response.
     */
    private GridNearLockResponse createLockReply(
        ClusterNode nearNode,
        List<GridCacheEntryEx> entries,
        GridNearLockRequest req,
        @Nullable GridDhtTxLocalAdapter tx,
        GridCacheVersion mappedVer,
        Throwable err) {
        assert mappedVer != null;
        assert tx == null || tx.xidVersion().equals(mappedVer);

        try {
            // Send reply back to originating near node.
            GridNearLockResponse res = new GridNearLockResponse(ctx.cacheId(),
                req.version(), req.futureId(), req.miniId(), tx != null && tx.onePhaseCommit(), entries.size(), err);

            if (err == null) {
                res.pending(localDhtPendingVersions(entries, mappedVer));

                // We have to add completed versions for cases when nearLocal and remote transactions
                // execute concurrently.
                res.completedVersions(ctx.tm().committedVersions(req.version()),
                    ctx.tm().rolledbackVersions(req.version()));

                int i = 0;

                for (ListIterator<GridCacheEntryEx> it = entries.listIterator(); it.hasNext();) {
                    GridCacheEntryEx e = it.next();

                    assert e != null;

                    while (true) {
                        try {
                            // Don't return anything for invalid partitions.
                            if (tx == null || !tx.isRollbackOnly()) {
                                GridCacheVersion dhtVer = req.dhtVersion(i);

                                try {
                                    GridCacheVersion ver = e.version();

                                    boolean ret = req.returnValue(i) || dhtVer == null || !dhtVer.equals(ver);

                                    CacheObject val = null;

                                    if (ret)
                                        val = e.innerGet(tx,
                                            /*swap*/true,
                                            /*read-through*/false,
                                            /*fail-fast.*/false,
                                            /*unmarshal*/false,
                                            /*update-metrics*/true,
                                            /*event notification*/req.returnValue(i),
                                            /*temporary*/false,
                                            CU.subjectId(tx, ctx.shared()),
                                            null,
                                            tx != null ? tx.resolveTaskName() : null,
                                            null);

                                    assert e.lockedBy(mappedVer) ||
                                        (ctx.mvcc().isRemoved(e.context(), mappedVer) && req.timeout() > 0) :
                                        "Entry does not own lock for tx [locNodeId=" + ctx.localNodeId() +
                                            ", entry=" + e +
                                            ", mappedVer=" + mappedVer + ", ver=" + ver +
                                            ", tx=" + tx + ", req=" + req +
                                            ", err=" + err + ']';

                                    boolean filterPassed = false;

                                    if (tx != null && tx.onePhaseCommit()) {
                                        IgniteTxEntry writeEntry = tx.entry(ctx.txKey(e.key()));

                                        assert writeEntry != null :
                                            "Missing tx entry for locked cache entry: " + e;

                                        filterPassed = writeEntry.filtersPassed();
                                    }

                                    if (ret && val == null)
                                        val = e.valueBytes(null);

                                    // We include values into response since they are required for local
                                    // calls and won't be serialized. We are also including DHT version.
                                    res.addValueBytes(
                                        ret ? val : null,
                                        filterPassed,
                                        ver,
                                        mappedVer);
                                }
                                catch (GridCacheFilterFailedException ex) {
                                    assert false : "Filter should never fail if fail-fast is false.";

                                    ex.printStackTrace();
                                }
                            }
                            else {
                                // We include values into response since they are required for local
                                // calls and won't be serialized. We are also including DHT version.
                                res.addValueBytes(null, false, e.version(), mappedVer);
                            }

                            break;
                        }
                        catch (GridCacheEntryRemovedException ignore) {
                            if (log.isDebugEnabled())
                                log.debug("Got removed entry when sending reply to DHT lock request " +
                                    "(will retry): " + e);

                            e = entryExx(e.key());

                            it.set(e);
                        }
                    }

                    i++;
                }
            }

            return res;
        }
        catch (IgniteCheckedException e) {
            U.error(log, "Failed to get value for lock reply message for node [node=" +
                U.toShortString(nearNode) + ", req=" + req + ']', e);

            return new GridNearLockResponse(ctx.cacheId(), req.version(), req.futureId(), req.miniId(), false,
                entries.size(), e);
        }
    }

    /**
     * Send lock reply back to near node.
     *
     * @param nearNode Near node.
     * @param tx Transaction.
     * @param req Lock request.
     * @param res Lock response.
     */
    private void sendLockReply(
        ClusterNode nearNode,
        @Nullable IgniteInternalTx tx,
        GridNearLockRequest req,
        GridNearLockResponse res
    ) {
        Throwable err = res.error();

        // Log error before sending reply.
        if (err != null && !(err instanceof GridCacheLockTimeoutException))
            U.error(log, "Failed to acquire lock for request: " + req, err);

        try {
            // Don't send reply message to this node or if lock was cancelled.
            if (!nearNode.id().equals(ctx.nodeId()) && !X.hasCause(err, GridDistributedLockCancelledException.class))
                ctx.io().send(nearNode, res, ctx.ioPolicy());
        }
        catch (IgniteCheckedException e) {
            U.error(log, "Failed to send lock reply to originating node (will rollback transaction) [node=" +
                U.toShortString(nearNode) + ", req=" + req + ']', e);

            if (tx != null)
                tx.rollbackAsync();

            // Convert to closure exception as this method is only called form closures.
            throw new GridClosureException(e);
        }
    }

    /**
     * Collects versions of pending candidates versions less then base.
     *
     * @param entries Tx entries to process.
     * @param baseVer Base version.
     * @return Collection of pending candidates versions.
     */
    private Collection<GridCacheVersion> localDhtPendingVersions(Iterable<GridCacheEntryEx> entries,
        GridCacheVersion baseVer) {
        Collection<GridCacheVersion> lessPending = new GridLeanSet<>(5);

        for (GridCacheEntryEx entry : entries) {
            // Since entries were collected before locks are added, some of them may become obsolete.
            while (true) {
                try {
                    for (GridCacheMvccCandidate cand : entry.localCandidates()) {
                        if (cand.version().isLess(baseVer))
                            lessPending.add(cand.version());
                    }

                    break; // While.
                }
                catch (GridCacheEntryRemovedException ignored) {
                    if (log.isDebugEnabled())
                        log.debug("Got removed entry is localDhtPendingVersions (will retry): " + entry);

                    entry = entryExx(entry.key());
                }
            }
        }

        return lessPending;
    }

    /**
     * @param nodeId Node ID.
     * @param req Request.
     */
    @SuppressWarnings({"RedundantTypeArguments"})
    private void clearLocks(UUID nodeId, GridDistributedUnlockRequest req) {
        assert nodeId != null;

        List<KeyCacheObject> keys = req.keys();

        if (keys != null) {
            for (KeyCacheObject key : keys) {
                while (true) {
                    GridDistributedCacheEntry entry = peekExx(key);

                    if (entry == null)
                        // Nothing to unlock.
                        break;

                    try {
                        entry.doneRemote(
                            req.version(),
                            req.version(),
                            null,
                            null,
                            null,
                            /*system invalidate*/false);

                        // Note that we don't reorder completed versions here,
                        // as there is no point to reorder relative to the version
                        // we are about to remove.
                        if (entry.removeLock(req.version())) {
                            if (log.isDebugEnabled())
                                log.debug("Removed lock [lockId=" + req.version() + ", key=" + key + ']');
                        }
                        else {
                            if (log.isDebugEnabled())
                                log.debug("Received unlock request for unknown candidate " +
                                    "(added to cancelled locks set): " + req);
                        }

                        ctx.evicts().touch(entry, ctx.affinity().affinityTopologyVersion());

                        break;
                    }
                    catch (GridCacheEntryRemovedException ignored) {
                        if (log.isDebugEnabled())
                            log.debug("Received remove lock request for removed entry (will retry) [entry=" +
                                entry + ", req=" + req + ']');
                    }
                }
            }
        }
    }

    /**
     * @param nodeId Sender ID.
     * @param req Request.
     */
    @SuppressWarnings({"RedundantTypeArguments", "TypeMayBeWeakened"})
    private void processNearUnlockRequest(UUID nodeId, GridNearUnlockRequest req) {
        assert ctx.affinityNode();
        assert nodeId != null;

        removeLocks(nodeId, req.version(), req.keys(), true);
    }

    /**
     * @param nodeId Sender node ID.
     * @param topVer Topology version.
     * @param cached Entry.
     * @param readers Readers for this entry.
     * @param dhtMap DHT map.
     * @param nearMap Near map.
     * @throws IgniteCheckedException If failed.
     */
    private void map(UUID nodeId,
        AffinityTopologyVersion topVer,
        GridCacheEntryEx cached,
        Collection<UUID> readers,
        Map<ClusterNode, List<KeyCacheObject>> dhtMap,
        Map<ClusterNode, List<KeyCacheObject>> nearMap)
        throws IgniteCheckedException {
        Collection<ClusterNode> dhtNodes = ctx.dht().topology().nodes(cached.partition(), topVer);

        ClusterNode primary = F.first(dhtNodes);

        assert primary != null;

        if (!primary.id().equals(ctx.nodeId())) {
            if (log.isDebugEnabled())
                log.debug("Primary node mismatch for unlock [entry=" + cached + ", expected=" + ctx.nodeId() +
                    ", actual=" + U.toShortString(primary) + ']');

            return;
        }

        if (log.isDebugEnabled())
            log.debug("Mapping entry to DHT nodes [nodes=" + U.toShortString(dhtNodes) + ", entry=" + cached + ']');

        Collection<ClusterNode> nearNodes = null;

        if (!F.isEmpty(readers)) {
            nearNodes = ctx.discovery().nodes(readers, F0.not(F.idForNodeId(nodeId)));

            if (log.isDebugEnabled())
                log.debug("Mapping entry to near nodes [nodes=" + U.toShortString(nearNodes) + ", entry=" + cached +
                    ']');
        }
        else {
            if (log.isDebugEnabled())
                log.debug("Entry has no near readers: " + cached);
        }

        map(cached, F.view(dhtNodes, F.remoteNodes(ctx.nodeId())), dhtMap); // Exclude local node.
        map(cached, nearNodes, nearMap);
    }

    /**
     * @param entry Entry.
     * @param nodes Nodes.
     * @param map Map.
     */
    @SuppressWarnings( {"MismatchedQueryAndUpdateOfCollection"})
    private void map(GridCacheEntryEx entry,
        @Nullable Iterable<? extends ClusterNode> nodes,
        Map<ClusterNode, List<KeyCacheObject>> map) {
        if (nodes != null) {
            for (ClusterNode n : nodes) {
                List<KeyCacheObject> keys = map.get(n);

                if (keys == null)
                    map.put(n, keys = new LinkedList<>());

                keys.add(entry.key());
            }
        }
    }

    /**
     * @param nodeId Node ID.
     * @param ver Version.
     * @param keys Keys.
     * @param unmap Flag for un-mapping version.
     */
    public void removeLocks(UUID nodeId, GridCacheVersion ver, Iterable<KeyCacheObject> keys, boolean unmap) {
        assert nodeId != null;
        assert ver != null;

        if (F.isEmpty(keys))
            return;

        // Remove mapped versions.
        GridCacheVersion dhtVer = unmap ? ctx.mvcc().unmapVersion(ver) : ver;

        Map<ClusterNode, List<KeyCacheObject>> dhtMap = new HashMap<>();
        Map<ClusterNode, List<KeyCacheObject>> nearMap = new HashMap<>();

        GridCacheVersion obsoleteVer = null;

        for (KeyCacheObject key : keys) {
            while (true) {
                boolean created = false;

                GridDhtCacheEntry entry = peekExx(key);

                if (entry == null) {
                    entry = entryExx(key);

                    created = true;
                }

                try {
                    GridCacheMvccCandidate cand = null;

                    if (dhtVer == null) {
                        cand = entry.localCandidateByNearVersion(ver, true);

                        if (cand != null)
                            dhtVer = cand.version();
                        else {
                            if (log.isDebugEnabled())
                                log.debug("Failed to locate lock candidate based on dht or near versions [nodeId=" +
                                    nodeId + ", ver=" + ver + ", unmap=" + unmap + ", keys=" + keys + ']');

                            entry.removeLock(ver);

                            if (created) {
                                if (obsoleteVer == null)
                                    obsoleteVer = ctx.versions().next();

                                if (entry.markObsolete(obsoleteVer))
                                    removeEntry(entry);
                            }

                            break;
                        }
                    }

                    if (cand == null)
                        cand = entry.candidate(dhtVer);

                    AffinityTopologyVersion topVer = cand == null
                        ? AffinityTopologyVersion.NONE
                        : cand.topologyVersion();

                    // Note that we obtain readers before lock is removed.
                    // Even in case if entry would be removed just after lock is removed,
                    // we must send release messages to backups and readers.
                    Collection<UUID> readers = entry.readers();

                    // Note that we don't reorder completed versions here,
                    // as there is no point to reorder relative to the version
                    // we are about to remove.
                    if (entry.removeLock(dhtVer)) {
                        // Map to backups and near readers.
                        map(nodeId, topVer, entry, readers, dhtMap, nearMap);

                        if (log.isDebugEnabled())
                            log.debug("Removed lock [lockId=" + ver + ", key=" + key + ']');
                    }
                    else if (log.isDebugEnabled())
                        log.debug("Received unlock request for unknown candidate " +
                            "(added to cancelled locks set) [ver=" + ver + ", entry=" + entry + ']');

                    if (created && entry.markObsolete(dhtVer))
                        removeEntry(entry);

                    ctx.evicts().touch(entry, topVer);

                    break;
                }
                catch (GridCacheEntryRemovedException ignored) {
                    if (log.isDebugEnabled())
                        log.debug("Received remove lock request for removed entry (will retry): " + entry);
                }
                catch (IgniteCheckedException e) {
                    U.error(log, "Failed to remove locks for keys: " + keys, e);
                }
            }
        }

        Collection<GridCacheVersion> committed = ctx.tm().committedVersions(ver);
        Collection<GridCacheVersion> rolledback = ctx.tm().rolledbackVersions(ver);

        // Backups.
        for (Map.Entry<ClusterNode, List<KeyCacheObject>> entry : dhtMap.entrySet()) {
            ClusterNode n = entry.getKey();

            List<KeyCacheObject> keyBytes = entry.getValue();

            GridDhtUnlockRequest req = new GridDhtUnlockRequest(ctx.cacheId(), keyBytes.size());

            req.version(dhtVer);

            try {
                for (KeyCacheObject key : keyBytes)
                    req.addKey(key, ctx);

                keyBytes = nearMap.get(n);

                if (keyBytes != null)
                    for (KeyCacheObject key : keyBytes)
                        req.addNearKey(key, ctx.shared());

                req.completedVersions(committed, rolledback);

                ctx.io().send(n, req, ctx.ioPolicy());
            }
            catch (ClusterTopologyCheckedException ignore) {
                if (log.isDebugEnabled())
                    log.debug("Node left while sending unlock request: " + n);
            }
            catch (IgniteCheckedException e) {
                U.error(log, "Failed to send unlock request to node (will make best effort to complete): " + n, e);
            }
        }

        // Readers.
        for (Map.Entry<ClusterNode, List<KeyCacheObject>> entry : nearMap.entrySet()) {
            ClusterNode n = entry.getKey();

            if (!dhtMap.containsKey(n)) {
                List<KeyCacheObject> keyBytes = entry.getValue();

                GridDhtUnlockRequest req = new GridDhtUnlockRequest(ctx.cacheId(), keyBytes.size());

                req.version(dhtVer);

                try {
                    for (KeyCacheObject key : keyBytes)
                        req.addNearKey(key, ctx.shared());

                    req.completedVersions(committed, rolledback);

                    ctx.io().send(n, req, ctx.ioPolicy());
                }
                catch (ClusterTopologyCheckedException ignore) {
                    if (log.isDebugEnabled())
                        log.debug("Node left while sending unlock request: " + n);
                }
                catch (IgniteCheckedException e) {
                    U.error(log, "Failed to send unlock request to node (will make best effort to complete): " + n, e);
                }
            }
        }
    }

    /**
     * @param key Key
     * @param ver Version.
     * @throws IgniteCheckedException If invalidate failed.
     */
    private void invalidateNearEntry(KeyCacheObject key, GridCacheVersion ver) throws IgniteCheckedException {
        GridCacheEntryEx nearEntry = near().peekEx(key);

        if (nearEntry != null)
            nearEntry.invalidate(null, ver);
    }

    /**
     * @param key Key
     * @param ver Version.
     */
    private void obsoleteNearEntry(KeyCacheObject key, GridCacheVersion ver) {
        GridCacheEntryEx nearEntry = near().peekEx(key);

        if (nearEntry != null)
            nearEntry.markObsolete(ver);
    }
}<|MERGE_RESOLUTION|>--- conflicted
+++ resolved
@@ -794,12 +794,8 @@
                                     req.threadId(),
                                     req.implicitTx(),
                                     req.implicitSingleTx(),
-<<<<<<< HEAD
-                                    ctx.system(),
+                                    ctx.systemTx(),
                                     false,
-=======
-                                    ctx.systemTx(),
->>>>>>> e6a6b64c
                                     ctx.ioPolicy(),
                                     PESSIMISTIC,
                                     req.isolation(),
