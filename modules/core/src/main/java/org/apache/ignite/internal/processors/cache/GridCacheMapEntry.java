--- conflicted
+++ resolved
@@ -364,65 +364,6 @@
     }
 
     /** {@inheritDoc} */
-<<<<<<< HEAD
-=======
-    @Override public boolean onOffheapEvict(byte[] entry, GridCacheVersion evictVer, GridCacheVersion obsoleteVer)
-        throws IgniteCheckedException, GridCacheEntryRemovedException {
-        assert cctx.swap().offHeapEnabled() && (cctx.swap().swapEnabled() || cctx.queries().enabled()) : this;
-
-        boolean obsolete;
-
-        synchronized (this) {
-            checkObsolete();
-
-            if (hasReaders() || !isStartVersion())
-                return false;
-
-            GridCacheMvcc mvcc = mvccExtras();
-
-            if (mvcc != null && !mvcc.isEmpty(obsoleteVer))
-                return false;
-
-            if (cctx.swap().onOffheapEvict(key, entry, partition(), evictVer)) {
-                assert !hasValueUnlocked() : this;
-
-                if (log.isTraceEnabled()) {
-                    log.trace("onOffheapEvict evicted [key=" + key +
-                        ", entry=" + System.identityHashCode(this) +
-                        ", ptr=" + offHeapPointer() +
-                        ']');
-                }
-
-                obsolete = markObsolete0(obsoleteVer, false, null);
-
-                assert obsolete : this;
-
-                if (!cctx.swap().swapEnabled()) {
-                    CacheObject val = cctx.swap().unmarshalSwapEntryValue(entry);
-
-                    clearIndex(val);
-                }
-            }
-            else {
-                obsolete = false;
-
-                if (log.isTraceEnabled()) {
-                    log.trace("onOffheapEvict not evicted [key=" + key +
-                        ", entry=" + System.identityHashCode(this) +
-                        ", ptr=" + offHeapPointer() +
-                        ']');
-                }
-            }
-        }
-
-        if (obsolete)
-            onMarkedObsolete();
-
-        return obsolete;
-    }
-
-    /** {@inheritDoc} */
->>>>>>> d01a3053
     @Override public final CacheObject unswap() throws IgniteCheckedException, GridCacheEntryRemovedException {
         return unswap(true);
     }
@@ -444,23 +385,10 @@
      */
     @Nullable protected CacheObject unswap(boolean needVal, boolean checkExpire)
         throws IgniteCheckedException, GridCacheEntryRemovedException {
-<<<<<<< HEAD
-=======
-        if (!cctx.isSwapOrOffheapEnabled())
-            return null;
-
-        assert !detached() : this;
-
-        boolean obsolete = false;
-        boolean deferred = false;
-        GridCacheVersion ver0 = null;
-
->>>>>>> d01a3053
         synchronized (this) {
             checkObsolete();
 
             if (isStartVersion() && ((flags & IS_UNSWAPPED_MASK) == 0)) {
-<<<<<<< HEAD
                 IgniteBiTuple<CacheObject, GridCacheVersion> read = cctx.offheap().read(key, partition());
 
                 flags |= IS_UNSWAPPED_MASK;
@@ -471,175 +399,14 @@
                     update(val, 0, 0, read.get2(), false);
 
                     return val;
-=======
-                GridCacheSwapEntry e;
-
-                if (cctx.offheapTiered()) {
-                    e = cctx.swap().readOffheapPointer(this);
-
-                    if (log.isTraceEnabled()) {
-                        if (e != null) {
-                            log.trace("Read offheap pointer [key=" + key +
-                                ", entry=" + System.identityHashCode(this) +
-                                ", ptr=" + e.offheapPointer() +
-                                ']');
-                        }
-                        else {
-                            log.trace("Read offheap pointer [key=" + key +
-                                ", entry=" + System.identityHashCode(this) +
-                                ", val=" + null +
-                                ']');
-                        }
-                    }
-
-                    if (e != null) {
-                        if (e.offheapPointer() > 0) {
-                            offHeapPointer(e.offheapPointer());
-
-                            flags |= IS_OFFHEAP_PTR_MASK;
-
-                            if (needVal) {
-                                CacheObject val = cctx.fromOffheap(e.offheapPointer(), false);
-
-                                e.value(val);
-                            }
-                        }
-                        else // Read from swap.
-                            offHeapPointer(0);
-                    }
-                }
-                else {
-                    e = cctx.swap().readAndRemove(this);
-
-                    if (log.isTraceEnabled()) {
-                        log.trace("unswap readAndRemove [key=" + key +
-                            ", entry=" + System.identityHashCode(this) +
-                            ", found=" + (e != null) +
-                            ']');
-                    }
-                }
-
-                flags |= IS_UNSWAPPED_MASK;
-
-                // If there is a value.
-                if (e != null) {
-                    long delta = checkExpire ? (e.expireTime() == 0 ? 0 : e.expireTime() - U.currentTimeMillis()) : 0;
-
-                    CacheObject val = e.value();
-
-                    val = cctx.kernalContext().cacheObjects().prepareForCache(val, cctx);
-
-                    // Set unswapped value.
-                    update(val, e.expireTime(), e.ttl(), e.version(), false);
-
-                    // Must update valPtr again since update() will reset it.
-                    if (cctx.offheapTiered() && e.offheapPointer() > 0)
-                        offHeapPointer(e.offheapPointer());
-
-                    if (delta >= 0)
-                        return val;
-                    else {
-                        CacheObject expiredVal = rawGetOrUnmarshal(false);
-
-                        if (onExpired(expiredVal, null)) {
-                            if (cctx.deferredDelete()) {
-                                deferred = true;
-                                ver0 = ver;
-                            }
-                            else
-                                obsolete = true;
-                        }
-                    }
->>>>>>> d01a3053
-                }
-            }
-        }
-
-        if (obsolete) {
-            onMarkedObsolete();
-
-            cctx.cache().removeEntry(this);
-        }
-
-        if (deferred) {
-            assert ver0 != null;
-
-            cctx.onDeferredDelete(this, ver0);
+                }
+            }
         }
 
         return null;
     }
 
     /**
-<<<<<<< HEAD
-=======
-     * @throws IgniteCheckedException If failed.
-     */
-    private void swap() throws IgniteCheckedException {
-        boolean swapNeeded = (flags & IS_SWAPPING_REQUIRED) != 0;
-
-        if (cctx.isSwapOrOffheapEnabled() && !deletedUnlocked() && (hasValueUnlocked() || swapNeeded) && !detached()) {
-            assert Thread.holdsLock(this);
-
-            boolean offheapPtr = hasOffHeapPointer();
-
-            if (cctx.offheapTiered() && offheapPtr && !swapNeeded) {
-                if (cctx.swap().offheapEvictionEnabled()) {
-                    if (log.isTraceEnabled()) {
-                        log.trace("enableOffheapEviction [key=" + key +
-                            ", entry=" + System.identityHashCode(this) +
-                            ", ptr=" + offHeapPointer() +
-                            ']');
-                    }
-
-                    cctx.swap().enableOffheapEviction(key(), partition());
-                }
-                else {
-                    if (log.isTraceEnabled())
-                        log.trace("Value did not change, skip write swap entry: " + this);
-                }
-
-                return;
-            }
-
-            IgniteUuid valClsLdrId = null;
-            IgniteUuid keyClsLdrId = null;
-
-            if (cctx.deploymentEnabled()) {
-                if (val != null) {
-                    valClsLdrId = cctx.deploy().getClassLoaderId(
-                        U.detectObjectClassLoader(val.value(cctx.cacheObjectContext(), false)));
-                }
-
-                keyClsLdrId = cctx.deploy().getClassLoaderId(
-                    U.detectObjectClassLoader(keyValue(false)));
-            }
-
-            IgniteBiTuple<byte[], Byte> valBytes = valueBytes0();
-
-            if (log.isTraceEnabled()) {
-                log.trace("writeToOffheap [key=" + key +
-                    ", entry=" + System.identityHashCode(this) +
-                    ", ptr=" + offHeapPointer() +
-                    ']');
-            }
-
-            cctx.swap().write(key(),
-                ByteBuffer.wrap(valBytes.get1()),
-                valBytes.get2(),
-                ver,
-                ttlExtras(),
-                expireTimeExtras(),
-                keyClsLdrId,
-                valClsLdrId,
-                !offheapPtr);
-
-            flags &= ~IS_SWAPPING_REQUIRED;
-        }
-    }
-
-    /**
->>>>>>> d01a3053
      * @return Value bytes and flag indicating whether value is byte array.
      */
     protected IgniteBiTuple<byte[], Byte> valueBytes0() {
@@ -652,28 +419,8 @@
 
             return new IgniteBiTuple<>(bytes, val.cacheObjectType());
         }
-<<<<<<< HEAD
         catch (IgniteCheckedException e) {
             throw new IgniteException(e);
-=======
-    }
-
-    /**
-     * @throws IgniteCheckedException If failed.
-     */
-    protected final void releaseSwap() throws IgniteCheckedException {
-        if (cctx.isSwapOrOffheapEnabled()) {
-            assert Thread.holdsLock(this);
-
-            if (log.isTraceEnabled()) {
-                log.trace("removeFromSwap [key=" + key +
-                    ", entry=" + System.identityHashCode(this) +
-                    ", ptr=" + offHeapPointer() +
-                    ']');
-            }
-
-            cctx.swap().remove(key(), partition());
->>>>>>> d01a3053
         }
     }
 
@@ -773,15 +520,9 @@
         GridCacheVersion startVer;
         GridCacheVersion resVer = null;
 
-<<<<<<< HEAD
-        boolean expired = false;
-
-        CacheObject expiredVal = null;
-=======
         boolean obsolete = false;
         boolean deferred = false;
         GridCacheVersion ver0 = null;
->>>>>>> d01a3053
 
         synchronized (this) {
             checkObsolete();
@@ -792,39 +533,16 @@
 
             boolean valid = valid(tx != null ? tx.topologyVersion() : cctx.affinity().affinityTopologyVersion());
 
-<<<<<<< HEAD
-            boolean valid = valid(tx != null ? tx.topologyVersion() : cctx.affinity().affinityTopologyVersion());
-
-            // Attempt to load from swap.
-            if (val == null && !isNear()) {
-                // Only promote when loading initial state.
-                if (isNew() || !valid) {
-                    // If this entry is already expired (expiration time was too low),
-                    // we simply remove from swap and clear index.
-                    if (expired) {
-                        // Previous value is guaranteed to be null
-                        removeValue(null, ver);
+            CacheObject val;
+
+            if (valid) {
+                val = this.val;
+
+                if (val == null) {
+                    if (isStartVersion()) {
+                        val = unswap(true, false);
                     }
-                    else {
-                        val = unswap();
-=======
-            CacheObject val;
-
-            if (valid) {
-                val = rawGetOrUnmarshalUnlocked(tmp);
-
-                if (val == null && readSwap) {
-                    if (isStartVersion()) {
-                        if (tmp) {
-                            unswap(false, false);
-
-                            val = rawGetOrUnmarshalUnlocked(true);
-                        }
-                        else
-                            val = unswap(true, false);
-                    }
-                }
->>>>>>> d01a3053
+                }
 
                 if (val != null) {
                     long expireTime = expireTimeExtras();
@@ -849,46 +567,13 @@
 
             ret = val;
 
-<<<<<<< HEAD
-            if (old == null) {
-=======
             if (ret == null) {
->>>>>>> d01a3053
                 if (updateMetrics && cctx.cache().configuration().isStatisticsEnabled())
                     cctx.cache().metrics0().onRead(false);
             }
             else {
                 if (updateMetrics && cctx.cache().configuration().isStatisticsEnabled())
                     cctx.cache().metrics0().onRead(true);
-<<<<<<< HEAD
-
-                // Set retVal here for event notification.
-                ret = old;
-            }
-
-            if (evt && expired) {
-                if (cctx.events().isRecordable(EVT_CACHE_OBJECT_EXPIRED)) {
-                    cctx.events().addEvent(partition(),
-                        key,
-                        tx,
-                        owner,
-                        EVT_CACHE_OBJECT_EXPIRED,
-                        null,
-                        false,
-                        expiredVal,
-                        expiredVal != null,
-                        subjId,
-                        null,
-                        taskName,
-                        keepBinary);
-                }
-
-                cctx.continuousQueries().onEntryExpired(this, key, expiredVal);
-
-                // No more notifications.
-                evt = false;
-=======
->>>>>>> d01a3053
             }
 
             if (evt && cctx.events().isRecordable(EVT_CACHE_OBJECT_READ)) {
@@ -900,13 +585,8 @@
                     EVT_CACHE_OBJECT_READ,
                     ret,
                     ret != null,
-<<<<<<< HEAD
-                    old,
-                    old != null,
-=======
                     ret,
                     ret != null,
->>>>>>> d01a3053
                     subjId,
                     transformClo != null ? transformClo.getClass().getName() : null,
                     taskName,
@@ -930,17 +610,13 @@
             startVer = ver;
         }
 
-<<<<<<< HEAD
-        if (ret != null)
-=======
         if (ret != null) {
-            assert tmp || !(ret instanceof BinaryObjectOffheapImpl);
             assert !obsolete;
             assert !deferred;
 
->>>>>>> d01a3053
             // If return value is consistent, then done.
             return retVer ? new T2<>(ret, resVer) : ret;
+        }
 
         if (obsolete) {
             onMarkedObsolete();
@@ -985,32 +661,11 @@
 
                     long expTime = CU.toExpireTime(ttl);
 
-<<<<<<< HEAD
-                    if (loadedFromStore)
-                        // Update indexes before actual write to entry.
-                        storeValue(ret, expTime, nextVer);
+                    // Update indexes before actual write to entry.
+                    storeValue(ret, expTime, nextVer);
 
                     update(ret, expTime, ttl, nextVer, true);
 
-=======
-                    // Update indexes before actual write to entry.
-                    updateIndex(ret, expTime, nextVer, prevVal);
-
-                    boolean hadValPtr = hasOffHeapPointer();
-
-                    update(ret, expTime, ttl, nextVer, true);
-
-                    if (hadValPtr && cctx.offheapTiered()) {
-                        if (log.isTraceEnabled()) {
-                            log.trace("innerGet removeOffheap [key=" + key +
-                                ", entry=" + System.identityHashCode(this) +
-                                ", ptr=" + offHeapPointer() + ']');
-                        }
-
-                        cctx.swap().removeOffheap(key);
-                    }
-
->>>>>>> d01a3053
                     if (cctx.deferredDelete() && deletedUnlocked() && !isInternal() && !detached())
                         deletedUnlocked(false);
                 }
@@ -1024,13 +679,8 @@
                         EVT_CACHE_OBJECT_READ,
                         ret,
                         ret != null,
-<<<<<<< HEAD
-                        old,
-                        old != null,
-=======
                         null,
                         false,
->>>>>>> d01a3053
                         subjId,
                         transformClo != null ? transformClo.getClass().getName() : null,
                         taskName,
@@ -1083,20 +733,7 @@
 
                 // If version matched, set value.
                 if (startVer.equals(ver)) {
-<<<<<<< HEAD
                     CacheObject old = this.val;
-=======
-                    CacheObject old = rawGetOrUnmarshalUnlocked(false);
->>>>>>> d01a3053
-
-                    if (log.isTraceEnabled()) {
-                        log.trace("innerReload releaseSwap [key=" + key +
-                            ", entry=" + System.identityHashCode(this) +
-                            ", old=" + old +
-                            ", ptr=" + offHeapPointer() + ']');
-                    }
-
-                    releaseSwap();
 
                     long expTime = CU.toExpireTime(ttl);
 
@@ -1199,7 +836,6 @@
             // Load and remove from swap if it is new.
             boolean startVer = isStartVersion();
 
-<<<<<<< HEAD
             boolean internal = isInternal() || !context().userCache();
 
             Map<UUID, CacheContinuousQueryListener> lsnrCol =
@@ -1207,10 +843,6 @@
 
             if (startVer && (retval || intercept || lsnrCol != null))
                 unswap(retval);
-=======
-            if (startVer)
-                unswap(retval, false);
->>>>>>> d01a3053
 
             newVer = explicitVer != null ? explicitVer : tx == null ?
                 nextVersion() : tx.writeVersion();
@@ -1400,21 +1032,6 @@
 
             boolean startVer = isStartVersion();
 
-<<<<<<< HEAD
-=======
-            if (startVer) {
-                if (log.isTraceEnabled()) {
-                    log.trace("innerRemove releaseSwap [key=" + key +
-                        ", entry=" + System.identityHashCode(this) +
-                        ", ptr=" + offHeapPointer() +
-                        ']');
-                }
-
-                // Release swap.
-                releaseSwap();
-            }
-
->>>>>>> d01a3053
             newVer = explicitVer != null ? explicitVer : tx == null ? nextVersion() : tx.writeVersion();
 
             boolean internal = isInternal() || !context().userCache();
@@ -1522,20 +1139,6 @@
                 entry0.updateCounter(updateCntr0);
 
                 cctx.config().getInterceptor().onAfterRemove(entry0);
-            }
-
-            if (cctx.offheapTiered() && hadValPtr) {
-                boolean rmv = cctx.swap().removeOffheap(key);
-
-                if (log.isTraceEnabled()) {
-                    log.trace("innerRemove remove offheap [key=" + key +
-                        ", entry=" + System.identityHashCode(this) +
-                        ", rmv=" + rmv +
-                        ", ptr=" + offHeapPointer() +
-                        ']');
-                }
-
-                assert rmv;
             }
 
             if (!deferred) {
@@ -1846,11 +1449,6 @@
                     // Must persist inside synchronization in non-tx mode.
                     cctx.store().remove(null, key);
 
-<<<<<<< HEAD
-=======
-                hasValPtr = hasOffHeapPointer();
-
->>>>>>> d01a3053
                 if (old == null)
                     old = saveValueForIndexUnlocked();
 
@@ -1906,20 +1504,6 @@
                     cctx.config().getInterceptor().onAfterPut(new CacheLazyEntry(cctx, key, key0, updated, updated0, keepBinary, 0L));
                 else
                     cctx.config().getInterceptor().onAfterRemove(new CacheLazyEntry(cctx, key, key0, old, old0, keepBinary, 0L));
-            }
-
-            if (op != GridCacheOperation.UPDATE && cctx.offheapTiered() && hasValPtr) {
-                boolean rmv = cctx.swap().removeOffheap(key);
-
-                if (log.isTraceEnabled()) {
-                    log.trace("innerUpdateLocal remove offheap [key=" + key +
-                        ", entry=" + System.identityHashCode(this) +
-                        ", rmv=" + rmv +
-                        ", ptr=" + offHeapPointer() +
-                        ']');
-                }
-
-                assert rmv;
             }
         }
 
@@ -2415,9 +1999,7 @@
             if (op == GridCacheOperation.UPDATE) {
                 if (log.isTraceEnabled()) {
                     log.trace("innerUpdate [key=" + key +
-                        ", entry=" + System.identityHashCode(this) +
-                        ", ptr=" + offHeapPointer() +
-                        ']');
+                        ", entry=" + System.identityHashCode(this) + ']');
                 }
 
                 if (intercept) {
@@ -2549,11 +2131,6 @@
 
                 enqueueVer = newVer;
 
-<<<<<<< HEAD
-=======
-                hasValPtr = hasOffHeapPointer();
-
->>>>>>> d01a3053
                 // Clear value on backup. Entry will be removed from cache when it got evicted from queue.
                 update(null, CU.TTL_ETERNAL, CU.EXPIRE_TIME_ETERNAL, newVer, true);
 
@@ -2601,13 +2178,8 @@
 
             // Continuous query filter should be perform under lock.
             if (lsnrs != null) {
-<<<<<<< HEAD
-                CacheObject evtVal = updated;
-                CacheObject evtOldVal = oldVal;
-=======
                 CacheObject evtVal = cctx.unwrapTemporary(updated);
                 CacheObject evtOldVal = cctx.unwrapTemporary(oldVal);
->>>>>>> d01a3053
 
                 cctx.continuousQueries().onEntryUpdated(lsnrs, key, evtVal, evtOldVal, internal,
                     partition(), primary, false, updateCntr0, fut, topVer);
@@ -2638,20 +2210,6 @@
                 if (interceptRes != null)
                     oldVal = cctx.toCacheObject(cctx.unwrapTemporary(interceptRes.get2()));
             }
-
-            if (op != GridCacheOperation.UPDATE && cctx.offheapTiered() && hasValPtr) {
-                boolean rmv = cctx.swap().removeOffheap(key);
-
-                if (log.isTraceEnabled()) {
-                    log.trace("innerUpdate remove offheap [key=" + key +
-                        ", entry=" + System.identityHashCode(this) +
-                        ", rmv=" + rmv +
-                        ", ptr=" + offHeapPointer() +
-                        ']');
-                }
-
-                assert rmv;
-            }
         }
 
         if (log.isDebugEnabled())
@@ -2823,8 +2381,7 @@
             if (log.isTraceEnabled()) {
                 log.trace("entry clear [key=" + key +
                     ", entry=" + System.identityHashCode(this) +
-                    ", val=" + val +
-                    ", ptr=" + offHeapPointer() + ']');
+                    ", val=" + val + ']');
             }
 
             removeValue(val, ver);
@@ -2871,7 +2428,7 @@
                     long expireTime = expireTimeExtras();
 
                     if (expireTime > 0 && (expireTime - U.currentTimeMillis() <= 0)) {
-                        if (onExpired(rawGetOrUnmarshal(false), obsoleteVer)) {
+                        if (onExpired(this.val, obsoleteVer)) {
                             if (cctx.deferredDelete()) {
                                 deferred = true;
                                 ver0 = ver;
@@ -2980,7 +2537,6 @@
                 if (log.isTraceEnabled()) {
                     log.trace("markObsolete0 [key=" + key +
                         ", entry=" + System.identityHashCode(this) +
-                        ", ptr=" + offHeapPointer() +
                         ", clear=" + clear +
                         ']');
                 }
@@ -3021,21 +2577,7 @@
 
             ver = newVer;
 
-<<<<<<< HEAD
             removeValue(val, ver);
-=======
-            if (log.isTraceEnabled()) {
-                log.trace("invalidate releaseSwap [key=" + key +
-                    ", entry=" + System.identityHashCode(this) +
-                    ", val=" + val +
-                    ", ptr=" + offHeapPointer() +
-                    ']');
-            }
-
-            releaseSwap();
-
-            clearIndex(val);
->>>>>>> d01a3053
 
             onInvalidate();
         }
@@ -3300,19 +2842,7 @@
             long delta = expireTime - U.currentTimeMillis();
 
             if (delta <= 0) {
-<<<<<<< HEAD
                 removeValue(saveValueForIndexUnlocked(), ver);
-=======
-                if (log.isTraceEnabled()) {
-                    log.trace("checkExpired clear [key=" + key +
-                        ", entry=" + System.identityHashCode(this) +
-                        ", ptr=" + offHeapPointer() + ']');
-                }
-
-                releaseSwap();
-
-                clearIndex(saveValueForIndexUnlocked());
->>>>>>> d01a3053
 
                 return true;
             }
@@ -3476,11 +3006,7 @@
         throws IgniteCheckedException, GridCacheEntryRemovedException {
         boolean isNew = isStartVersion();
 
-<<<<<<< HEAD
-        CacheObject val = isNew ? unswap(true) : this.val;
-=======
-        CacheObject val = isNew ? unswap(true, false) : rawGetOrUnmarshalUnlocked(false);
->>>>>>> d01a3053
+        CacheObject val = isNew ? unswap(true, false) : this.val;
 
         return new GridCachePlainVersionedEntry<>(cctx.unwrapBinaryIfNeeded(key, keepBinary, true),
             cctx.unwrapBinaryIfNeeded(val, keepBinary, true),
@@ -3730,13 +3256,7 @@
 
         try {
             synchronized (this) {
-<<<<<<< HEAD
-                CacheObject expiredVal = saveOldValueUnlocked(false);
-
-                boolean expired = checkExpired();
-=======
                 checkObsolete();
->>>>>>> d01a3053
 
                 if (isStartVersion())
                     unswap(true, false);
@@ -3746,25 +3266,7 @@
                 if (expireTime == 0 || (expireTime - U.currentTimeMillis() > 0))
                     return false;
 
-<<<<<<< HEAD
-                    removeValue(expiredVal, ver);
-
-                    if (cctx.events().isRecordable(EVT_CACHE_OBJECT_EXPIRED)) {
-                        cctx.events().addEvent(partition(),
-                            key,
-                            cctx.localNodeId(),
-                            null,
-                            EVT_CACHE_OBJECT_EXPIRED,
-                            null,
-                            false,
-                            expiredVal,
-                            expiredVal != null,
-                            null,
-                            null,
-                            null,
-                            true);
-=======
-                CacheObject expiredVal = rawGetOrUnmarshal(false);
+                CacheObject expiredVal = this.val;
 
                 if (expiredVal == null)
                     return false;
@@ -3773,7 +3275,6 @@
                     if (cctx.deferredDelete()) {
                         deferred = true;
                         ver0 = ver;
->>>>>>> d01a3053
                     }
                     else
                         obsolete = true;
@@ -3834,15 +3335,11 @@
                 rmvd = true;
         }
 
-        if (log.isTraceEnabled()) {
+        if (log.isTraceEnabled())
             log.trace("onExpired clear [key=" + key +
-                ", entry=" + System.identityHashCode(this) +
-                ", ptr=" + offHeapPointer() + ']');
-        }
-
-        clearIndex(expiredVal);
-
-        releaseSwap();
+                ", entry=" + System.identityHashCode(this) + ']');
+
+        removeValue(expiredVal, ver);
 
         if (cctx.events().isRecordable(EVT_CACHE_OBJECT_EXPIRED)) {
             cctx.events().addEvent(partition(),
@@ -3987,19 +3484,7 @@
     protected void removeValue(CacheObject prevVal, GridCacheVersion prevVer) throws IgniteCheckedException {
         assert Thread.holdsLock(this);
 
-<<<<<<< HEAD
         cctx.offheap().remove(key, prevVal, prevVer, partition());
-=======
-        try {
-            GridCacheQueryManager<?, ?> qryMgr = cctx.queries();
-
-            if (qryMgr.enabled())
-                qryMgr.remove(key(), (CacheObject)cctx.unwrapTemporary(prevVal));
-        }
-        catch (IgniteCheckedException e) {
-            throw new GridCacheIndexUpdateException(e);
-        }
->>>>>>> d01a3053
     }
 
     /**
@@ -4206,37 +3691,6 @@
         return false;
     }
 
-<<<<<<< HEAD
-=======
-    /**
-     * @param prevVal Previous value.
-     * @throws IgniteCheckedException If failed.
-     */
-    private void evictFailed(@Nullable CacheObject prevVal) throws IgniteCheckedException {
-        if (cctx.offheapTiered() && ((flags & IS_OFFHEAP_PTR_MASK) != 0)) {
-            flags &= ~IS_OFFHEAP_PTR_MASK;
-
-            if (prevVal != null) {
-                if (log.isTraceEnabled()) {
-                    log.trace("evictFailed [key=" + key +
-                        ", entry=" + System.identityHashCode(this) +
-                        ", ptr=" + offHeapPointer() +
-                        ']');
-                }
-
-                cctx.swap().removeOffheap(key());
-
-                value(prevVal);
-
-                GridCacheQueryManager qryMgr = cctx.queries();
-
-                if (qryMgr.enabled())
-                    qryMgr.onUnswap(key, prevVal);
-            }
-        }
-    }
-
->>>>>>> d01a3053
     /** {@inheritDoc} */
     @Override public GridCacheBatchSwapEntry evictInBatchInternal(GridCacheVersion obsoleteVer)
         throws IgniteCheckedException {
@@ -4248,24 +3702,6 @@
         try {
             if (!hasReaders() && markObsolete0(obsoleteVer, false, null)) {
                 if (!isStartVersion() && hasValueUnlocked()) {
-<<<<<<< HEAD
-=======
-                    if (cctx.offheapTiered() && hasOffHeapPointer()) {
-                        if (cctx.swap().offheapEvictionEnabled()) {
-                            if (log.isTraceEnabled()) {
-                                log.trace("enableOffheapEviction evictInBatchInternal [key=" + key +
-                                    ", entry=" + System.identityHashCode(this) +
-                                    ", ptr=" + offHeapPointer() +
-                                    ']');
-                            }
-
-                            cctx.swap().enableOffheapEviction(key(), partition());
-                        }
-
-                        return null;
-                    }
-
->>>>>>> d01a3053
                     IgniteUuid valClsLdrId = null;
                     IgniteUuid keyClsLdrId = null;
 
