/*
 * Licensed to the Apache Software Foundation (ASF) under one or more
 * contributor license agreements.  See the NOTICE file distributed with
 * this work for additional information regarding copyright ownership.
 * The ASF licenses this file to You under the Apache License, Version 2.0
 * (the "License"); you may not use this file except in compliance with
 * the License.  You may obtain a copy of the License at
 *
 *      http://www.apache.org/licenses/LICENSE-2.0
 *
 * Unless required by applicable law or agreed to in writing, software
 * distributed under the License is distributed on an "AS IS" BASIS,
 * WITHOUT WARRANTIES OR CONDITIONS OF ANY KIND, either express or implied.
 * See the License for the specific language governing permissions and
 * limitations under the License.
 */

package org.apache.ignite.internal.processors.cache;

import java.nio.ByteBuffer;
import java.util.Collection;
import java.util.Collections;
import java.util.UUID;
import java.util.concurrent.atomic.AtomicReference;
import javax.cache.Cache;
import javax.cache.expiry.ExpiryPolicy;
import javax.cache.processor.EntryProcessor;
import javax.cache.processor.EntryProcessorResult;
import org.apache.ignite.IgniteCache;
import org.apache.ignite.IgniteCheckedException;
import org.apache.ignite.IgniteException;
import org.apache.ignite.IgniteLogger;
import org.apache.ignite.cache.CacheAtomicWriteOrderMode;
import org.apache.ignite.cache.CacheMemoryMode;
import org.apache.ignite.cache.eviction.EvictableEntry;
import org.apache.ignite.internal.managers.deployment.GridDeploymentInfo;
import org.apache.ignite.internal.managers.deployment.GridDeploymentInfoBean;
import org.apache.ignite.internal.processors.affinity.AffinityTopologyVersion;
import org.apache.ignite.internal.processors.cache.distributed.dht.GridDhtCacheEntry;
import org.apache.ignite.internal.processors.cache.distributed.dht.GridDhtLocalPartition;
import org.apache.ignite.internal.processors.cache.distributed.near.GridNearCacheEntry;
import org.apache.ignite.internal.processors.cache.extras.GridCacheEntryExtras;
import org.apache.ignite.internal.processors.cache.extras.GridCacheMvccEntryExtras;
import org.apache.ignite.internal.processors.cache.extras.GridCacheObsoleteEntryExtras;
import org.apache.ignite.internal.processors.cache.extras.GridCacheTtlEntryExtras;
import org.apache.ignite.internal.processors.cache.query.GridCacheQueryManager;
import org.apache.ignite.internal.processors.cache.transactions.IgniteInternalTx;
import org.apache.ignite.internal.processors.cache.transactions.IgniteTxEntry;
import org.apache.ignite.internal.processors.cache.transactions.IgniteTxKey;
import org.apache.ignite.internal.processors.cache.transactions.IgniteTxLocalAdapter;
import org.apache.ignite.internal.processors.cache.version.GridCachePlainVersionedEntry;
import org.apache.ignite.internal.processors.cache.version.GridCacheVersion;
import org.apache.ignite.internal.processors.cache.version.GridCacheVersionConflictContext;
import org.apache.ignite.internal.processors.cache.version.GridCacheVersionEx;
import org.apache.ignite.internal.processors.cache.version.GridCacheVersionedEntryEx;
import org.apache.ignite.internal.processors.dr.GridDrType;
import org.apache.ignite.internal.util.lang.GridClosureException;
import org.apache.ignite.internal.util.lang.GridMetadataAwareAdapter;
import org.apache.ignite.internal.util.lang.GridTuple;
import org.apache.ignite.internal.util.lang.GridTuple3;
import org.apache.ignite.internal.util.offheap.unsafe.GridUnsafeMemory;
import org.apache.ignite.internal.util.tostring.GridToStringExclude;
import org.apache.ignite.internal.util.tostring.GridToStringInclude;
import org.apache.ignite.internal.util.typedef.F;
import org.apache.ignite.internal.util.typedef.T2;
import org.apache.ignite.internal.util.typedef.T3;
import org.apache.ignite.internal.util.typedef.internal.CU;
import org.apache.ignite.internal.util.typedef.internal.S;
import org.apache.ignite.internal.util.typedef.internal.U;
import org.apache.ignite.lang.IgniteBiTuple;
import org.apache.ignite.lang.IgniteUuid;
import org.jetbrains.annotations.Nullable;

import static org.apache.ignite.events.EventType.EVT_CACHE_OBJECT_EXPIRED;
import static org.apache.ignite.events.EventType.EVT_CACHE_OBJECT_PUT;
import static org.apache.ignite.events.EventType.EVT_CACHE_OBJECT_READ;
import static org.apache.ignite.events.EventType.EVT_CACHE_OBJECT_REMOVED;
import static org.apache.ignite.internal.processors.cache.GridCacheOperation.DELETE;
import static org.apache.ignite.internal.processors.dr.GridDrType.DR_NONE;

/**
 * Adapter for cache entry.
 */
@SuppressWarnings({
    "NonPrivateFieldAccessedInSynchronizedContext", "TooBroadScope", "FieldAccessedSynchronizedAndUnsynchronized"})
public abstract class GridCacheMapEntry extends GridMetadataAwareAdapter implements GridCacheEntryEx {
    /** */
    private static final byte IS_DELETED_MASK = 0x01;

    /** */
    private static final byte IS_UNSWAPPED_MASK = 0x02;

    /** */
    private static final byte IS_OFFHEAP_PTR_MASK = 0x04;

    /** */
    public static final GridCacheAtomicVersionComparator ATOMIC_VER_COMPARATOR = new GridCacheAtomicVersionComparator();

    /**
     * NOTE
     * ====
     * Make sure to recalculate this value any time when adding or removing fields from entry.
     * The size should be count as follows:
     * <ul>
     * <li>Primitives: byte/boolean = 1, short = 2, int/float = 4, long/double = 8</li>
     * <li>References: 8 each</li>
     * <li>Each nested object should be analyzed in the same way as above.</li>
     * </ul>
     */
    // 7 * 8 /*references*/  + 2 * 8 /*long*/  + 1 * 4 /*int*/ + 1 * 1 /*byte*/ + array at parent = 85
    private static final int SIZE_OVERHEAD = 85 /*entry*/ + 32 /* version */ + 4 * 7 /* key + val */;

    /** Static logger to avoid re-creation. Made static for test purpose. */
    protected static final AtomicReference<IgniteLogger> logRef = new AtomicReference<>();

    /** Logger. */
    protected static volatile IgniteLogger log;

    /** Cache registry. */
    @GridToStringExclude
    protected final GridCacheContext<?, ?> cctx;

    /** Key. */
    @GridToStringInclude
    protected final KeyCacheObject key;

    /** Value. */
    @GridToStringInclude
    protected CacheObject val;

    /** Start version. */
    @GridToStringInclude
    protected final long startVer;

    /** Version. */
    @GridToStringInclude
    protected GridCacheVersion ver;

    /** Key hash code. */
    @GridToStringInclude
    private final int hash;

    /** Extras */
    @GridToStringInclude
    private GridCacheEntryExtras extras;

    /**
     * Flags:
     * <ul>
     *     <li>Deleted flag - mask {@link #IS_DELETED_MASK}</li>
     *     <li>Unswapped flag - mask {@link #IS_UNSWAPPED_MASK}</li>
     * </ul>
     */
    @GridToStringInclude
    protected byte flags;

    /**
     * @param cctx Cache context.
     * @param key Cache key.
     * @param hash Key hash value.
     * @param val Entry value.
     */
    protected GridCacheMapEntry(
        GridCacheContext<?, ?> cctx,
        KeyCacheObject key,
        int hash,
        CacheObject val
    ) {
        if (log == null)
            log = U.logger(cctx.kernalContext(), logRef, GridCacheMapEntry.class);

        key = (KeyCacheObject)cctx.kernalContext().cacheObjects().prepareForCache(key, cctx);

        assert key != null;

        this.key = key;
        this.hash = hash;
        this.cctx = cctx;

        val = cctx.kernalContext().cacheObjects().prepareForCache(val, cctx);

        synchronized (this) {
            value(val);
        }

        ver = cctx.versions().next();

        startVer = ver.order();
    }

    /** {@inheritDoc} */
    @Override public long startVersion() {
        return startVer;
    }

    /**
     * Sets entry value. If off-heap value storage is enabled, will serialize value to off-heap.
     *
     * @param val Value to store.
     */
    protected void value(@Nullable CacheObject val) {
        assert Thread.holdsLock(this);

        // In case we deal with IGFS cache, count updated data
        if (cctx.cache().isIgfsDataCache() &&
            cctx.kernalContext().igfsHelper().isIgfsBlockKey(key.value(cctx.cacheObjectContext(), false))) {
            int newSize = valueLength0(val, null);
            int oldSize = valueLength0(this.val, (this.val == null && hasOffHeapPointer()) ? valueBytes0() : null);

            int delta = newSize - oldSize;

            if (delta != 0 && !cctx.isNear())
                cctx.cache().onIgfsDataSizeChanged(delta);
        }

        if (!isOffHeapValuesOnly()) {
            this.val = val;

            offHeapPointer(0);
        }
        else {
            try {
                if (cctx.deploymentEnabled()) {
                    Object val0 = null;

                    if (val != null && val.cacheObjectType() != CacheObject.TYPE_BYTE_ARR) {
                        val0 = cctx.cacheObjects().unmarshal(cctx.cacheObjectContext(),
                            val.valueBytes(cctx.cacheObjectContext()), cctx.deploy().globalLoader());

                        if (val0 != null)
                            cctx.gridDeploy().deploy(val0.getClass(), val0.getClass().getClassLoader());
                    }

                    if (U.p2pLoader(val0)) {
                        cctx.deploy().addDeploymentContext(
                            new GridDeploymentInfoBean((GridDeploymentInfo)val0.getClass().getClassLoader()));
                    }
                }

                GridUnsafeMemory mem = cctx.unsafeMemory();

                assert mem != null;

                if (val != null) {
                    byte type = val.cacheObjectType();

                    offHeapPointer(mem.putOffHeap(offHeapPointer(), val.valueBytes(cctx.cacheObjectContext()), type));
                }
                else {
                    mem.removeOffHeap(offHeapPointer());

                    offHeapPointer(0);
                }
            }
            catch (IgniteCheckedException e) {
                U.error(log, "Failed to deserialize value [entry=" + this + ", val=" + val + ']');

                throw new IgniteException(e);
            }
        }
    }

    /**
     * Isolated method to get length of IGFS block.
     *
     * @param val Value.
     * @param valBytes Value bytes.
     * @return Length of value.
     */
    private int valueLength0(@Nullable CacheObject val, @Nullable IgniteBiTuple<byte[], Byte> valBytes) {
        byte[] bytes = val != null ? (byte[])val.value(cctx.cacheObjectContext(), false) : null;

        if (bytes != null)
            return bytes.length;

        if (valBytes == null)
            return 0;

        return valBytes.get1().length - (((valBytes.get2() == CacheObject.TYPE_BYTE_ARR) ? 0 : 6));
    }

    /**
     * @return Value bytes.
     */
    protected CacheObject valueBytesUnlocked() {
        assert Thread.holdsLock(this);

        CacheObject val0 = val;

        if (val0 == null && hasOffHeapPointer()) {
            IgniteBiTuple<byte[], Byte> t = valueBytes0();

            return cctx.cacheObjects().toCacheObject(cctx.cacheObjectContext(), t.get2(), t.get1());
        }

        return val0;
    }

    /** {@inheritDoc} */
    @Override public int memorySize() throws IgniteCheckedException {
        byte[] kb;
        byte[] vb = null;

        int extrasSize;

        synchronized (this) {
            key.prepareMarshal(cctx.cacheObjectContext());

            kb = key.valueBytes(cctx.cacheObjectContext());

            if (val != null) {
                val.prepareMarshal(cctx.cacheObjectContext());

                vb = val.valueBytes(cctx.cacheObjectContext());
            }

            extrasSize = extrasSize();
        }

        return SIZE_OVERHEAD + extrasSize + kb.length + (vb == null ? 1 : vb.length);
    }

    /** {@inheritDoc} */
    @Override public boolean isInternal() {
        return key.internal();
    }

    /** {@inheritDoc} */
    @Override public boolean isDht() {
        return false;
    }

    /** {@inheritDoc} */
    @Override public boolean isLocal() {
        return false;
    }

    /** {@inheritDoc} */
    @Override public boolean isNear() {
        return false;
    }

    /** {@inheritDoc} */
    @Override public boolean isReplicated() {
        return false;
    }

    /** {@inheritDoc} */
    @Override public boolean detached() {
        return false;
    }

    /** {@inheritDoc} */
    @Override public <K, V> GridCacheContext<K, V> context() {
        return (GridCacheContext<K, V>)cctx;
    }

    /** {@inheritDoc} */
    @Override public boolean isNew() throws GridCacheEntryRemovedException {
        assert Thread.holdsLock(this);

        checkObsolete();

        return isStartVersion();
    }

    /** {@inheritDoc} */
    @Override public synchronized boolean isNewLocked() throws GridCacheEntryRemovedException {
        checkObsolete();

        return isStartVersion();
    }

    /**
     * @return {@code True} if start version.
     */
    public boolean isStartVersion() {
        return ver.nodeOrder() == cctx.localNode().order() && ver.order() == startVer;
    }

    /** {@inheritDoc} */
    @Override public boolean valid(AffinityTopologyVersion topVer) {
        return true;
    }

    /** {@inheritDoc} */
    @Override public int partition() {
        return 0;
    }

    /** {@inheritDoc} */
    @Override public boolean partitionValid() {
        return true;
    }

    /** {@inheritDoc} */
    @Nullable @Override public GridCacheEntryInfo info() {
        GridCacheEntryInfo info = null;

        long time = U.currentTimeMillis();

        synchronized (this) {
            if (!obsolete()) {
                info = new GridCacheEntryInfo();

                info.key(key);
                info.cacheId(cctx.cacheId());

                long expireTime = expireTimeExtras();

                boolean expired = expireTime != 0 && expireTime <= time;

                info.ttl(ttlExtras());
                info.expireTime(expireTime);
                info.version(ver);
                info.setNew(isStartVersion());
                info.setDeleted(deletedUnlocked());

                if (!expired)
                    info.value(valueBytesUnlocked());
            }
        }

        return info;
    }

    /** {@inheritDoc} */
    @Override public boolean offheapSwapEvict(byte[] entry, GridCacheVersion evictVer, GridCacheVersion obsoleteVer)
        throws IgniteCheckedException, GridCacheEntryRemovedException {
        assert cctx.swap().swapEnabled() && cctx.swap().offHeapEnabled() : this;

        boolean obsolete;

        synchronized (this) {
            checkObsolete();

            if (hasReaders() || !isStartVersion())
                return false;

            GridCacheMvcc mvcc = mvccExtras();

            if (mvcc != null && !mvcc.isEmpty(obsoleteVer))
                return false;

            if (cctx.swap().offheapSwapEvict(key, entry, partition(), evictVer)) {
                assert !hasValueUnlocked() : this;

                obsolete = markObsolete0(obsoleteVer, false, null);

                assert obsolete : this;
            }
            else
                obsolete = false;
        }

        if (obsolete)
            onMarkedObsolete();

        return obsolete;
    }

    /** {@inheritDoc} */
    @Override public CacheObject unswap() throws IgniteCheckedException, GridCacheEntryRemovedException {
        return unswap(true);
    }

    /**
     * Unswaps an entry.
     *
     * @param needVal If {@code false} then do not to deserialize value during unswap.
     * @return Value.
     * @throws IgniteCheckedException If failed.
     */
    @Nullable @Override public CacheObject unswap(boolean needVal)
        throws IgniteCheckedException, GridCacheEntryRemovedException {
        boolean swapEnabled = cctx.swap().swapEnabled();

        if (!swapEnabled && !cctx.isOffHeapEnabled() && !cctx.isDatabaseEnabled())
            return null;

        synchronized (this) {
            checkObsolete();

            if (isStartVersion() && ((flags & IS_UNSWAPPED_MASK) == 0)) {
                if (cctx.isDatabaseEnabled()) {
                    IgniteBiTuple<CacheObject, GridCacheVersion> read = cctx.queries().read(key, partition());

                    flags |= IS_UNSWAPPED_MASK;

                    if (read != null) {
                        CacheObject idxVal = read.get1();

                        // Set unswapped value.
                        update(idxVal, 0, 0, read.get2());

                        return idxVal;
                    }
                }
                else {
                    GridCacheSwapEntry e;

                    if (cctx.offheapTiered()) {
                        e = cctx.swap().readOffheapPointer(this);

                        if (e != null) {
                            if (e.offheapPointer() > 0) {
                                offHeapPointer(e.offheapPointer());

                                flags |= IS_OFFHEAP_PTR_MASK;

                                if (needVal) {
                                    CacheObject val = cctx.fromOffheap(offHeapPointer(), false);

                                    e.value(val);
                                }
                            }
                            else // Read from swap.
                                offHeapPointer(0);
                        }
                    }
                    else
                        e = detached() ? cctx.swap().read(this, true, true, true, false) : cctx.swap().readAndRemove(this);

                    if (log.isDebugEnabled())
                        log.debug("Read swap entry [swapEntry=" + e + ", cacheEntry=" + this + ']');

                    flags |= IS_UNSWAPPED_MASK;

                    // If there is a value.
                    if (e != null) {
                        long delta = e.expireTime() == 0 ? 0 : e.expireTime() - U.currentTimeMillis();

                        if (delta >= 0) {
                            CacheObject val = e.value();

                            val = cctx.kernalContext().cacheObjects().prepareForCache(val, cctx);

                            // Set unswapped value.
                            update(val, e.expireTime(), e.ttl(), e.version());

                            // Must update valPtr again since update() will reset it.
                            if (cctx.offheapTiered() && e.offheapPointer() > 0)
                                offHeapPointer(e.offheapPointer());

                            return val;
                        }
                        else
                            clearIndex(e.value(), e.version());
                    }
                }
            }
        }

        return null;
    }

    /**
     * @throws IgniteCheckedException If failed.
     */
    private void swap() throws IgniteCheckedException {
        if (cctx.isSwapOrOffheapEnabled() && !deletedUnlocked() && hasValueUnlocked() && !detached()) {
            assert Thread.holdsLock(this);

            long expireTime = expireTimeExtras();

            if (expireTime > 0 && U.currentTimeMillis() >= expireTime) { // Don't swap entry if it's expired.
                // Entry might have been updated.
                if (cctx.offheapTiered()) {
                    cctx.swap().removeOffheap(key);

                    offHeapPointer(0);
                }

                return;
            }

            if (cctx.offheapTiered() && hasOffHeapPointer()) {
                if (log.isDebugEnabled())
                    log.debug("Value did not change, skip write swap entry: " + this);

                if (cctx.swap().offheapEvictionEnabled())
                    cctx.swap().enableOffheapEviction(key(), partition());

                return;
            }

            IgniteUuid valClsLdrId = null;
            IgniteUuid keyClsLdrId = null;

            if (cctx.deploymentEnabled()) {
                if (val != null) {
                    valClsLdrId = cctx.deploy().getClassLoaderId(
                        U.detectObjectClassLoader(val.value(cctx.cacheObjectContext(), false)));
                }

                keyClsLdrId = cctx.deploy().getClassLoaderId(
                    U.detectObjectClassLoader(key.value(cctx.cacheObjectContext(), false)));
            }

            IgniteBiTuple<byte[], Byte> valBytes = valueBytes0();

            cctx.swap().write(key(),
                ByteBuffer.wrap(valBytes.get1()),
                valBytes.get2(),
                ver,
                ttlExtras(),
                expireTime,
                keyClsLdrId,
                valClsLdrId);

            if (log.isDebugEnabled())
                log.debug("Wrote swap entry: " + this);
        }
    }

    /**
     * @return Value bytes and flag indicating whether value is byte array.
     */
    protected IgniteBiTuple<byte[], Byte> valueBytes0() {
        assert Thread.holdsLock(this);

        if (hasOffHeapPointer()) {
            assert isOffHeapValuesOnly() || cctx.offheapTiered();

            return cctx.unsafeMemory().get(offHeapPointer());
        }
        else {
            assert val != null;

            try {
                byte[] bytes = val.valueBytes(cctx.cacheObjectContext());

                return new IgniteBiTuple<>(bytes, val.cacheObjectType());
            }
            catch (IgniteCheckedException e) {
                throw new IgniteException(e);
            }
        }
    }

    /**
     * @throws IgniteCheckedException If failed.
     */
    protected final void releaseSwap() throws IgniteCheckedException {
        if (cctx.isSwapOrOffheapEnabled()) {
            synchronized (this) {
                cctx.swap().remove(key());
            }

            if (log.isDebugEnabled())
                log.debug("Removed swap entry [entry=" + this + ']');
        }
    }

    /**
     * @param tx Transaction.
     * @param key Key.
     * @param reload flag.
     * @param subjId Subject ID.
     * @param taskName Task name.
     * @return Read value.
     * @throws IgniteCheckedException If failed.
     */
    @SuppressWarnings({"RedundantTypeArguments"})
    @Nullable protected Object readThrough(@Nullable IgniteInternalTx tx, KeyCacheObject key, boolean reload, UUID subjId,
        String taskName) throws IgniteCheckedException {
        return cctx.store().load(tx, key);
    }

    /** {@inheritDoc} */
    @Nullable @Override public final CacheObject innerGet(@Nullable IgniteInternalTx tx,
        boolean readSwap,
        boolean readThrough,
        boolean failFast,
        boolean unmarshal,
        boolean updateMetrics,
        boolean evt,
        boolean tmp,
        UUID subjId,
        Object transformClo,
        String taskName,
        @Nullable IgniteCacheExpiryPolicy expirePlc,
        boolean keepBinary)
        throws IgniteCheckedException, GridCacheEntryRemovedException {
        return (CacheObject)innerGet0(tx,
            readSwap,
            readThrough,
            evt,
            unmarshal,
            updateMetrics,
            tmp,
            subjId,
            transformClo,
            taskName,
            expirePlc,
            false,
            keepBinary);
    }

    /** {@inheritDoc} */
    @Nullable @Override public T2<CacheObject, GridCacheVersion> innerGetVersioned(
        IgniteInternalTx tx,
        boolean readSwap,
        boolean unmarshal,
        boolean updateMetrics,
        boolean evt,
        UUID subjId,
        Object transformClo,
        String taskName,
        @Nullable IgniteCacheExpiryPolicy expiryPlc,
        boolean keepBinary)
        throws IgniteCheckedException, GridCacheEntryRemovedException {
        return (T2<CacheObject, GridCacheVersion>)innerGet0(tx,
            readSwap,
            false,
            evt,
            unmarshal,
            updateMetrics,
            false,
            subjId,
            transformClo,
            taskName,
            expiryPlc,
            true,
            keepBinary);
    }

    /** {@inheritDoc} */
    @SuppressWarnings({"unchecked", "RedundantTypeArguments", "TooBroadScope"})
    private Object innerGet0(IgniteInternalTx tx,
        boolean readSwap,
        boolean readThrough,
        boolean evt,
        boolean unmarshal,
        boolean updateMetrics,
        boolean tmp,
        UUID subjId,
        Object transformClo,
        String taskName,
        @Nullable IgniteCacheExpiryPolicy expiryPlc,
        boolean retVer,
        boolean keepBinary
    ) throws IgniteCheckedException, GridCacheEntryRemovedException {
        assert !(retVer && readThrough);

        // Disable read-through if there is no store.
        if (readThrough && !cctx.readThrough())
            readThrough = false;

        GridCacheMvccCandidate owner;

        CacheObject old;
        CacheObject ret = null;

        GridCacheVersion startVer;
        GridCacheVersion resVer = null;

        boolean expired = false;

        CacheObject expiredVal = null;

        boolean hasOldBytes;

        synchronized (this) {
            checkObsolete();

            // Cache version for optimistic check.
            startVer = ver;

            GridCacheMvcc mvcc = mvccExtras();

            owner = mvcc == null ? null : mvcc.anyOwner();

            double delta;

            long expireTime = expireTimeExtras();

            if (expireTime > 0) {
                delta = expireTime - U.currentTimeMillis();

                if (log.isDebugEnabled())
                    log.debug("Checked expiration time for entry [timeLeft=" + delta + ", entry=" + this + ']');

                if (delta <= 0)
                    expired = true;
            }

            CacheObject val = this.val;

            hasOldBytes = hasOffHeapPointer();

            if ((unmarshal || isOffHeapValuesOnly()) && !expired && val == null && hasOldBytes)
                val = rawGetOrUnmarshalUnlocked(tmp);

            boolean valid = valid(tx != null ? tx.topologyVersion() : cctx.affinity().affinityTopologyVersion());

            // Attempt to load from swap.
            if (val == null && !hasOldBytes && readSwap) {
                // Only promote when loading initial state.
                if (isNew() || !valid) {
                    // If this entry is already expired (expiration time was too low),
                    // we simply remove from swap and clear index.
                    if (expired) {
                        releaseSwap();

                        // Previous value is guaranteed to be null
                        clearIndex(null, ver);
                    }
                    else {
                        // Read and remove swap entry.
                        if (tmp) {
                            unswap(false);

                            val = rawGetOrUnmarshalUnlocked(true);
                        }
                        else
                            val = unswap();

                        // Recalculate expiration after swap read.
                        if (expireTime > 0) {
                            delta = expireTime - U.currentTimeMillis();

                            if (log.isDebugEnabled())
                                log.debug("Checked expiration time for entry [timeLeft=" + delta +
                                    ", entry=" + this + ']');

                            if (delta <= 0)
                                expired = true;
                        }
                    }
                }
            }

            old = expired || !valid ? null : val;

            if (expired) {
                expiredVal = val;

                value(null);
            }

            if (old == null && !hasOldBytes) {
                if (updateMetrics && cctx.cache().configuration().isStatisticsEnabled())
                    cctx.cache().metrics0().onRead(false);
            }
            else {
                if (updateMetrics && cctx.cache().configuration().isStatisticsEnabled())
                    cctx.cache().metrics0().onRead(true);

                // Set retVal here for event notification.
                ret = old;
            }

            if (evt && expired) {
                if (cctx.events().isRecordable(EVT_CACHE_OBJECT_EXPIRED)) {
                    cctx.events().addEvent(partition(),
                        key,
                        tx,
                        owner,
                        EVT_CACHE_OBJECT_EXPIRED,
                        null,
                        false,
                        expiredVal,
                        expiredVal != null || hasOldBytes,
                        subjId,
                        null,
                        taskName,
                        keepBinary);
                }

                cctx.continuousQueries().onEntryExpired(this, key, expiredVal);

                // No more notifications.
                evt = false;
            }

            if (evt && !expired && cctx.events().isRecordable(EVT_CACHE_OBJECT_READ)) {
                cctx.events().addEvent(
                    partition(),
                    key,
                    tx,
                    owner,
                    EVT_CACHE_OBJECT_READ,
                    ret,
                    ret != null,
                    old,
                    hasOldBytes || old != null,
                    subjId,
                    transformClo != null ? transformClo.getClass().getName() : null,
                    taskName,
                    keepBinary);

                // No more notifications.
                evt = false;
            }

            if (ret != null && expiryPlc != null)
                updateTtl(expiryPlc);

            if (retVer) {
                resVer = (isNear() && cctx.transactional()) ? ((GridNearCacheEntry)this).dhtVersion() : this.ver;

                if (resVer == null)
                    ret = null;
            }
        }

        if (ret != null)
            // If return value is consistent, then done.
            return retVer ? new T2<>(ret, resVer) : ret;

        boolean loadedFromStore = false;

        if (ret == null && readThrough) {
            IgniteInternalTx tx0 = null;

            if (tx != null && tx.local()) {
                if (cctx.isReplicated() || cctx.isColocated() || tx.near())
                    tx0 = tx;
                else if (tx.dht()) {
                    GridCacheVersion ver = tx.nearXidVersion();

                    tx0 = cctx.dht().near().context().tm().tx(ver);
                }
            }

            Object storeVal = readThrough(tx0, key, false, subjId, taskName);

            ret = cctx.toCacheObject(storeVal);

            loadedFromStore = true;
        }

        synchronized (this) {
            long ttl = ttlExtras();

            // If version matched, set value.
            if (startVer.equals(ver)) {
                if (ret != null) {
                    // Detach value before index update.
                    ret = cctx.kernalContext().cacheObjects().prepareForCache(ret, cctx);

                    GridCacheVersion nextVer = nextVersion();

                    CacheObject prevVal = rawGetOrUnmarshalUnlocked(false);

                    long expTime = CU.toExpireTime(ttl);

                    if (loadedFromStore)
                        // Update indexes before actual write to entry.
                        updateIndex(ret, expTime, nextVer, prevVal);

                    boolean hadValPtr = hasOffHeapPointer();

                    // Don't change version for read-through.
                    update(ret, expTime, ttl, nextVer);

                    if (hadValPtr && cctx.offheapTiered())
                        cctx.swap().removeOffheap(key);

                    if (cctx.deferredDelete() && deletedUnlocked() && !isInternal() && !detached())
                        deletedUnlocked(false);
                }

                if (evt && cctx.events().isRecordable(EVT_CACHE_OBJECT_READ))
                    cctx.events().addEvent(
                        partition(),
                        key,
                        tx,
                        owner,
                        EVT_CACHE_OBJECT_READ,
                        ret,
                        ret != null,
                        old,
                        hasOldBytes,
                        subjId,
                        transformClo != null ? transformClo.getClass().getName() : null,
                        taskName,
                        keepBinary);
            }
        }

        assert ret == null || !retVer;

        return ret;
    }

    /** {@inheritDoc} */
    @SuppressWarnings({"unchecked", "TooBroadScope"})
    @Nullable @Override public final CacheObject innerReload()
        throws IgniteCheckedException, GridCacheEntryRemovedException {
        CU.checkStore(cctx);

        GridCacheVersion startVer;

        boolean wasNew;

        synchronized (this) {
            checkObsolete();

            // Cache version for optimistic check.
            startVer = ver;

            wasNew = isNew();
        }

        String taskName = cctx.kernalContext().job().currentTaskName();

        // Check before load.
        CacheObject ret = cctx.toCacheObject(readThrough(null, key, true, cctx.localNodeId(), taskName));

        boolean touch = false;

        try {
            synchronized (this) {
                long ttl = ttlExtras();

                // Generate new version.
                GridCacheVersion nextVer = cctx.versions().nextForLoad(ver);

                // If entry was loaded during read step.
                if (wasNew && !isNew())
                    // Map size was updated on entry creation.
                    return ret;

                // If version matched, set value.
                if (startVer.equals(ver)) {
                    releaseSwap();

                    CacheObject old = rawGetOrUnmarshalUnlocked(false);

                    long expTime = CU.toExpireTime(ttl);

                    // Detach value before index update.
                    ret = cctx.kernalContext().cacheObjects().prepareForCache(ret, cctx);

                    // Update indexes.
                    if (ret != null) {
                        updateIndex(ret, expTime, nextVer, old);

                        if (cctx.deferredDelete() && !isInternal() && !detached() && deletedUnlocked())
                            deletedUnlocked(false);
                    }
                    else {
                        clearIndex(old, ver);

                        if (cctx.deferredDelete() && !isInternal() && !detached() && !deletedUnlocked())
                            deletedUnlocked(true);
                    }

                    update(ret, expTime, ttl, nextVer);

                    touch = true;

                    // If value was set - return, otherwise try again.
                    return ret;
                }
            }

            touch = true;

            return ret;
        }
        finally {
            if (touch)
                cctx.evicts().touch(this, cctx.affinity().affinityTopologyVersion());
        }
    }

    /**
     * @param nodeId Node ID.
     */
    protected void recordNodeId(UUID nodeId, AffinityTopologyVersion topVer) {
        // No-op.
    }

    /** {@inheritDoc} */
    @Override public final GridCacheUpdateTxResult innerSet(
        @Nullable IgniteInternalTx tx,
        UUID evtNodeId,
        UUID affNodeId,
        CacheObject val,
        boolean writeThrough,
        boolean retval,
        long ttl,
        boolean evt,
        boolean metrics,
        boolean keepBinary,
        AffinityTopologyVersion topVer,
        CacheEntryPredicate[] filter,
        GridDrType drType,
        long drExpireTime,
        @Nullable GridCacheVersion explicitVer,
        @Nullable UUID subjId,
        String taskName,
        @Nullable GridCacheVersion dhtVer,
        @Nullable Long updateCntr
    ) throws IgniteCheckedException, GridCacheEntryRemovedException {
        CacheObject old;

        boolean valid = valid(tx != null ? tx.topologyVersion() : topVer);

        // Lock should be held by now.
        if (!cctx.isAll(this, filter))
            return new GridCacheUpdateTxResult(false, null);

        final GridCacheVersion newVer;

        boolean intercept = cctx.config().getInterceptor() != null;

        Object key0 = null;
        Object val0 = null;

        long updateCntr0;

        synchronized (this) {
            checkObsolete();

            if (isNear()) {
                assert dhtVer != null;

                // It is possible that 'get' could load more recent value.
                if (!((GridNearCacheEntry)this).recordDhtVersion(dhtVer))
                    return new GridCacheUpdateTxResult(false, null);
            }

            assert tx == null || (!tx.local() && tx.onePhaseCommit()) || tx.ownsLock(this) :
                "Transaction does not own lock for update [entry=" + this + ", tx=" + tx + ']';

            // Load and remove from swap if it is new.
            boolean startVer = isStartVersion();

            if (startVer && (!cctx.isDatabaseEnabled() || retval || intercept))
                unswap(retval);

            newVer = explicitVer != null ? explicitVer : tx == null ?
                nextVersion() : tx.writeVersion();

            assert newVer != null : "Failed to get write version for tx: " + tx;

            old = (retval || intercept) ? rawGetOrUnmarshalUnlocked(!retval) : this.val;

            if (intercept) {
                val0 = CU.value(val, cctx, false);

                CacheLazyEntry e = new CacheLazyEntry(cctx, key, old, keepBinary);

                Object interceptorVal = cctx.config().getInterceptor().onBeforePut(
                    new CacheLazyEntry(cctx, key, old, keepBinary),
                    val0);

                key0 = e.key();

                if (interceptorVal == null)
                    return new GridCacheUpdateTxResult(false, (CacheObject)cctx.unwrapTemporary(old));
                else if (interceptorVal != val0)
                    val0 = cctx.unwrapTemporary(interceptorVal);

                val = cctx.toCacheObject(val0);
            }

            // Determine new ttl and expire time.
            long expireTime;

            if (drExpireTime >= 0) {
                assert ttl >= 0 : ttl;

                expireTime = drExpireTime;
            }
            else {
                if (ttl == -1L) {
                    ttl = ttlExtras();
                    expireTime = expireTimeExtras();
                }
                else
                    expireTime = CU.toExpireTime(ttl);
            }

            assert ttl >= 0 : ttl;
            assert expireTime >= 0 : expireTime;

            // Detach value before index update.
            val = cctx.kernalContext().cacheObjects().prepareForCache(val, cctx);

            // Update index inside synchronization since it can be updated
            // in load methods without actually holding entry lock.
            if (val != null) {
                updateIndex(val, expireTime, newVer, old);

                if (cctx.deferredDelete() && deletedUnlocked() && !isInternal() && !detached())
                    deletedUnlocked(false);
            }

            updateCntr0 = nextPartCounter(topVer);

            if (updateCntr != null && updateCntr != 0)
                updateCntr0 = updateCntr;

            update(val, expireTime, ttl, newVer);

            drReplicate(drType, val, newVer);

            recordNodeId(affNodeId, topVer);

            if (metrics && cctx.cache().configuration().isStatisticsEnabled())
                cctx.cache().metrics0().onWrite();

            if (evt && newVer != null && cctx.events().isRecordable(EVT_CACHE_OBJECT_PUT)) {
                CacheObject evtOld = cctx.unwrapTemporary(old);

                cctx.events().addEvent(partition(),
                    key,
                    evtNodeId,
                    tx == null ? null : tx.xid(),
                    newVer,
                    EVT_CACHE_OBJECT_PUT,
                    val,
                    val != null,
                    evtOld,
                    evtOld != null || hasValueUnlocked(),
                    subjId, null, taskName,
                    keepBinary);
            }

            if (cctx.isLocal() || cctx.isReplicated() ||
                (!isNear() && !(tx != null && tx.onePhaseCommit() && !tx.local())))
                cctx.continuousQueries().onEntryUpdated(key, val, old, isInternal() || !context().userCache(),
                    partition(), tx.local(), false, updateCntr0, topVer);

            cctx.dataStructures().onEntryUpdated(key, false, keepBinary);
        }

        if (log.isDebugEnabled())
            log.debug("Updated cache entry [val=" + val + ", old=" + old + ", entry=" + this + ']');

        // Persist outside of synchronization. The correctness of the
        // value will be handled by current transaction.
        if (writeThrough)
            cctx.store().put(tx, key, val, newVer);

        if (intercept)
            cctx.config().getInterceptor().onAfterPut(new CacheLazyEntry(cctx, key, key0, val, val0, keepBinary));

        return valid ? new GridCacheUpdateTxResult(true, retval ? old : null, updateCntr0) :
            new GridCacheUpdateTxResult(false, null);
    }

    /**
     * @param cpy Copy flag.
     * @return Key value.
     */
    protected Object keyValue(boolean cpy) {
        return key.value(cctx.cacheObjectContext(), cpy);
    }

    /** {@inheritDoc} */
    @Override public final GridCacheUpdateTxResult innerRemove(
        @Nullable IgniteInternalTx tx,
        UUID evtNodeId,
        UUID affNodeId,
        boolean retval,
        boolean evt,
        boolean metrics,
        boolean keepBinary,
        AffinityTopologyVersion topVer,
        CacheEntryPredicate[] filter,
        GridDrType drType,
        @Nullable GridCacheVersion explicitVer,
        @Nullable UUID subjId,
        String taskName,
        @Nullable GridCacheVersion dhtVer,
        @Nullable Long updateCntr
        ) throws IgniteCheckedException, GridCacheEntryRemovedException {
        assert cctx.transactional();

        CacheObject old;

        GridCacheVersion newVer;

        boolean valid = valid(tx != null ? tx.topologyVersion() : topVer);

        // Lock should be held by now.
        if (!cctx.isAll(this, filter))
            return new GridCacheUpdateTxResult(false, null);

        GridCacheVersion obsoleteVer = null;

        boolean intercept = cctx.config().getInterceptor() != null;

        IgniteBiTuple<Boolean, Object> interceptRes = null;

        Cache.Entry entry0 = null;

        Long updateCntr0;

        boolean deferred;

        boolean marked = false;

        synchronized (this) {
            checkObsolete();

            if (isNear()) {
                assert dhtVer != null;

                // It is possible that 'get' could load more recent value.
                if (!((GridNearCacheEntry)this).recordDhtVersion(dhtVer))
                    return new GridCacheUpdateTxResult(false, null);
            }

            assert tx == null || (!tx.local() && tx.onePhaseCommit()) || tx.ownsLock(this) :
                "Transaction does not own lock for remove[entry=" + this + ", tx=" + tx + ']';

            boolean startVer = isStartVersion();

            if (startVer) {
                // Release swap.
                releaseSwap();
            }

            newVer = explicitVer != null ? explicitVer : tx == null ? nextVersion() : tx.writeVersion();

            old = (retval || intercept) ? rawGetOrUnmarshalUnlocked(!retval) : val;

            if (intercept) {
                entry0 = new CacheLazyEntry(cctx, key, old, keepBinary);

                interceptRes = cctx.config().getInterceptor().onBeforeRemove(entry0);

                if (cctx.cancelRemove(interceptRes)) {
                    CacheObject ret = cctx.toCacheObject(cctx.unwrapTemporary(interceptRes.get2()));

                    return new GridCacheUpdateTxResult(false, ret);
                }
            }

            if (old == null)
                old = saveValueForIndexUnlocked();

            // Clear indexes inside of synchronization since indexes
            // can be updated without actually holding entry lock.
            clearIndex(old, ver);

            boolean hadValPtr = hasOffHeapPointer();

            update(null, 0, 0, newVer);

            if (cctx.offheapTiered() && hadValPtr) {
                boolean rmv = cctx.swap().removeOffheap(key);

                assert rmv;
            }

            if (cctx.deferredDelete() && !detached() && !isInternal()) {
                if (!deletedUnlocked()) {
                    deletedUnlocked(true);

                    if (tx != null) {
                        GridCacheMvcc mvcc = mvccExtras();

                        if (mvcc == null || mvcc.isEmpty(tx.xidVersion()))
                            clearReaders();
                        else
                            clearReader(tx.originatingNodeId());
                    }
                }
            }

            updateCntr0 = nextPartCounter(topVer);

            if (updateCntr != null && updateCntr != 0)
                updateCntr0 = updateCntr;

            drReplicate(drType, null, newVer);

            if (metrics && cctx.cache().configuration().isStatisticsEnabled())
                cctx.cache().metrics0().onRemove();

            if (tx == null)
                obsoleteVer = newVer;
            else {
                // Only delete entry if the lock is not explicit.
                if (lockedBy(tx.xidVersion()))
                    obsoleteVer = tx.xidVersion();
                else if (log.isDebugEnabled())
                    log.debug("Obsolete version was not set because lock was explicit: " + this);
            }

            if (evt && newVer != null && cctx.events().isRecordable(EVT_CACHE_OBJECT_REMOVED)) {
                CacheObject evtOld = cctx.unwrapTemporary(old);

                cctx.events().addEvent(partition(),
                    key,
                    evtNodeId,
                    tx == null ? null : tx.xid(), newVer,
                    EVT_CACHE_OBJECT_REMOVED,
                    null,
                    false,
                    evtOld,
                    evtOld != null || hasValueUnlocked(),
                    subjId,
                    null,
                    taskName,
                    keepBinary);
            }

            if (cctx.isLocal() || cctx.isReplicated() ||
                (!isNear() && !(tx != null && tx.onePhaseCommit() && !tx.local())))
                cctx.continuousQueries().onEntryUpdated(key, null, old, isInternal()
                    || !context().userCache(),partition(), tx.local(), false, updateCntr0, topVer);

            cctx.dataStructures().onEntryUpdated(key, true, keepBinary);

            deferred = cctx.deferredDelete() && !detached() && !isInternal();

            if (!deferred) {
                // If entry is still removed.
                assert newVer == ver;

                if (obsoleteVer == null || !(marked = markObsolete0(obsoleteVer, true, null))) {
                    if (log.isDebugEnabled())
                        log.debug("Entry could not be marked obsolete (it is still used): " + this);
                }
                else {
                    recordNodeId(affNodeId, topVer);

                    if (log.isDebugEnabled())
                        log.debug("Entry was marked obsolete: " + this);
                }
            }
        }

        if (deferred)
            cctx.onDeferredDelete(this, newVer);

        if (marked) {
            assert !deferred;

            onMarkedObsolete();
        }

        if (intercept)
            cctx.config().getInterceptor().onAfterRemove(entry0);

        if (valid) {
            CacheObject ret;

            if (interceptRes != null)
                ret = cctx.toCacheObject(cctx.unwrapTemporary(interceptRes.get2()));
            else
                ret = old;

            return new GridCacheUpdateTxResult(true, ret, updateCntr0);
        }
        else
            return new GridCacheUpdateTxResult(false, null);
    }

    /** {@inheritDoc} */
    @SuppressWarnings("unchecked")
    @Override public GridTuple3<Boolean, Object, EntryProcessorResult<Object>> innerUpdateLocal(
        GridCacheVersion ver,
        GridCacheOperation op,
        @Nullable Object writeObj,
        @Nullable Object[] invokeArgs,
        boolean writeThrough,
        boolean readThrough,
        boolean retval,
        boolean keepBinary,
        @Nullable ExpiryPolicy expiryPlc,
        boolean evt,
        boolean metrics,
        @Nullable CacheEntryPredicate[] filter,
        boolean intercept,
        @Nullable UUID subjId,
        String taskName
    ) throws IgniteCheckedException, GridCacheEntryRemovedException {
        assert cctx.isLocal() && cctx.atomic();

        CacheObject old;

        boolean res = true;

        IgniteBiTuple<Boolean, ?> interceptorRes = null;

        EntryProcessorResult<Object> invokeRes = null;

        synchronized (this) {
            boolean needVal = retval || intercept || op == GridCacheOperation.TRANSFORM || !F.isEmpty(filter);

            checkObsolete();

            // Load and remove from swap if it is new.
            if (isNew())
                unswap(retval);

            // Possibly get old value form store.
            old = needVal ? rawGetOrUnmarshalUnlocked(!retval) : val;

            boolean readFromStore = false;

            Object old0 = null;

            if (readThrough && needVal && old == null &&
                (cctx.readThrough() && (op == GridCacheOperation.TRANSFORM || cctx.loadPreviousValue()))) {
                    old0 = readThrough(null, key, false, subjId, taskName);

                old = cctx.toCacheObject(old0);

                long ttl = CU.TTL_ETERNAL;
                long expireTime = CU.EXPIRE_TIME_ETERNAL;

                if (expiryPlc != null && old != null) {
                    ttl = CU.toTtl(expiryPlc.getExpiryForCreation());

                    if (ttl == CU.TTL_ZERO) {
                        ttl = CU.TTL_MINIMUM;
                        expireTime = CU.expireTimeInPast();
                    }
                    else if (ttl == CU.TTL_NOT_CHANGED)
                        ttl = CU.TTL_ETERNAL;
                    else
                        expireTime = CU.toExpireTime(ttl);
                }

                // Detach value before index update.
                old = cctx.kernalContext().cacheObjects().prepareForCache(old, cctx);

                if (old != null)
                    updateIndex(old, expireTime, ver, null);
                else
                    clearIndex(null, ver);

                update(old, expireTime, ttl, ver);
            }

            // Apply metrics.
            if (metrics && cctx.cache().configuration().isStatisticsEnabled() && needVal) {
                // PutIfAbsent methods mustn't update hit/miss statistics
                if (op != GridCacheOperation.UPDATE || F.isEmpty(filter) || !cctx.putIfAbsentFilter(filter))
                    cctx.cache().metrics0().onRead(old != null);
            }

            // Check filter inside of synchronization.
            if (!F.isEmpty(filter)) {
                boolean pass = cctx.isAllLocked(this, filter);

                if (!pass) {
                    if (expiryPlc != null && !readFromStore && !cctx.putIfAbsentFilter(filter) && hasValueUnlocked())
                        updateTtl(expiryPlc);

                    Object val = retval ?
                        cctx.cacheObjectContext().unwrapBinaryIfNeeded(CU.value(old, cctx, false), keepBinary, false)
                        : null;

                    return new T3<>(false, val, null);
                }
            }

            String transformCloClsName = null;

            CacheObject updated;

            Object key0 = null;
            Object updated0 = null;

            // Calculate new value.
            if (op == GridCacheOperation.TRANSFORM) {
                transformCloClsName = writeObj.getClass().getName();

                EntryProcessor<Object, Object, ?> entryProcessor = (EntryProcessor<Object, Object, ?>)writeObj;

                assert entryProcessor != null;

                CacheInvokeEntry<Object, Object> entry = new CacheInvokeEntry<>(cctx, key, old, version(), keepBinary);

                try {
                    Object computed = entryProcessor.process(entry, invokeArgs);

                    if (entry.modified()) {
                        updated0 = cctx.unwrapTemporary(entry.getValue());

                        updated = cctx.toCacheObject(updated0);
                    }
                    else
                        updated = old;

                    key0 = entry.key();

                    invokeRes = computed != null ? CacheInvokeResult.fromResult(cctx.unwrapTemporary(computed)) : null;
                }
                catch (Exception e) {
                    updated = old;

                    invokeRes = CacheInvokeResult.fromError(e);
                }

                if (!entry.modified()) {
                    if (expiryPlc != null && !readFromStore && hasValueUnlocked())
                        updateTtl(expiryPlc);

                    return new GridTuple3<>(false, null, invokeRes);
                }
            }
            else
                updated = (CacheObject)writeObj;

            op = updated == null ? GridCacheOperation.DELETE : GridCacheOperation.UPDATE;

            if (intercept) {
                CacheLazyEntry e;

                if (op == GridCacheOperation.UPDATE) {
                    updated0 = value(updated0, updated, false);

                    e = new CacheLazyEntry(cctx, key, key0, old, old0, keepBinary);

                    Object interceptorVal = cctx.config().getInterceptor().onBeforePut(e, updated0);

                    if (interceptorVal == null)
                        return new GridTuple3<>(false, cctx.unwrapTemporary(value(old0, old, false)), invokeRes);
                    else {
                        updated0 = cctx.unwrapTemporary(interceptorVal);

                        updated = cctx.toCacheObject(updated0);
                    }
                }
                else {
                    e = new CacheLazyEntry(cctx, key, key0, old, old0, keepBinary);

                    interceptorRes = cctx.config().getInterceptor().onBeforeRemove(e);

                    if (cctx.cancelRemove(interceptorRes))
                        return new GridTuple3<>(false, cctx.unwrapTemporary(interceptorRes.get2()), invokeRes);
                }

                key0 = e.key();
                old0 = e.value();
            }

            boolean hadVal = hasValueUnlocked();

            long ttl = CU.TTL_ETERNAL;
            long expireTime = CU.EXPIRE_TIME_ETERNAL;

            if (op == GridCacheOperation.UPDATE) {
                if (expiryPlc != null) {
                    ttl = CU.toTtl(hadVal ? expiryPlc.getExpiryForUpdate() : expiryPlc.getExpiryForCreation());

                    if (ttl == CU.TTL_NOT_CHANGED) {
                        ttl = ttlExtras();
                        expireTime = expireTimeExtras();
                    }
                    else if (ttl != CU.TTL_ZERO)
                        expireTime = CU.toExpireTime(ttl);
                }
                else {
                    ttl = ttlExtras();
                    expireTime = expireTimeExtras();
                }
            }

            if (ttl == CU.TTL_ZERO)
                op = GridCacheOperation.DELETE;

            // Try write-through.
            if (op == GridCacheOperation.UPDATE) {
                // Detach value before index update.
                updated = cctx.kernalContext().cacheObjects().prepareForCache(updated, cctx);

                if (writeThrough)
                    // Must persist inside synchronization in non-tx mode.
                    cctx.store().put(null, key, updated, ver);

                // Update index inside synchronization since it can be updated
                // in load methods without actually holding entry lock.
                updateIndex(updated, expireTime, ver, old);

                assert ttl != CU.TTL_ZERO;

                update(updated, expireTime, ttl, ver);

                if (evt) {
                    CacheObject evtOld = null;

                    if (transformCloClsName != null && cctx.events().isRecordable(EVT_CACHE_OBJECT_READ)) {
                        evtOld = cctx.unwrapTemporary(old);

                        cctx.events().addEvent(partition(), key, cctx.localNodeId(), null,
                            (GridCacheVersion)null, EVT_CACHE_OBJECT_READ, evtOld, evtOld != null || hadVal, evtOld,
                            evtOld != null || hadVal, subjId, transformCloClsName, taskName, keepBinary);
                    }

                    if (cctx.events().isRecordable(EVT_CACHE_OBJECT_PUT)) {
                        if (evtOld == null)
                            evtOld = cctx.unwrapTemporary(old);

                        cctx.events().addEvent(partition(), key, cctx.localNodeId(), null,
                            (GridCacheVersion)null, EVT_CACHE_OBJECT_PUT, updated, updated != null, evtOld,
                            evtOld != null || hadVal, subjId, null, taskName, keepBinary);
                    }
                }
            }
            else {
                if (writeThrough)
                    // Must persist inside synchronization in non-tx mode.
                    cctx.store().remove(null, key);

                boolean hasValPtr = hasOffHeapPointer();

                if (old == null)
                    old = saveValueForIndexUnlocked();

                // Update index inside synchronization since it can be updated
                // in load methods without actually holding entry lock.
                clearIndex(old, this.ver);

                update(null, CU.TTL_ETERNAL, CU.EXPIRE_TIME_ETERNAL, ver);

                if (cctx.offheapTiered() && hasValPtr) {
                    boolean rmv = cctx.swap().removeOffheap(key);

                    assert rmv;
                }

                if (evt) {
                    CacheObject evtOld = null;

                    if (transformCloClsName != null && cctx.events().isRecordable(EVT_CACHE_OBJECT_READ))
                        cctx.events().addEvent(partition(), key, cctx.localNodeId(), null,
                            (GridCacheVersion)null, EVT_CACHE_OBJECT_READ, evtOld, evtOld != null || hadVal, evtOld,
                            evtOld != null || hadVal, subjId, transformCloClsName, taskName, keepBinary);

                    if (cctx.events().isRecordable(EVT_CACHE_OBJECT_REMOVED)) {
                        if (evtOld == null)
                            evtOld = cctx.unwrapTemporary(old);

                        cctx.events().addEvent(partition(), key, cctx.localNodeId(), null, (GridCacheVersion)null,
                            EVT_CACHE_OBJECT_REMOVED, null, false, evtOld, evtOld != null || hadVal, subjId, null,
                            taskName, keepBinary);
                    }
                }

                res = hadVal;
            }

            if (res)
                updateMetrics(op, metrics);

            if (!isNear()) {
                long updateCntr = nextPartCounter(AffinityTopologyVersion.NONE);

                cctx.continuousQueries().onEntryUpdated(key, val, old, isInternal() || !context().userCache(),
                    partition(), true, false, updateCntr, AffinityTopologyVersion.NONE);
            }

            cctx.dataStructures().onEntryUpdated(key, op == GridCacheOperation.DELETE, keepBinary);

            if (intercept) {
                if (op == GridCacheOperation.UPDATE)
                    cctx.config().getInterceptor().onAfterPut(new CacheLazyEntry(cctx, key, key0, updated, updated0, keepBinary));
                else
                    cctx.config().getInterceptor().onAfterRemove(new CacheLazyEntry(cctx, key, key0, old, old0, keepBinary));
            }
        }

        return new GridTuple3<>(res,
            cctx.unwrapTemporary(interceptorRes != null ?
                interceptorRes.get2() :
                cctx.cacheObjectContext().unwrapBinaryIfNeeded(old, keepBinary, false)),
            invokeRes);
    }

    /** {@inheritDoc} */
    @SuppressWarnings("unchecked")
    @Override public GridCacheUpdateAtomicResult innerUpdate(
        GridCacheVersion newVer,
        UUID evtNodeId,
        UUID affNodeId,
        GridCacheOperation op,
        @Nullable Object writeObj,
        @Nullable Object[] invokeArgs,
        boolean writeThrough,
        boolean readThrough,
        boolean retval,
        boolean keepBinary,
        @Nullable IgniteCacheExpiryPolicy expiryPlc,
        boolean evt,
        boolean metrics,
        boolean primary,
        boolean verCheck,
        AffinityTopologyVersion topVer,
        @Nullable CacheEntryPredicate[] filter,
        GridDrType drType,
        long explicitTtl,
        long explicitExpireTime,
        @Nullable GridCacheVersion conflictVer,
        boolean conflictResolve,
        boolean intercept,
        @Nullable UUID subjId,
        String taskName,
        @Nullable CacheObject prevVal,
        @Nullable Long updateCntr
    ) throws IgniteCheckedException, GridCacheEntryRemovedException, GridClosureException {
        assert cctx.atomic();

        boolean res = true;

        CacheObject oldVal;
        CacheObject updated;

        GridCacheVersion enqueueVer = null;

        GridCacheVersionConflictContext<?, ?> conflictCtx = null;

        IgniteBiTuple<Object, Exception> invokeRes = null;

        // System TTL/ET which may have special values.
        long newSysTtl;
        long newSysExpireTime;

        // TTL/ET which will be passed to entry on update.
        long newTtl;
        long newExpireTime;

        Object key0 = null;
        Object updated0 = null;

        Long updateCntr0 = null;

        synchronized (this) {
            boolean needVal = intercept || retval || op == GridCacheOperation.TRANSFORM || !F.isEmptyOrNulls(filter);

            checkObsolete();

            // Load and remove from swap if it is new.
            if (isNew())
                unswap(retval);

            Object transformClo = null;

            // Request-level conflict resolution is needed, i.e. we do not know who will win in advance.
            if (conflictResolve) {
                GridCacheVersion oldConflictVer = version().conflictVersion();

                // Cache is conflict-enabled.
                if (cctx.conflictNeedResolve()) {
                    // Get new value, optionally unmarshalling and/or transforming it.
                    Object writeObj0;

                    if (op == GridCacheOperation.TRANSFORM) {
                        transformClo = writeObj;

                        EntryProcessor<Object, Object, ?> entryProcessor = (EntryProcessor<Object, Object, ?>)writeObj;

                        oldVal = rawGetOrUnmarshalUnlocked(true);

                        CacheInvokeEntry<Object, Object> entry = new CacheInvokeEntry(cctx, key, oldVal, version(), keepBinary);

                        try {
                            Object computed = entryProcessor.process(entry, invokeArgs);

                            if (entry.modified()) {
                                writeObj0 = cctx.unwrapTemporary(entry.getValue());
                                writeObj = cctx.toCacheObject(writeObj0);
                            }
                            else {
                                writeObj = oldVal;
                                writeObj0 = CU.value(oldVal, cctx, false);
                            }

                            key0 = entry.key();

                            if (computed != null)
                                invokeRes = new IgniteBiTuple(cctx.unwrapTemporary(computed), null);
                        }
                        catch (Exception e) {
                            invokeRes = new IgniteBiTuple(null, e);

                            writeObj = oldVal;
                            writeObj0 = CU.value(oldVal, cctx, false);
                        }
                    }
                    else
                        writeObj0 = CU.value((CacheObject)writeObj, cctx, false);

                    GridTuple3<Long, Long, Boolean> expiration = ttlAndExpireTime(expiryPlc,
                        explicitTtl,
                        explicitExpireTime);

                    // Prepare old and new entries for conflict resolution.
                    GridCacheVersionedEntryEx oldEntry = versionedEntry();
                    GridCacheVersionedEntryEx newEntry = new GridCachePlainVersionedEntry<>(
                        oldEntry.key(),
                        writeObj0,
                        expiration.get1(),
                        expiration.get2(),
                        conflictVer != null ? conflictVer : newVer);

                    // Resolve conflict.
                    conflictCtx = cctx.conflictResolve(oldEntry, newEntry, verCheck);

                    assert conflictCtx != null;

                    boolean ignoreTime = cctx.config().getAtomicWriteOrderMode() == CacheAtomicWriteOrderMode.PRIMARY;

                    // Use old value?
                    if (conflictCtx.isUseOld()) {
                        GridCacheVersion newConflictVer = conflictVer != null ? conflictVer : newVer;

                        // Handle special case with atomic comparator.
                        if (!isNew() &&                                                                       // Not initial value,
                            verCheck &&                                                                       // and atomic version check,
                            oldConflictVer.dataCenterId() == newConflictVer.dataCenterId() &&                 // and data centers are equal,
                            ATOMIC_VER_COMPARATOR.compare(oldConflictVer, newConflictVer, ignoreTime) == 0 && // and both versions are equal,
                            cctx.writeThrough() &&                                                            // and store is enabled,
                            primary)                                                                          // and we are primary.
                        {
                            CacheObject val = rawGetOrUnmarshalUnlocked(false);

                            if (val == null) {
                                assert deletedUnlocked();

                                cctx.store().remove(null, key);
                            }
                            else
                                cctx.store().put(null, key, val, ver);
                        }

                        return new GridCacheUpdateAtomicResult(false,
                            retval ? rawGetOrUnmarshalUnlocked(false) : null,
                            null,
                            invokeRes,
                            CU.TTL_ETERNAL,
                            CU.EXPIRE_TIME_ETERNAL,
                            null,
                            null,
                            false,
                            updateCntr0 == null ? 0 : updateCntr0);
                    }
                    // Will update something.
                    else {
                        // Merge is a local update which override passed value bytes.
                        if (conflictCtx.isMerge()) {
                            writeObj = cctx.toCacheObject(conflictCtx.mergeValue());

                            conflictVer = null;
                        }
                        else
                            assert conflictCtx.isUseNew();

                        // Update value is known at this point, so update operation type.
                        op = writeObj != null ? GridCacheOperation.UPDATE : GridCacheOperation.DELETE;
                    }
                }
                else
                    // Nullify conflict version on this update, so that we will use regular version during next updates.
                    conflictVer = null;
            }

            boolean ignoreTime = cctx.config().getAtomicWriteOrderMode() == CacheAtomicWriteOrderMode.PRIMARY;

            // Perform version check only in case there was no explicit conflict resolution.
            if (conflictCtx == null) {
                if (verCheck) {
                    if (!isNew() && ATOMIC_VER_COMPARATOR.compare(ver, newVer, ignoreTime) >= 0) {
                        if (ATOMIC_VER_COMPARATOR.compare(ver, newVer, ignoreTime) == 0 && cctx.writeThrough() && primary) {
                            if (log.isDebugEnabled())
                                log.debug("Received entry update with same version as current (will update store) " +
                                    "[entry=" + this + ", newVer=" + newVer + ']');

                            CacheObject val = rawGetOrUnmarshalUnlocked(false);

                            if (val == null) {
                                assert deletedUnlocked();

                                cctx.store().remove(null, key);
                            }
                            else
                                cctx.store().put(null, key, val, ver);
                        }
                        else {
                            if (log.isDebugEnabled())
                                log.debug("Received entry update with smaller version than current (will ignore) " +
                                    "[entry=" + this + ", newVer=" + newVer + ']');
                        }

                        if (!cctx.isNear()) {
                            CacheObject evtVal;

                            if (op == GridCacheOperation.TRANSFORM) {
                                EntryProcessor<Object, Object, ?> entryProcessor =
                                    (EntryProcessor<Object, Object, ?>)writeObj;

                                CacheInvokeEntry<Object, Object> entry =
                                    new CacheInvokeEntry<>(cctx, key, prevVal, version(), keepBinary);

                                try {
                                    entryProcessor.process(entry, invokeArgs);

                                    evtVal = entry.modified() ?
                                        cctx.toCacheObject(cctx.unwrapTemporary(entry.getValue())) : prevVal;
                                }
                                catch (Exception ignore) {
                                    evtVal = prevVal;
                                }
                            }
                            else
                                evtVal = (CacheObject)writeObj;

                            updateCntr0 = nextPartCounter(topVer);

                            if (updateCntr != null)
                                updateCntr0 = updateCntr;

                            cctx.continuousQueries().onEntryUpdated(key, evtVal, prevVal, isInternal()
                                || !context().userCache(), partition(), primary, false, updateCntr0, topVer);
                        }

                        return new GridCacheUpdateAtomicResult(false,
                            retval ? rawGetOrUnmarshalUnlocked(false) : null,
                            null,
                            invokeRes,
                            CU.TTL_ETERNAL,
                            CU.EXPIRE_TIME_ETERNAL,
                            null,
                            null,
                            false,
                            updateCntr0 == null ? 0 : updateCntr0);
                    }
                }
                else
                    assert isNew() || ATOMIC_VER_COMPARATOR.compare(ver, newVer, ignoreTime) <= 0 :
                        "Invalid version for inner update [entry=" + this + ", newVer=" + newVer + ']';
            }

            // Prepare old value and value bytes.
            oldVal = needVal ? rawGetOrUnmarshalUnlocked(!retval) : val;

            // Possibly read value from store.
            boolean readFromStore = false;

            Object old0 = null;

            if (readThrough && needVal && oldVal == null && (cctx.readThrough() &&
                (op == GridCacheOperation.TRANSFORM || cctx.loadPreviousValue()))) {
                old0 = readThrough(null, key, false, subjId, taskName);

                oldVal = cctx.toCacheObject(old0);

                readFromStore = true;

                // Detach value before index update.
                oldVal = cctx.kernalContext().cacheObjects().prepareForCache(oldVal, cctx);

                // Calculate initial TTL and expire time.
                long initTtl;
                long initExpireTime;

                if (expiryPlc != null && oldVal != null) {
                    IgniteBiTuple<Long, Long> initTtlAndExpireTime = initialTtlAndExpireTime(expiryPlc);

                    initTtl = initTtlAndExpireTime.get1();
                    initExpireTime = initTtlAndExpireTime.get2();
                }
                else {
                    initTtl = CU.TTL_ETERNAL;
                    initExpireTime = CU.EXPIRE_TIME_ETERNAL;
                }

                if (oldVal != null)
                    updateIndex(oldVal, initExpireTime, ver, null);
                else
                    clearIndex(null, ver);

                update(oldVal, initExpireTime, initTtl, ver);

                if (deletedUnlocked() && oldVal != null && !isInternal())
                    deletedUnlocked(false);
            }

            // Apply metrics.
            if (metrics && cctx.cache().configuration().isStatisticsEnabled() && needVal) {
                // PutIfAbsent methods mustn't update hit/miss statistics
                if (op != GridCacheOperation.UPDATE || F.isEmpty(filter) || !cctx.putIfAbsentFilter(filter))
                    cctx.cache().metrics0().onRead(oldVal != null);
            }

            // Check filter inside of synchronization.
            if (!F.isEmptyOrNulls(filter)) {
                boolean pass = cctx.isAllLocked(this, filter);

                if (!pass) {
                    if (expiryPlc != null && !readFromStore && hasValueUnlocked() && !cctx.putIfAbsentFilter(filter))
                        updateTtl(expiryPlc);

                    return new GridCacheUpdateAtomicResult(false,
                        retval ? oldVal : null,
                        null,
                        invokeRes,
                        CU.TTL_ETERNAL,
                        CU.EXPIRE_TIME_ETERNAL,
                        null,
                        null,
                        false,
                        updateCntr0 == null ? 0 : updateCntr0);
                }
            }

            // Calculate new value in case we met transform.
            if (op == GridCacheOperation.TRANSFORM) {
                assert conflictCtx == null : "Cannot be TRANSFORM here if conflict resolution was performed earlier.";

                transformClo = writeObj;

                EntryProcessor<Object, Object, ?> entryProcessor = (EntryProcessor<Object, Object, ?>)writeObj;

                CacheInvokeEntry<Object, Object> entry = new CacheInvokeEntry(cctx, key, oldVal, version(), keepBinary);

                try {
                    Object computed = entryProcessor.process(entry, invokeArgs);

                    if (entry.modified()) {
                        updated0 = cctx.unwrapTemporary(entry.getValue());
                        updated = cctx.toCacheObject(updated0);
                    }
                    else
                        updated = oldVal;

                    key0 = entry.key();

                    if (computed != null)
                        invokeRes = new IgniteBiTuple(cctx.unwrapTemporary(computed), null);
                }
                catch (Exception e) {
                    invokeRes = new IgniteBiTuple(null, e);

                    updated = oldVal;
                }

                if (!entry.modified()) {
                    if (expiryPlc != null && !readFromStore && hasValueUnlocked())
                        updateTtl(expiryPlc);

                    return new GridCacheUpdateAtomicResult(false,
                        retval ? oldVal : null,
                        null,
                        invokeRes,
                        CU.TTL_ETERNAL,
                        CU.EXPIRE_TIME_ETERNAL,
                        null,
                        null,
                        false,
                        updateCntr0 == null ? 0 : updateCntr);
                }
            }
            else
                updated = (CacheObject)writeObj;

            op = updated == null ? GridCacheOperation.DELETE : GridCacheOperation.UPDATE;

            assert op == GridCacheOperation.UPDATE || (op == GridCacheOperation.DELETE && updated == null);

            boolean hadVal = hasValueUnlocked();

            // Incorporate conflict version into new version if needed.
            if (conflictVer != null && conflictVer != newVer)
                newVer = new GridCacheVersionEx(newVer.topologyVersion(),
                    newVer.globalTime(),
                    newVer.order(),
                    newVer.nodeOrder(),
                    newVer.dataCenterId(),
                    conflictVer);

            if (op == GridCacheOperation.UPDATE) {
                // Conflict context is null if there were no explicit conflict resolution.
                if (conflictCtx == null) {
                    // Calculate TTL and expire time for local update.
                    if (explicitTtl != CU.TTL_NOT_CHANGED) {
                        // If conflict existed, expire time must be explicit.
                        assert conflictVer == null || explicitExpireTime != CU.EXPIRE_TIME_CALCULATE;

                        newSysTtl = newTtl = explicitTtl;
                        newSysExpireTime = explicitExpireTime;

                        newExpireTime = explicitExpireTime != CU.EXPIRE_TIME_CALCULATE ?
                            explicitExpireTime : CU.toExpireTime(explicitTtl);
                    }
                    else {
                        newSysTtl = expiryPlc == null ? CU.TTL_NOT_CHANGED :
                            hadVal ? expiryPlc.forUpdate() : expiryPlc.forCreate();

                        if (newSysTtl == CU.TTL_NOT_CHANGED) {
                            newSysExpireTime = CU.EXPIRE_TIME_CALCULATE;
                            newTtl = ttlExtras();
                            newExpireTime = expireTimeExtras();
                        }
                        else if (newSysTtl == CU.TTL_ZERO) {
                            op = GridCacheOperation.DELETE;

                            newSysTtl = CU.TTL_NOT_CHANGED;
                            newSysExpireTime = CU.EXPIRE_TIME_CALCULATE;

                            newTtl = CU.TTL_ETERNAL;
                            newExpireTime = CU.EXPIRE_TIME_ETERNAL;

                            updated = null;
                        }
                        else {
                            newSysExpireTime = CU.EXPIRE_TIME_CALCULATE;
                            newTtl = newSysTtl;
                            newExpireTime = CU.toExpireTime(newTtl);
                        }
                    }
                }
                else {
                    newSysTtl = newTtl = conflictCtx.ttl();
                    newSysExpireTime = newExpireTime = conflictCtx.expireTime();
                }
            }
            else {
                assert op == GridCacheOperation.DELETE;

                newSysTtl = CU.TTL_NOT_CHANGED;
                newSysExpireTime = CU.EXPIRE_TIME_CALCULATE;

                newTtl = CU.TTL_ETERNAL;
                newExpireTime = CU.EXPIRE_TIME_ETERNAL;
            }

            // TTL and expire time must be resolved at this point.
            assert newTtl != CU.TTL_NOT_CHANGED && newTtl != CU.TTL_ZERO && newTtl >= 0;
            assert newExpireTime != CU.EXPIRE_TIME_CALCULATE && newExpireTime >= 0;

            IgniteBiTuple<Boolean, Object> interceptRes = null;

            // Actual update.
            if (op == GridCacheOperation.UPDATE) {
                if (intercept) {
                    updated0 = value(updated0, updated, false);

                    Object interceptorVal = cctx.config().getInterceptor()
                        .onBeforePut(new CacheLazyEntry(cctx, key, key0, oldVal, old0, keepBinary), updated0);

                    if (interceptorVal == null)
                        return new GridCacheUpdateAtomicResult(false,
                            retval ? oldVal : null,
                            null,
                            invokeRes,
                            CU.TTL_ETERNAL,
                            CU.EXPIRE_TIME_ETERNAL,
                            null,
                            null,
                            false,
                            updateCntr0 == null ? 0 : updateCntr0);
                    else if (interceptorVal != updated0) {
                        updated0 = cctx.unwrapTemporary(interceptorVal);

                        updated = cctx.toCacheObject(updated0);
                    }
                }

                // Try write-through.
                if (writeThrough)
                    // Must persist inside synchronization in non-tx mode.
                    cctx.store().put(null, key, updated, newVer);

                if (!hadVal) {
                    boolean new0 = isNew();

                    assert deletedUnlocked() || new0 || isInternal(): "Invalid entry [entry=" + this + ", locNodeId=" +
                        cctx.localNodeId() + ']';

                    if (!new0 && !isInternal())
                        deletedUnlocked(false);
                }
                else {
                    assert !deletedUnlocked() : "Invalid entry [entry=" + this +
                        ", locNodeId=" + cctx.localNodeId() + ']';

                    // Do not change size.
                }

                updated = cctx.kernalContext().cacheObjects().prepareForCache(updated, cctx);

                // Update index inside synchronization since it can be updated
                // in load methods without actually holding entry lock.
                updateIndex(updated, newExpireTime, newVer, oldVal);

                update(updated, newExpireTime, newTtl, newVer);

                updateCntr0 = nextPartCounter(topVer);

                if (updateCntr != null)
                    updateCntr0 = updateCntr;

                drReplicate(drType, updated, newVer);

                recordNodeId(affNodeId, topVer);

                if (evt) {
                    CacheObject evtOld = null;

                    if (transformClo != null && cctx.events().isRecordable(EVT_CACHE_OBJECT_READ)) {
                        evtOld = cctx.unwrapTemporary(oldVal);

                        cctx.events().addEvent(partition(), key, evtNodeId, null,
                            newVer, EVT_CACHE_OBJECT_READ, evtOld, evtOld != null || hadVal, evtOld,
                            evtOld != null || hadVal, subjId, transformClo.getClass().getName(), taskName,
                            keepBinary);
                    }

                    if (newVer != null && cctx.events().isRecordable(EVT_CACHE_OBJECT_PUT)) {
                        if (evtOld == null)
                            evtOld = cctx.unwrapTemporary(oldVal);

                        cctx.events().addEvent(partition(), key, evtNodeId, null,
                            newVer, EVT_CACHE_OBJECT_PUT, updated, updated != null, evtOld,
                            evtOld != null || hadVal, subjId, null, taskName, keepBinary);
                    }
                }
            }
            else {
                if (intercept) {
                    interceptRes = cctx.config().getInterceptor().onBeforeRemove(new CacheLazyEntry(cctx, key, key0,
                        oldVal, old0, keepBinary));

                    if (cctx.cancelRemove(interceptRes))
                        return new GridCacheUpdateAtomicResult(false,
                            cctx.toCacheObject(cctx.unwrapTemporary(interceptRes.get2())),
                            null,
                            invokeRes,
                            CU.TTL_ETERNAL,
                            CU.EXPIRE_TIME_ETERNAL,
                            null,
                            null,
                            false,
                            updateCntr0 == null ? 0 : updateCntr0);
                }

                if (writeThrough)
                    // Must persist inside synchronization in non-tx mode.
                    cctx.store().remove(null, key);

                if (oldVal == null)
                    oldVal = saveValueForIndexUnlocked();

                // Update index inside synchronization since it can be updated
                // in load methods without actually holding entry lock.
                clearIndex(oldVal, ver);

                if (hadVal) {
                    assert !deletedUnlocked();

                    if (!isInternal())
                        deletedUnlocked(true);
                }
                else {
                    boolean new0 = isNew();

                    assert deletedUnlocked() || new0 || isInternal() : "Invalid entry [entry=" + this + ", locNodeId=" +
                        cctx.localNodeId() + ']';

                    if (new0) {
                        if (!isInternal())
                            deletedUnlocked(true);
                    }
                }

                enqueueVer = newVer;

                boolean hasValPtr = hasOffHeapPointer();

                // Clear value on backup. Entry will be removed from cache when it got evicted from queue.
                update(null, CU.TTL_ETERNAL, CU.EXPIRE_TIME_ETERNAL, newVer);

                assert newSysTtl == CU.TTL_NOT_CHANGED;
                assert newSysExpireTime == CU.EXPIRE_TIME_CALCULATE;

                if (cctx.offheapTiered() && hasValPtr) {
                    boolean rmv = cctx.swap().removeOffheap(key);

                    assert rmv;
                }

                clearReaders();

                recordNodeId(affNodeId, topVer);

                updateCntr0 = nextPartCounter(topVer);

                if (updateCntr != null)
                    updateCntr0 = updateCntr;

                drReplicate(drType, null, newVer);

                if (evt) {
                    CacheObject evtOld = null;

                    if (transformClo != null && cctx.events().isRecordable(EVT_CACHE_OBJECT_READ)) {
                        evtOld = cctx.unwrapTemporary(oldVal);

                        cctx.events().addEvent(partition(), key, evtNodeId, null,
                            newVer, EVT_CACHE_OBJECT_READ, evtOld, evtOld != null || hadVal, evtOld,
                            evtOld != null || hadVal, subjId, transformClo.getClass().getName(), taskName,
                            keepBinary);
                    }

                    if (newVer != null && cctx.events().isRecordable(EVT_CACHE_OBJECT_REMOVED)) {
                        if (evtOld == null)
                            evtOld = cctx.unwrapTemporary(oldVal);

                        cctx.events().addEvent(partition(), key, evtNodeId, null, newVer,
                            EVT_CACHE_OBJECT_REMOVED, null, false, evtOld, evtOld != null || hadVal,
                            subjId, null, taskName, keepBinary);
                    }
                }

                res = hadVal;
            }

            if (res)
                updateMetrics(op, metrics);

            cctx.dataStructures().onEntryUpdated(key, op == GridCacheOperation.DELETE, keepBinary);

            if (intercept) {
                if (op == GridCacheOperation.UPDATE)
                    cctx.config().getInterceptor().onAfterPut(new CacheLazyEntry(cctx, key, key0, updated, updated0, keepBinary));
                else
                    cctx.config().getInterceptor().onAfterRemove(new CacheLazyEntry(cctx, key, key0, oldVal, old0, keepBinary));

                if (interceptRes != null)
                    oldVal = cctx.toCacheObject(cctx.unwrapTemporary(interceptRes.get2()));
            }
        }

        if (log.isDebugEnabled())
            log.debug("Updated cache entry [val=" + val + ", old=" + oldVal + ", entry=" + this + ']');

        return new GridCacheUpdateAtomicResult(res,
            oldVal,
            updated,
            invokeRes,
            newSysTtl,
            newSysExpireTime,
            enqueueVer,
            conflictCtx,
            true,
            updateCntr0);
    }

    /**
     * @param val Value.
     * @param cacheObj Cache object.
     * @param cpy Copy flag.
     * @return Cache object value.
     */
    @Nullable private Object value(@Nullable Object val, @Nullable CacheObject cacheObj, boolean cpy) {
        if (val != null)
            return val;

        return cacheObj != null ? cacheObj.value(cctx.cacheObjectContext(), cpy) : null;
    }

    /**
     * @param expiry Expiration policy.
     * @return Tuple holding initial TTL and expire time with the given expiry.
     */
    private static IgniteBiTuple<Long, Long> initialTtlAndExpireTime(IgniteCacheExpiryPolicy expiry) {
        assert expiry != null;

        long initTtl = expiry.forCreate();
        long initExpireTime;

        if (initTtl == CU.TTL_ZERO) {
            initTtl = CU.TTL_MINIMUM;
            initExpireTime = CU.expireTimeInPast();
        }
        else if (initTtl == CU.TTL_NOT_CHANGED) {
            initTtl = CU.TTL_ETERNAL;
            initExpireTime = CU.EXPIRE_TIME_ETERNAL;
        }
        else
            initExpireTime = CU.toExpireTime(initTtl);

        return F.t(initTtl, initExpireTime);
    }

    /**
     * Get TTL, expire time and remove flag for the given entry, expiration policy and explicit TTL and expire time.
     *
     * @param expiry Expiration policy.
     * @param ttl Explicit TTL.
     * @param expireTime Explicit expire time.
     * @return Result.
     */
    private GridTuple3<Long, Long, Boolean> ttlAndExpireTime(IgniteCacheExpiryPolicy expiry, long ttl, long expireTime)
        throws GridCacheEntryRemovedException {
        boolean rmv = false;

        // 1. If TTL is not changed, then calculate it based on expiry.
        if (ttl == CU.TTL_NOT_CHANGED) {
            if (expiry != null)
                ttl = hasValueUnlocked() ? expiry.forUpdate() : expiry.forCreate();
        }

        // 2. If TTL is zero, then set delete marker.
        if (ttl == CU.TTL_ZERO) {
            rmv = true;

            ttl = CU.TTL_ETERNAL;
        }

        // 3. If TTL is still not changed, then either use old entry TTL or set it to "ETERNAL".
        if (ttl == CU.TTL_NOT_CHANGED) {
            if (isNew())
                ttl = CU.TTL_ETERNAL;
            else {
                ttl = ttlExtras();
                expireTime = expireTimeExtras();
            }
        }

        // 4 If expire time was not set explicitly, then calculate it.
        if (expireTime == CU.EXPIRE_TIME_CALCULATE)
            expireTime = CU.toExpireTime(ttl);

        return F.t(ttl, expireTime, rmv);
    }

    /**
     * Perform DR if needed.
     *
     * @param drType DR type.
     * @param val Value.
     * @param ver Version.
     * @throws IgniteCheckedException In case of exception.
     */
    private void drReplicate(GridDrType drType, @Nullable CacheObject val, GridCacheVersion ver)
        throws IgniteCheckedException {
        if (cctx.isDrEnabled() && drType != DR_NONE && !isInternal())
            cctx.dr().replicate(key, val, rawTtl(), rawExpireTime(), ver.conflictVersion(), drType);
    }

    /**
     * @return {@code true} if entry has readers. It makes sense only for dht entry.
     * @throws GridCacheEntryRemovedException If removed.
     */
    protected boolean hasReaders() throws GridCacheEntryRemovedException {
        return false;
    }

    /**
     *
     */
    protected void clearReaders() {
        // No-op.
    }

    /**
     * @param nodeId Node ID to clear.
     * @throws GridCacheEntryRemovedException If removed.
     */
    protected void clearReader(UUID nodeId) throws GridCacheEntryRemovedException {
        // No-op.
    }

    /** {@inheritDoc} */
    @Override public boolean clear(GridCacheVersion ver, boolean readers,
        @Nullable CacheEntryPredicate[] filter) throws IgniteCheckedException {
        boolean ret;
        boolean rmv;
        boolean marked;

        while (true) {
            ret = false;
            rmv = false;
            marked = false;

            // For optimistic check.
            GridCacheVersion startVer = null;

            if (!F.isEmptyOrNulls(filter)) {
                synchronized (this) {
                    startVer = this.ver;
                }

                if (!cctx.isAll(this, filter))
                    return false;
            }

            synchronized (this) {
                if (startVer != null && !startVer.equals(this.ver))
                    // Version has changed since filter checking.
                    continue;

                CacheObject val = saveValueForIndexUnlocked();

                try {
                    if ((!hasReaders() || readers)) {
                        // markObsolete will clear the value.
                        if (!(marked = markObsolete0(ver, true, null))) {
                            if (log.isDebugEnabled())
                                log.debug("Entry could not be marked obsolete (it is still used): " + this);

                            break;
                        }

                        clearReaders();
                    }
                    else {
                        if (log.isDebugEnabled())
                            log.debug("Entry could not be marked obsolete (it still has readers): " + this);

                        break;
                    }
                }
                catch (GridCacheEntryRemovedException ignore) {
                    if (log.isDebugEnabled())
                        log.debug("Got removed entry when clearing (will simply return): " + this);

                    ret = true;

                    break;
                }

                if (log.isDebugEnabled())
                    log.debug("Entry has been marked obsolete: " + this);

                clearIndex(val, ver);

                releaseSwap();

                ret = true;
                rmv = true;

                break;
            }
        }

        if (marked)
            onMarkedObsolete();

        if (rmv)
            cctx.cache().removeEntry(this); // Clear cache.

        return ret;
    }

    /** {@inheritDoc} */
    @Override public synchronized GridCacheVersion obsoleteVersion() {
        return obsoleteVersionExtras();
    }

    /** {@inheritDoc} */
    @Override public boolean markObsolete(GridCacheVersion ver) {
        boolean obsolete;

        synchronized (this) {
            obsolete = markObsolete0(ver, true, null);
        }

        if (obsolete)
            onMarkedObsolete();

        return obsolete;
    }

    /** {@inheritDoc} */
    @Override public boolean markObsoleteIfEmpty(@Nullable GridCacheVersion ver) throws IgniteCheckedException {
        boolean obsolete = false;
        boolean deferred = false;

        try {
            synchronized (this) {
                if (obsoleteVersionExtras() != null)
                    return false;

                if (!hasValueUnlocked() || checkExpired()) {
                    if (ver == null)
                        ver = nextVersion();

                    if (cctx.deferredDelete() && !isStartVersion() && !detached() && !isInternal()) {
                        if (!deletedUnlocked()) {
                            update(null, 0L, 0L, ver);

                            deletedUnlocked(true);

                            deferred = true;
                        }
                    }
                    else
                        obsolete = markObsolete0(ver, true, null);
                }
            }
        }
        finally {
            if (obsolete)
                onMarkedObsolete();

            if (deferred)
                cctx.onDeferredDelete(this, ver);
        }

        return obsolete;
    }

    /** {@inheritDoc} */
    @Override public boolean markObsoleteVersion(GridCacheVersion ver) {
        assert cctx.deferredDelete();

        boolean marked;

        synchronized (this) {
            if (obsoleteVersionExtras() != null)
                return true;

            if (!this.ver.equals(ver))
                return false;

            marked = markObsolete0(ver, true, null);
        }

        if (marked)
            onMarkedObsolete();

        return marked;
    }

    /**
     * @return {@code True} if this entry should not be evicted from cache.
     */
    protected boolean evictionDisabled() {
        return false;
    }

    /**
     * <p>
     * Note that {@link #onMarkedObsolete()} should always be called after this method
     * returns {@code true}.
     *
     * @param ver Version.
     * @param clear {@code True} to clear.
     * @param extras Predefined extras.
     * @return {@code True} if entry is obsolete, {@code false} if entry is still used by other threads or nodes.
     */
    protected final boolean markObsolete0(GridCacheVersion ver, boolean clear, GridCacheObsoleteEntryExtras extras) {
        assert Thread.holdsLock(this);

        if (evictionDisabled()) {
            assert !obsolete() : this;

            return false;
        }

        GridCacheVersion obsoleteVer = obsoleteVersionExtras();

        if (ver != null) {
            // If already obsolete, then do nothing.
            if (obsoleteVer != null)
                return true;

            GridCacheMvcc mvcc = mvccExtras();

            if (mvcc == null || mvcc.isEmpty(ver)) {
                obsoleteVer = ver;

                obsoleteVersionExtras(obsoleteVer, extras);

                if (clear)
                    value(null);
            }

            return obsoleteVer != null;
        }
        else
            return obsoleteVer != null;
    }

    /** {@inheritDoc} */
    @Override public void onMarkedObsolete() {
        // No-op.
    }

    /** {@inheritDoc} */
    @Override public final synchronized boolean obsolete() {
        return obsoleteVersionExtras() != null;
    }

    /** {@inheritDoc} */
    @Override public final synchronized boolean obsolete(GridCacheVersion exclude) {
        GridCacheVersion obsoleteVer = obsoleteVersionExtras();

        return obsoleteVer != null && !obsoleteVer.equals(exclude);
    }

    /** {@inheritDoc} */
    @Override public synchronized boolean invalidate(@Nullable GridCacheVersion curVer, GridCacheVersion newVer)
        throws IgniteCheckedException {
        assert newVer != null;

        if (curVer == null || ver.equals(curVer)) {
            CacheObject val = saveValueForIndexUnlocked();

            value(null);

            ver = newVer;

            releaseSwap();

            clearIndex(val, ver);

            onInvalidate();
        }

        return obsoleteVersionExtras() != null;
    }

    /**
     * Called when entry invalidated.
     */
    protected void onInvalidate() {
        // No-op.
    }

    /** {@inheritDoc} */
    @Override public boolean invalidate(@Nullable CacheEntryPredicate[] filter)
        throws GridCacheEntryRemovedException, IgniteCheckedException {
        if (F.isEmptyOrNulls(filter)) {
            synchronized (this) {
                checkObsolete();

                invalidate(null, nextVersion());

                return true;
            }
        }
        else {
            // For optimistic checking.
            GridCacheVersion startVer;

            synchronized (this) {
                checkObsolete();

                startVer = ver;
            }

            if (!cctx.isAll(this, filter))
                return false;

            synchronized (this) {
                checkObsolete();

                if (startVer.equals(ver)) {
                    invalidate(null, nextVersion());

                    return true;
                }
            }

            // If version has changed then repeat the process.
            return invalidate(filter);
        }
    }

    /**
     *
     * @param val New value.
     * @param expireTime Expiration time.
     * @param ttl Time to live.
     * @param ver Update version.
     */
    protected final void update(@Nullable CacheObject val, long expireTime, long ttl, GridCacheVersion ver) {
        assert ver != null;
        assert Thread.holdsLock(this);
        assert ttl != CU.TTL_ZERO && ttl != CU.TTL_NOT_CHANGED && ttl >= 0 : ttl;

        long oldExpireTime = expireTimeExtras();

        if (oldExpireTime != 0 && expireTime != oldExpireTime && cctx.config().isEagerTtl())
            cctx.ttl().removeTrackedEntry(this);

        value(val);

        ttlAndExpireTimeExtras(ttl, expireTime);

        if (expireTime != 0 && (expireTime != oldExpireTime || isStartVersion()) && cctx.config().isEagerTtl())
            cctx.ttl().addTrackedEntry(this);

        this.ver = ver;
    }

    /**
     * Update TTL if it is changed.
     *
     * @param expiryPlc Expiry policy.
     */
    private void updateTtl(ExpiryPolicy expiryPlc) {
        long ttl = CU.toTtl(expiryPlc.getExpiryForAccess());

        if (ttl != CU.TTL_NOT_CHANGED)
            updateTtl(ttl);
    }

    /**
     * Update TTL is it is changed.
     *
     * @param expiryPlc Expiry policy.
     * @throws IgniteCheckedException If failed.
     * @throws GridCacheEntryRemovedException If failed.
     */
    private void updateTtl(IgniteCacheExpiryPolicy expiryPlc)
        throws IgniteCheckedException, GridCacheEntryRemovedException {
        long ttl = expiryPlc.forAccess();

        if (ttl != CU.TTL_NOT_CHANGED) {
            updateTtl(ttl);

            expiryPlc.ttlUpdated(key(),
                version(),
                hasReaders() ? ((GridDhtCacheEntry)this).readers() : null);
        }
    }

    /**
     * @param ttl Time to live.
     */
    private void updateTtl(long ttl) {
        assert ttl >= 0 || ttl == CU.TTL_ZERO : ttl;
        assert Thread.holdsLock(this);

        long expireTime;

        if (ttl == CU.TTL_ZERO) {
            ttl = CU.TTL_MINIMUM;
            expireTime = CU.expireTimeInPast();
        }
        else
            expireTime = CU.toExpireTime(ttl);

        long oldExpireTime = expireTimeExtras();

        if (oldExpireTime != 0 && expireTime != oldExpireTime && cctx.config().isEagerTtl())
            cctx.ttl().removeTrackedEntry(this);

        ttlAndExpireTimeExtras(ttl, expireTime);

        if (expireTime != 0 && expireTime != oldExpireTime && cctx.config().isEagerTtl())
            cctx.ttl().addTrackedEntry(this);
    }

    /**
     * @return {@code True} if values should be stored off-heap.
     */
    protected boolean isOffHeapValuesOnly() {
        return cctx.config().getMemoryMode() == CacheMemoryMode.OFFHEAP_VALUES;
    }

    /**
     * @throws GridCacheEntryRemovedException If entry is obsolete.
     */
    protected void checkObsolete() throws GridCacheEntryRemovedException {
        assert Thread.holdsLock(this);

        if (obsoleteVersionExtras() != null)
            throw new GridCacheEntryRemovedException();
    }

    /** {@inheritDoc} */
    @Override public KeyCacheObject key() {
        return key;
    }

    /** {@inheritDoc} */
    @Override public IgniteTxKey txKey() {
        return cctx.txKey(key);
    }

    /** {@inheritDoc} */
    @Override public synchronized GridCacheVersion version() throws GridCacheEntryRemovedException {
        checkObsolete();

        return ver;
    }

    /** {@inheritDoc} */
    @Override public synchronized boolean checkSerializableReadVersion(GridCacheVersion serReadVer)
        throws GridCacheEntryRemovedException {
        checkObsolete();

        if (!serReadVer.equals(ver)) {
            boolean empty = isStartVersion() || deletedUnlocked();

            if (serReadVer.equals(IgniteTxEntry.SER_READ_EMPTY_ENTRY_VER))
                return empty;
            else if (serReadVer.equals(IgniteTxEntry.SER_READ_NOT_EMPTY_VER))
                return !empty;

            return false;
        }

        return true;
    }

    /**
     * Gets hash value for the entry key.
     *
     * @return Hash value.
     */
    int hash() {
        return hash;
    }

    /** {@inheritDoc} */
    @Nullable @Override public CacheObject peek(boolean heap,
        boolean offheap,
        boolean swap,
        AffinityTopologyVersion topVer,
        @Nullable IgniteCacheExpiryPolicy expiryPlc)
        throws GridCacheEntryRemovedException, IgniteCheckedException {
        assert heap || offheap || swap;

        try {
            if (heap) {
                GridTuple<CacheObject> val = peekGlobal(false, topVer, null, expiryPlc);

                if (val != null)
                    return val.get();
            }

            if (offheap || swap) {
                GridCacheSwapEntry e = cctx.swap().read(this, false, offheap, swap, true);

                return e != null ? e.value() : null;
            }

            return null;
        }
        catch (GridCacheFilterFailedException ignored) {
            assert false;

            return null;
        }
    }

    /** {@inheritDoc} */
    @Nullable @Override public CacheObject peek(
        boolean heap,
        boolean offheap,
        boolean swap,
        @Nullable IgniteCacheExpiryPolicy plc)
        throws GridCacheEntryRemovedException, IgniteCheckedException {
        IgniteInternalTx tx = cctx.tm().localTxx();

        AffinityTopologyVersion topVer = tx != null ? tx.topologyVersion() : cctx.affinity().affinityTopologyVersion();

        return peek(heap, offheap, swap, topVer, plc);
    }

    /**
     * @param failFast Fail fast flag.
     * @param topVer Topology version.
     * @param filter Filter.
     * @param expiryPlc Optional expiry policy.
     * @return Peeked value.
     * @throws GridCacheFilterFailedException If filter failed.
     * @throws GridCacheEntryRemovedException If entry got removed.
     * @throws IgniteCheckedException If unexpected cache failure occurred.
     */
    @SuppressWarnings({"RedundantTypeArguments"})
    @Nullable private GridTuple<CacheObject> peekGlobal(boolean failFast,
        AffinityTopologyVersion topVer,
        CacheEntryPredicate[] filter,
        @Nullable IgniteCacheExpiryPolicy expiryPlc)
        throws GridCacheEntryRemovedException, GridCacheFilterFailedException, IgniteCheckedException {
        if (!valid(topVer))
            return null;

        boolean rmv = false;

        try {
            while (true) {
                GridCacheVersion ver;
                CacheObject val;

                synchronized (this) {
                    if (checkExpired()) {
                        rmv = markObsolete0(cctx.versions().next(this.ver), true, null);

                        return null;
                    }

                    checkObsolete();

                    ver = this.ver;
                    val = rawGetOrUnmarshalUnlocked(false);

                    if (val != null && expiryPlc != null)
                        updateTtl(expiryPlc);
                }

                if (!cctx.isAll(this, filter))
                    return F.t(CU.<CacheObject>failed(failFast));

                if (F.isEmptyOrNulls(filter) || ver.equals(version()))
                    return F.t(val);
            }
        }
        finally {
            if (rmv) {
                onMarkedObsolete();

                cctx.cache().map().removeEntry(this);
            }
        }
    }

    /**
     * TODO: GG-4009: do we need to generate event and invalidate value?
     *
     * @return {@code true} if expired.
     * @throws IgniteCheckedException In case of failure.
     */
    private boolean checkExpired() throws IgniteCheckedException {
        assert Thread.holdsLock(this);

        long expireTime = expireTimeExtras();

        if (expireTime > 0) {
            long delta = expireTime - U.currentTimeMillis();

            if (log.isDebugEnabled())
                log.debug("Checked expiration time for entry [timeLeft=" + delta + ", entry=" + this + ']');

            if (delta <= 0) {
                releaseSwap();

                clearIndex(saveValueForIndexUnlocked(), ver);

                return true;
            }
        }

        return false;
    }

    /**
     * @return Value.
     */
    @Override public synchronized CacheObject rawGet() {
        return val;
    }

    /** {@inheritDoc} */
    @Nullable @Override public synchronized CacheObject rawGetOrUnmarshal(boolean tmp) throws IgniteCheckedException {
        return rawGetOrUnmarshalUnlocked(tmp);
    }

    /**
     * @param tmp If {@code true} can return temporary instance.
     * @return Value (unmarshalled if needed).
     * @throws IgniteCheckedException If failed.
     */
    @Nullable public CacheObject rawGetOrUnmarshalUnlocked(boolean tmp) throws IgniteCheckedException {
        assert Thread.holdsLock(this);

        CacheObject val = this.val;

        if (val != null)
            return val;

        if (hasOffHeapPointer()) {
            CacheObject val0 = cctx.fromOffheap(offHeapPointer(), tmp);

            if (!tmp && cctx.kernalContext().config().isPeerClassLoadingEnabled())
                val0.finishUnmarshal(cctx.cacheObjectContext(), cctx.deploy().globalLoader());

            return val0;
        }

        return null;
    }

    /** {@inheritDoc} */
    @Override public synchronized boolean hasValue() {
        return hasValueUnlocked();
    }

    /**
     * @return {@code True} if this entry has value.
     */
    protected boolean hasValueUnlocked() {
        assert Thread.holdsLock(this);

        return val != null || hasOffHeapPointer();
    }

    /** {@inheritDoc} */
    @Override public synchronized CacheObject rawPut(CacheObject val, long ttl) {
        CacheObject old = this.val;

        update(val, CU.toExpireTime(ttl), ttl, nextVersion());

        return old;
    }

    /** {@inheritDoc} */
    @SuppressWarnings({"RedundantTypeArguments"})
    @Override public boolean initialValue(
        CacheObject val,
        GridCacheVersion ver,
        long ttl,
        long expireTime,
        boolean preload,
        AffinityTopologyVersion topVer,
        GridDrType drType)
        throws IgniteCheckedException, GridCacheEntryRemovedException {
        synchronized (this) {
            checkObsolete();

            if ((isNew() && !cctx.swap().containsKey(key, partition())) || (!preload && deletedUnlocked())) {
                long expTime = expireTime < 0 ? CU.toExpireTime(ttl) : expireTime;

                val = cctx.kernalContext().cacheObjects().prepareForCache(val, cctx);

                if (val != null)
                    updateIndex(val, expTime, ver, null);

                // Version does not change for load ops.
                update(val, expTime, ttl, ver);

                boolean skipQryNtf = false;

                if (val == null) {
                    skipQryNtf = true;

                    if (cctx.deferredDelete() && !isInternal()) {
                        assert !deletedUnlocked();

                        deletedUnlocked(true);
                    }
                }
                else if (deletedUnlocked())
                    deletedUnlocked(false);

                long updateCntr = 0;

                if (!preload)
                    updateCntr = nextPartCounter(topVer);

                drReplicate(drType, val, ver);

                if (!skipQryNtf) {
                    cctx.continuousQueries().onEntryUpdated(key, val, null, this.isInternal()
                        || !this.context().userCache(), this.partition(), true, preload, updateCntr, topVer);

                    cctx.dataStructures().onEntryUpdated(key, false, true);
                }

                if (cctx.store().isLocal()) {
                    if (val != null)
                        cctx.store().put(null, key, val, ver);
                }

                return true;
            }

            return false;
        }
    }

    /**
     * @param topVer Topology version.
     * @return Update counter.
     */
    private long nextPartCounter(AffinityTopologyVersion topVer) {
        long updateCntr;

        if (!cctx.isLocal() && !isNear()) {
            GridDhtLocalPartition locPart = cctx.topology().localPartition(partition(), topVer, false);

            if (locPart == null)
                return 0;

            updateCntr = locPart.nextUpdateCounter();
        }
        else
            updateCntr = 0;

        return updateCntr;
    }

    /** {@inheritDoc} */
    @Override public synchronized boolean initialValue(KeyCacheObject key, GridCacheSwapEntry unswapped) throws
        IgniteCheckedException,
        GridCacheEntryRemovedException {
        checkObsolete();

        if (isNew()) {
            CacheObject val = unswapped.value();

            val = cctx.kernalContext().cacheObjects().prepareForCache(val, cctx);

            // Version does not change for load ops.
            update(val,
                unswapped.expireTime(),
                unswapped.ttl(),
                unswapped.version()
            );

            return true;
        }

        return false;
    }

    /** {@inheritDoc} */
    @Override public synchronized GridCacheVersionedEntryEx versionedEntry()
        throws IgniteCheckedException, GridCacheEntryRemovedException {
        boolean isNew = isStartVersion();

        CacheObject val = isNew ? unswap(true) : rawGetOrUnmarshalUnlocked(false);

        return new GridCachePlainVersionedEntry<>(key.value(cctx.cacheObjectContext(), true),
            CU.value(val, cctx, true),
            ttlExtras(),
            expireTimeExtras(),
            ver.conflictVersion(),
            isNew);
    }

    /** {@inheritDoc} */
    @Override public synchronized GridCacheVersion versionedValue(CacheObject val,
        GridCacheVersion curVer,
        GridCacheVersion newVer)
        throws IgniteCheckedException, GridCacheEntryRemovedException {

        checkObsolete();

        if (curVer == null || curVer.equals(ver)) {
            if (val != this.val) {
                GridCacheMvcc mvcc = mvccExtras();

                if (mvcc != null && !mvcc.isEmpty())
                    return null;

                if (newVer == null)
                    newVer = cctx.versions().next();

                CacheObject old = rawGetOrUnmarshalUnlocked(false);

                long ttl = ttlExtras();

                long expTime = CU.toExpireTime(ttl);

                // Detach value before index update.
                val = cctx.kernalContext().cacheObjects().prepareForCache(val, cctx);

                if (val != null) {
                    updateIndex(val, expTime, newVer, old);

                    if (deletedUnlocked())
                        deletedUnlocked(false);
                }

                // Version does not change for load ops.
                update(val, expTime, ttl, newVer);

                return newVer;
            }
        }

        return null;
    }

    /**
     * Gets next version for this cache entry.
     *
     * @return Next version.
     */
    private GridCacheVersion nextVersion() {
        // Do not change topology version when generating next version.
        return cctx.versions().next(ver);
    }

    /** {@inheritDoc} */
    @Override public synchronized boolean hasLockCandidate(GridCacheVersion ver) throws GridCacheEntryRemovedException {
        checkObsolete();

        GridCacheMvcc mvcc = mvccExtras();

        return mvcc != null && mvcc.hasCandidate(ver);
    }

    /** {@inheritDoc} */
    @Override public synchronized boolean hasLockCandidate(long threadId) throws GridCacheEntryRemovedException {
        checkObsolete();

        GridCacheMvcc mvcc = mvccExtras();

        return mvcc != null && mvcc.localCandidate(threadId) != null;
    }

    /** {@inheritDoc} */
    @Override public synchronized boolean lockedByAny(GridCacheVersion... exclude)
        throws GridCacheEntryRemovedException {
        checkObsolete();

        GridCacheMvcc mvcc = mvccExtras();

        return mvcc != null && !mvcc.isEmpty(exclude);
    }

    /** {@inheritDoc} */
    @Override public boolean lockedByThread() throws GridCacheEntryRemovedException {
        return lockedByThread(Thread.currentThread().getId());
    }

    /** {@inheritDoc} */
    @Override public synchronized boolean lockedLocally(GridCacheVersion lockVer)
        throws GridCacheEntryRemovedException {
        checkObsolete();

        GridCacheMvcc mvcc = mvccExtras();

        return mvcc != null && mvcc.isLocallyOwned(lockVer);
    }

    /** {@inheritDoc} */
    @Override public synchronized boolean lockedByThread(long threadId, GridCacheVersion exclude)
        throws GridCacheEntryRemovedException {
        checkObsolete();

        GridCacheMvcc mvcc = mvccExtras();

        return mvcc != null && mvcc.isLocallyOwnedByThread(threadId, false, exclude);
    }

    /** {@inheritDoc} */
    @Override public synchronized boolean lockedLocallyByIdOrThread(GridCacheVersion lockVer, long threadId)
        throws GridCacheEntryRemovedException {
        GridCacheMvcc mvcc = mvccExtras();

        return mvcc != null && mvcc.isLocallyOwnedByIdOrThread(lockVer, threadId);
    }

    /** {@inheritDoc} */
    @Override public synchronized boolean lockedByThread(long threadId) throws GridCacheEntryRemovedException {
        checkObsolete();

        GridCacheMvcc mvcc = mvccExtras();

        return mvcc != null && mvcc.isLocallyOwnedByThread(threadId, true);
    }

    /** {@inheritDoc} */
    @Override public synchronized boolean lockedBy(GridCacheVersion ver) throws GridCacheEntryRemovedException {
        checkObsolete();

        GridCacheMvcc mvcc = mvccExtras();

        return mvcc != null && mvcc.isOwnedBy(ver);
    }

    /** {@inheritDoc} */
    @Override public synchronized boolean lockedByThreadUnsafe(long threadId) {
        GridCacheMvcc mvcc = mvccExtras();

        return mvcc != null && mvcc.isLocallyOwnedByThread(threadId, true);
    }

    /** {@inheritDoc} */
    @Override public synchronized boolean lockedByUnsafe(GridCacheVersion ver) {
        GridCacheMvcc mvcc = mvccExtras();

        return mvcc != null && mvcc.isOwnedBy(ver);
    }

    /** {@inheritDoc} */
    @Override public synchronized boolean lockedLocallyUnsafe(GridCacheVersion lockVer) {
        GridCacheMvcc mvcc = mvccExtras();

        return mvcc != null && mvcc.isLocallyOwned(lockVer);
    }

    /** {@inheritDoc} */
    @Override public synchronized boolean hasLockCandidateUnsafe(GridCacheVersion ver) {
        GridCacheMvcc mvcc = mvccExtras();

        return mvcc != null && mvcc.hasCandidate(ver);
    }

    /** {@inheritDoc} */
    @Override public synchronized Collection<GridCacheMvccCandidate> localCandidates(GridCacheVersion... exclude)
        throws GridCacheEntryRemovedException {
        checkObsolete();

        GridCacheMvcc mvcc = mvccExtras();

        return mvcc == null ? Collections.<GridCacheMvccCandidate>emptyList() : mvcc.localCandidates(exclude);
    }

    /** {@inheritDoc} */
    @Override public Collection<GridCacheMvccCandidate> remoteMvccSnapshot(GridCacheVersion... exclude) {
        return Collections.emptyList();
    }

    /** {@inheritDoc} */
    @Nullable @Override public synchronized GridCacheMvccCandidate candidate(GridCacheVersion ver)
        throws GridCacheEntryRemovedException {
        checkObsolete();

        GridCacheMvcc mvcc = mvccExtras();

        return mvcc == null ? null : mvcc.candidate(ver);
    }

    /** {@inheritDoc} */
    @Override public synchronized GridCacheMvccCandidate localCandidate(long threadId)
        throws GridCacheEntryRemovedException {
        checkObsolete();

        GridCacheMvcc mvcc = mvccExtras();

        return mvcc == null ? null : mvcc.localCandidate(threadId);
    }

    /** {@inheritDoc} */
    @Override public GridCacheMvccCandidate candidate(UUID nodeId, long threadId)
        throws GridCacheEntryRemovedException {
        boolean loc = cctx.nodeId().equals(nodeId);

        synchronized (this) {
            checkObsolete();

            GridCacheMvcc mvcc = mvccExtras();

            return mvcc == null ? null : loc ? mvcc.localCandidate(threadId) :
                mvcc.remoteCandidate(nodeId, threadId);
        }
    }

    /** {@inheritDoc} */
    @Override public synchronized GridCacheMvccCandidate localOwner() throws GridCacheEntryRemovedException {
        checkObsolete();

        GridCacheMvcc mvcc = mvccExtras();

        return mvcc == null ? null : mvcc.localOwner();
    }

    /** {@inheritDoc} */
    @Override public synchronized long rawExpireTime() {
        return expireTimeExtras();
    }

    /** {@inheritDoc} */
    @Override public long expireTimeUnlocked() {
        assert Thread.holdsLock(this);

        return expireTimeExtras();
    }

    /** {@inheritDoc} */
    @Override public boolean onTtlExpired(GridCacheVersion obsoleteVer) {
        boolean obsolete = false;
        boolean deferred = false;
        GridCacheVersion ver0 = null;

        try {
            synchronized (this) {
                CacheObject expiredVal = saveOldValueUnlocked(false);

                boolean hasOldBytes = hasOffHeapPointer();

                boolean expired = checkExpired();

                if (expired) {
                    if (!obsolete()) {
                        if (cctx.deferredDelete() && !detached() && !isInternal()) {
                            if (!deletedUnlocked()) {
                                update(null, 0L, 0L, ver0 = ver);

                                deletedUnlocked(true);

                                deferred = true;
                            }
                        }
                        else {
                            if (markObsolete0(obsoleteVer, true, null))
                                obsolete = true; // Success, will return "true".
                        }
                    }

                    clearIndex(expiredVal, ver);

                    releaseSwap();

                    if (cctx.events().isRecordable(EVT_CACHE_OBJECT_EXPIRED)) {
                        cctx.events().addEvent(partition(),
                            key,
                            cctx.localNodeId(),
                            null,
                            EVT_CACHE_OBJECT_EXPIRED,
                            null,
                            false,
                            expiredVal,
                            expiredVal != null || hasOldBytes,
                            null,
                            null,
                            null,
                            true);
                    }

                    cctx.continuousQueries().onEntryExpired(this, key, expiredVal);
                }
            }
        }
        catch (IgniteCheckedException e) {
            U.error(log, "Failed to clean up expired cache entry: " + this, e);
        }
        finally {
            if (obsolete) {
                onMarkedObsolete();

                cctx.cache().removeEntry(this);
            }

            if (deferred) {
                assert ver0 != null;

                cctx.onDeferredDelete(this, ver0);
            }

            if ((obsolete || deferred) && cctx.cache().configuration().isStatisticsEnabled())
                cctx.cache().metrics0().onEvict();
        }

        return obsolete;
    }

    /** {@inheritDoc} */
    @Override public synchronized long rawTtl() {
        return ttlExtras();
    }

    /** {@inheritDoc} */
    @SuppressWarnings({"IfMayBeConditional"})
    @Override public long expireTime() throws GridCacheEntryRemovedException {
        IgniteTxLocalAdapter tx = currentTx();

        if (tx != null) {
            long time = tx.entryExpireTime(txKey());

            if (time > 0)
                return time;
        }

        synchronized (this) {
            checkObsolete();

            return expireTimeExtras();
        }
    }

    /** {@inheritDoc} */
    @SuppressWarnings({"IfMayBeConditional"})
    @Override public long ttl() throws GridCacheEntryRemovedException {
        IgniteTxLocalAdapter tx = currentTx();

        if (tx != null) {
            long entryTtl = tx.entryTtl(txKey());

            if (entryTtl > 0)
                return entryTtl;
        }

        synchronized (this) {
            checkObsolete();

            return ttlExtras();
        }
    }

    /**
     * @return Current transaction.
     */
    private IgniteTxLocalAdapter currentTx() {
        if (cctx.isDht())
            return cctx.dht().near().context().tm().localTx();
        else
            return cctx.tm().localTx();
    }

    /** {@inheritDoc} */
    @Override public void updateTtl(@Nullable GridCacheVersion ver, long ttl) {
        synchronized (this) {
            updateTtl(ttl);

            /*
            TODO IGNITE-305.
            try {
                if (var == null || ver.equals(version()))
                    updateTtl(ttl);
            }
            catch (GridCacheEntryRemovedException ignored) {
                // No-op.
            }
            */
        }
    }

    /** {@inheritDoc} */
    @Override public synchronized CacheObject valueBytes() throws GridCacheEntryRemovedException {
        checkObsolete();

        return valueBytesUnlocked();
    }

    /** {@inheritDoc} */
    @Nullable @Override public CacheObject valueBytes(@Nullable GridCacheVersion ver)
        throws IgniteCheckedException, GridCacheEntryRemovedException {
        CacheObject val = null;

        synchronized (this) {
            checkObsolete();

            if (ver == null || this.ver.equals(ver))
                val = valueBytesUnlocked();
        }

        return val;
    }

    /**
     * Updates cache index.
     *
     * @param val Value.
     * @param expireTime Expire time.
     * @param ver New entry version.
     * @param prevVal Previous value.
     * @throws IgniteCheckedException If update failed.
     */
    protected void updateIndex(@Nullable CacheObject val,
        long expireTime,
        GridCacheVersion ver,
        @Nullable CacheObject prevVal) throws IgniteCheckedException {
        assert Thread.holdsLock(this);
        assert val != null : "null values in update index for key: " + key;

        try {
            GridCacheQueryManager qryMgr = cctx.queries();

            if (qryMgr.enabled())
                qryMgr.store(key, partition(), val, ver, expireTime);
        }
        catch (IgniteCheckedException e) {
            throw new GridCacheIndexUpdateException(e);
        }
    }

    /**
     * Clears index.
     *
     * @param prevVal Previous value (if needed for index update).
     * @throws IgniteCheckedException If failed.
     */
    protected void clearIndex(CacheObject prevVal, GridCacheVersion prevVer) throws IgniteCheckedException {
        assert Thread.holdsLock(this);

        try {
            GridCacheQueryManager<?, ?> qryMgr = cctx.queries();

            if (qryMgr.enabled())
                qryMgr.remove(key(), partition(), prevVal, prevVer);
        }
        catch (IgniteCheckedException e) {
            throw new GridCacheIndexUpdateException(e);
        }
    }

    /**
     * This method will return current value only if clearIndex(V) will require previous value.
     * If previous value is not required, this method will return {@code null}.
     *
     * @return Previous value or {@code null}.
     * @throws IgniteCheckedException If failed to retrieve previous value.
     */
    protected final CacheObject saveValueForIndexUnlocked() throws IgniteCheckedException {
        return saveOldValueUnlocked(true);
    }

    /**
     * @param qryOnly If {@code true} reads old value only if query indexing is enabled.
     * @return Previous value or {@code null}.
     * @throws IgniteCheckedException If failed to retrieve previous value.
     */
    private CacheObject saveOldValueUnlocked(boolean qryOnly) throws IgniteCheckedException {
        assert Thread.holdsLock(this);

        if (qryOnly && !cctx.queries().enabled())
            return null;

        CacheObject val = rawGetOrUnmarshalUnlocked(false);

        if (val == null)
            val = cctx.swap().readValue(key, true, true);

        return val;
    }

    /** {@inheritDoc} */
    @SuppressWarnings("unchecked")
    @Override public <K, V> Cache.Entry<K, V> wrap() {
        try {
            IgniteInternalTx tx = cctx.tm().userTx();

            CacheObject val;

            if (tx != null) {
                GridTuple<CacheObject> peek = tx.peek(cctx, false, key, null);

                val = peek == null ? rawGetOrUnmarshal(false) : peek.get();
            }
            else
                val = rawGetOrUnmarshal(false);

            return new CacheEntryImpl<>(key.<K>value(cctx.cacheObjectContext(), false),
                CU.<V>value(val, cctx, false), ver);
        }
        catch (GridCacheFilterFailedException ignored) {
            throw new IgniteException("Should never happen.");
        }
        catch (IgniteCheckedException e) {
            throw new IgniteException("Failed to wrap entry: " + this, e);
        }
    }

    /** {@inheritDoc} */
    @Override public <K, V> Cache.Entry<K, V> wrapLazyValue() {
        CacheOperationContext opCtx = cctx.operationContextPerCall();

        return new LazyValueEntry<>(key, opCtx != null && opCtx.isKeepBinary());
    }

    /** {@inheritDoc} */
    @Override @Nullable public CacheObject peekVisibleValue() {
        try {
            IgniteInternalTx tx = cctx.tm().userTx();

            if (tx != null) {
                GridTuple<CacheObject> peek = tx.peek(cctx, false, key, null);

                if (peek != null)
                    return peek.get();
            }

            if (detached())
                return rawGet();

            for (;;) {
                GridCacheEntryEx e = cctx.cache().peekEx(key);

                if (e == null)
                    return null;

                try {
                    return e.peek(true, false, false, null);
                }
                catch (GridCacheEntryRemovedException ignored) {
                    // No-op.
                }
                catch (IgniteCheckedException ex) {
                    throw new IgniteException(ex);
                }
            }
        }
        catch (GridCacheFilterFailedException ignored) {
            throw new IgniteException("Should never happen.");
        }
    }

    /** {@inheritDoc} */
    @Override public <K, V> EvictableEntry<K, V> wrapEviction() {
        return new CacheEvictableEntryImpl<>(this);
    }

    /** {@inheritDoc} */
    @Override public synchronized <K, V> CacheEntryImplEx<K, V> wrapVersioned() {
        return new CacheEntryImplEx<>(key.<K>value(cctx.cacheObjectContext(), false), null, ver);
    }

    /**
     * @return Entry which holds key, value and version.
     */
    private synchronized <K, V> CacheEntryImplEx<K, V> wrapVersionedWithValue() {
        V val = this.val == null ? null : this.val.<V>value(cctx.cacheObjectContext(), false);

        return new CacheEntryImplEx<>(key.<K>value(cctx.cacheObjectContext(), false), val, ver);
    }

    /** {@inheritDoc} */
    @Override public boolean evictInternal(boolean swap, GridCacheVersion obsoleteVer,
        @Nullable CacheEntryPredicate[] filter) throws IgniteCheckedException {
        boolean marked = false;

        try {
            if (F.isEmptyOrNulls(filter)) {
                synchronized (this) {
                    if (evictionDisabled()) {
                        assert !obsolete();

                        return false;
                    }

                    if (obsoleteVersionExtras() != null)
                        return true;

                    CacheObject prev = saveOldValueUnlocked(false);

                    if (!hasReaders() && markObsolete0(obsoleteVer, false, null)) {
                        if (swap) {
                            if (!isStartVersion()) {
                                try {
                                    // Write to swap.
                                    swap();
                                }
                                catch (IgniteCheckedException e) {
                                    U.error(log, "Failed to write entry to swap storage: " + this, e);
                                }
                            }
                        }
<<<<<<< HEAD
                        // TODO fix
//                        else
//                            clearIndex(prev, ver);
=======
                        else if (!cctx.isDatabaseEnabled())
                            clearIndex(prev, ver);
>>>>>>> 533357da

                        // Nullify value after swap.
                        value(null);

                        marked = true;

                        return true;
                    }
                    else
                        evictFailed(prev);
                }
            }
            else {
                // For optimistic check.
                while (true) {
                    GridCacheVersion v;

                    synchronized (this) {
                        v = ver;
                    }

                    if (!cctx.isAll(/*version needed for sync evicts*/this, filter))
                        return false;

                    synchronized (this) {
                        if (evictionDisabled()) {
                            assert !obsolete();

                            return false;
                        }

                        if (obsoleteVersionExtras() != null)
                            return true;

                        if (!v.equals(ver))
                            // Version has changed since entry passed the filter. Do it again.
                            continue;

                        CacheObject prevVal = saveValueForIndexUnlocked();

                        if (!hasReaders() && markObsolete0(obsoleteVer, false, null)) {
                            if (swap) {
                                if (!isStartVersion()) {
                                    try {
                                        // Write to swap.
                                        swap();
                                    }
                                    catch (IgniteCheckedException e) {
                                        U.error(log, "Failed to write entry to swap storage: " + this, e);
                                    }
                                }
                            }
                            else if (!cctx.isDatabaseEnabled())
                                clearIndex(prevVal, ver);

                            // Nullify value after swap.
                            value(null);

                            marked = true;

                            return true;
                        }
                        else {
                            evictFailed(prevVal);

                            return false;
                        }
                    }
                }
            }
        }
        catch (GridCacheEntryRemovedException ignore) {
            if (log.isDebugEnabled())
                log.debug("Got removed entry when evicting (will simply return): " + this);

            return true;
        }
        finally {
            if (marked)
                onMarkedObsolete();
        }

        return false;
    }

    /**
     * @param prevVal Previous value.
     * @throws IgniteCheckedException If failed.
     */
    private void evictFailed(@Nullable CacheObject prevVal) throws IgniteCheckedException {
        if (cctx.offheapTiered() && ((flags & IS_OFFHEAP_PTR_MASK) != 0)) {
            flags &= ~IS_OFFHEAP_PTR_MASK;

            if (prevVal != null) {
                cctx.swap().removeOffheap(key());

                value(prevVal);

                GridCacheQueryManager qryMgr = cctx.queries();

                if (qryMgr.enabled())
                    qryMgr.onUnswap(key, partition(), prevVal);
            }
        }
    }

    /** {@inheritDoc} */
    @Override public GridCacheBatchSwapEntry evictInBatchInternal(GridCacheVersion obsoleteVer)
        throws IgniteCheckedException {
        assert Thread.holdsLock(this);
        assert cctx.isSwapOrOffheapEnabled();
        assert !obsolete();

        GridCacheBatchSwapEntry ret = null;

        try {
            if (!hasReaders() && markObsolete0(obsoleteVer, false, null)) {
                if (!isStartVersion() && hasValueUnlocked()) {
                    if (cctx.offheapTiered() && hasOffHeapPointer()) {
                        if (cctx.swap().offheapEvictionEnabled())
                            cctx.swap().enableOffheapEviction(key(), partition());

                        return null;
                    }

                    IgniteUuid valClsLdrId = null;
                    IgniteUuid keyClsLdrId = null;

                    if (cctx.deploymentEnabled()) {
                        if (val != null) {
                            valClsLdrId = cctx.deploy().getClassLoaderId(
                                U.detectObjectClassLoader(val.value(cctx.cacheObjectContext(), false)));
                        }

                        keyClsLdrId = cctx.deploy().getClassLoaderId(
                            U.detectObjectClassLoader(key.value(cctx.cacheObjectContext(), false)));
                    }

                    IgniteBiTuple<byte[], Byte> valBytes = valueBytes0();

                    ret = new GridCacheBatchSwapEntry(key(),
                        partition(),
                        ByteBuffer.wrap(valBytes.get1()),
                        valBytes.get2(),
                        ver,
                        ttlExtras(),
                        expireTimeExtras(),
                        keyClsLdrId,
                        valClsLdrId);
                }

                value(null);
            }
        }
        catch (GridCacheEntryRemovedException ignored) {
            if (log.isDebugEnabled())
                log.debug("Got removed entry when evicting (will simply return): " + this);
        }

        return ret;
    }

    /**
     * @param filter Entry filter.
     * @return {@code True} if entry is visitable.
     */
    public boolean visitable(CacheEntryPredicate[] filter) {
        boolean rmv = false;

        try {
            synchronized (this) {
                if (obsoleteOrDeleted())
                    return false;

                if (checkExpired()) {
                    rmv = markObsolete0(cctx.versions().next(this.ver), true, null);

                    return false;
                }
            }

            if (filter != CU.empty0() && !cctx.isAll(this, filter))
                return false;
        }
        catch (IgniteCheckedException e) {
            U.error(log, "An exception was thrown while filter checking.", e);

            RuntimeException ex = e.getCause(RuntimeException.class);

            if (ex != null)
                throw ex;

            Error err = e.getCause(Error.class);

            if (err != null)
                throw err;

            return false;
        }
        finally {
            if (rmv) {
                onMarkedObsolete();

                cctx.cache().map().removeEntry(this);
            }
        }

        IgniteInternalTx tx = cctx.tm().localTxx();

        if (tx != null) {
            IgniteTxEntry e = tx.entry(txKey());

            boolean rmvd = e != null && e.op() == DELETE;

            return !rmvd;
        }

        return true;
    }

    /** {@inheritDoc} */
    @Override public boolean deleted() {
        if (!cctx.deferredDelete())
            return false;

        synchronized (this) {
            return deletedUnlocked();
        }
    }

    /** {@inheritDoc} */
    @Override public synchronized boolean obsoleteOrDeleted() {
        return obsoleteVersionExtras() != null ||
            (cctx.deferredDelete() && (deletedUnlocked() || !hasValueUnlocked()));
    }

    /**
     * @return {@code True} if deleted.
     */
    @SuppressWarnings("SimplifiableIfStatement")
    protected boolean deletedUnlocked() {
        assert Thread.holdsLock(this);

        if (!cctx.deferredDelete())
            return false;

        return (flags & IS_DELETED_MASK) != 0;
    }

    /**
     * @param deleted {@code True} if deleted.
     */
    protected void deletedUnlocked(boolean deleted) {
        assert Thread.holdsLock(this);
        assert cctx.deferredDelete();

        if (deleted) {
            assert !deletedUnlocked() : this;

            flags |= IS_DELETED_MASK;

            cctx.decrementPublicSize(this);
        }
        else {
            assert deletedUnlocked() : this;

            flags &= ~IS_DELETED_MASK;

            cctx.incrementPublicSize(this);
        }
    }

    /**
     * @return MVCC.
     */
    @Nullable protected GridCacheMvcc mvccExtras() {
        return extras != null ? extras.mvcc() : null;
    }

    /**
     * @param mvcc MVCC.
     */
    protected void mvccExtras(@Nullable GridCacheMvcc mvcc) {
        extras = (extras != null) ? extras.mvcc(mvcc) : mvcc != null ? new GridCacheMvccEntryExtras(mvcc) : null;
    }

    /**
     * @return Obsolete version.
     */
    @Nullable protected GridCacheVersion obsoleteVersionExtras() {
        return extras != null ? extras.obsoleteVersion() : null;
    }

    /**
     * @param obsoleteVer Obsolete version.
     */
    protected void obsoleteVersionExtras(@Nullable GridCacheVersion obsoleteVer, GridCacheObsoleteEntryExtras ext) {
        extras = (extras != null) ?
            extras.obsoleteVersion(obsoleteVer) :
            obsoleteVer != null ?
                (ext != null) ? ext : new GridCacheObsoleteEntryExtras(obsoleteVer) :
                null;
    }

    /**
     * Updates metrics.
     *
     * @param op Operation.
     * @param metrics Update merics flag.
     */
    private void updateMetrics(GridCacheOperation op, boolean metrics) {
        if (metrics && cctx.cache().configuration().isStatisticsEnabled()) {
            if (op == GridCacheOperation.DELETE)
                cctx.cache().metrics0().onRemove();
            else
                cctx.cache().metrics0().onWrite();
        }
    }

    /**
     * @return TTL.
     */
    public long ttlExtras() {
        return extras != null ? extras.ttl() : 0;
    }

    /**
     * @return Expire time.
     */
    public long expireTimeExtras() {
        return extras != null ? extras.expireTime() : 0L;
    }

    /**
     * @param ttl TTL.
     * @param expireTime Expire time.
     */
    protected void ttlAndExpireTimeExtras(long ttl, long expireTime) {
        assert ttl != CU.TTL_NOT_CHANGED && ttl != CU.TTL_ZERO;

        extras = (extras != null) ? extras.ttlAndExpireTime(ttl, expireTime) : ttl != CU.TTL_ETERNAL ?
            new GridCacheTtlEntryExtras(ttl, expireTime) : null;
    }

    /**
     * @return True if entry has off-heap value pointer.
     */
    protected boolean hasOffHeapPointer() {
        return false;
    }

    /**
     * @return Off-heap value pointer.
     */
    protected long offHeapPointer() {
        return 0;
    }

    /**
     * @param valPtr Off-heap value pointer.
     */
    protected void offHeapPointer(long valPtr) {
        // No-op.
    }

    /**
     * @return Size of extras object.
     */
    private int extrasSize() {
        return extras != null ? extras.size() : 0;
    }

    /** {@inheritDoc} */
    @Override public void onUnlock() {
        // No-op.
    }

    /** {@inheritDoc} */
    @Override public boolean equals(Object o) {
        // Identity comparison left on purpose.
        return o == this;
    }

    /** {@inheritDoc} */
    @Override public int hashCode() {
        return hash;
    }

    /** {@inheritDoc} */
    @Override public synchronized String toString() {
        return S.toString(GridCacheMapEntry.class, this);
    }

    /**
     *
     */
    private class LazyValueEntry<K, V> implements Cache.Entry<K, V> {
        /** */
        private final KeyCacheObject key;

        /** */
        private boolean keepBinary;

        /**
         * @param key Key.
         */
        private LazyValueEntry(KeyCacheObject key, boolean keepBinary) {
            this.key = key;
            this.keepBinary = keepBinary;
        }

        /** {@inheritDoc} */
        @Override public K getKey() {
            return (K)cctx.cacheObjectContext().unwrapBinaryIfNeeded(key, keepBinary);
        }

        /** {@inheritDoc} */
        @SuppressWarnings("unchecked")
        @Override public V getValue() {
            return (V)cctx.cacheObjectContext().unwrapBinaryIfNeeded(peekVisibleValue(), keepBinary);
        }

        /** {@inheritDoc} */
        @SuppressWarnings("unchecked")
        @Override public <T> T unwrap(Class<T> cls) {
            if (cls.isAssignableFrom(IgniteCache.class))
                return (T)cctx.grid().cache(cctx.name());

            if (cls.isAssignableFrom(getClass()))
                return (T)this;

            if (cls.isAssignableFrom(EvictableEntry.class))
                return (T)wrapEviction();

            if (cls.isAssignableFrom(CacheEntryImplEx.class))
                return cls == CacheEntryImplEx.class ? (T)wrapVersioned() : (T)wrapVersionedWithValue();

            if (cls.isAssignableFrom(GridCacheVersion.class))
                return (T)ver;

            if (cls.isAssignableFrom(GridCacheMapEntry.this.getClass()))
                return (T)GridCacheMapEntry.this;

            throw new IllegalArgumentException("Unwrapping to class is not supported: " + cls);
        }

        /** {@inheritDoc} */
        @Override public String toString() {
            return "IteratorEntry [key=" + key + ']';
        }
    }
}<|MERGE_RESOLUTION|>--- conflicted
+++ resolved
@@ -3931,14 +3931,8 @@
                                 }
                             }
                         }
-<<<<<<< HEAD
-                        // TODO fix
-//                        else
-//                            clearIndex(prev, ver);
-=======
                         else if (!cctx.isDatabaseEnabled())
                             clearIndex(prev, ver);
->>>>>>> 533357da
 
                         // Nullify value after swap.
                         value(null);
