/*
 * Licensed to the Apache Software Foundation (ASF) under one or more
 * contributor license agreements.  See the NOTICE file distributed with
 * this work for additional information regarding copyright ownership.
 * The ASF licenses this file to You under the Apache License, Version 2.0
 * (the "License"); you may not use this file except in compliance with
 * the License.  You may obtain a copy of the License at
 *
 *      http://www.apache.org/licenses/LICENSE-2.0
 *
 * Unless required by applicable law or agreed to in writing, software
 * distributed under the License is distributed on an "AS IS" BASIS,
 * WITHOUT WARRANTIES OR CONDITIONS OF ANY KIND, either express or implied.
 * See the License for the specific language governing permissions and
 * limitations under the License.
 */

package org.apache.ignite.internal.processors.cache;

import java.util.ArrayList;
import java.util.Arrays;
import java.util.Collection;
import java.util.HashMap;
import java.util.Iterator;
import java.util.List;
import java.util.Map;
import java.util.UUID;
import java.util.concurrent.ConcurrentHashMap;
import java.util.concurrent.ConcurrentMap;
import java.util.concurrent.TimeUnit;
import java.util.concurrent.atomic.AtomicLong;
import java.util.concurrent.locks.Lock;
import org.apache.ignite.IgniteCheckedException;
import org.apache.ignite.IgniteException;
import org.apache.ignite.IgniteLogger;
import org.apache.ignite.binary.BinaryObjectException;
import org.apache.ignite.cluster.ClusterNode;
import org.apache.ignite.internal.IgniteInternalFuture;
import org.apache.ignite.internal.cluster.ClusterTopologyCheckedException;
import org.apache.ignite.internal.managers.communication.GridIoPolicy;
import org.apache.ignite.internal.managers.communication.GridMessageListener;
import org.apache.ignite.internal.managers.deployment.GridDeploymentInfo;
import org.apache.ignite.internal.processors.affinity.AffinityTopologyVersion;
import org.apache.ignite.internal.processors.cache.distributed.dht.CacheGetFuture;
import org.apache.ignite.internal.processors.cache.distributed.dht.GridDhtAffinityAssignmentRequest;
import org.apache.ignite.internal.processors.cache.distributed.dht.GridDhtLockRequest;
import org.apache.ignite.internal.processors.cache.distributed.dht.GridDhtLockResponse;
import org.apache.ignite.internal.processors.cache.distributed.dht.GridDhtTxFinishRequest;
import org.apache.ignite.internal.processors.cache.distributed.dht.GridDhtTxFinishResponse;
import org.apache.ignite.internal.processors.cache.distributed.dht.GridDhtTxPrepareRequest;
import org.apache.ignite.internal.processors.cache.distributed.dht.GridDhtTxPrepareResponse;
import org.apache.ignite.internal.processors.cache.distributed.dht.GridPartitionedSingleGetFuture;
import org.apache.ignite.internal.processors.cache.distributed.dht.atomic.GridDhtAtomicAbstractUpdateRequest;
import org.apache.ignite.internal.processors.cache.distributed.dht.atomic.GridDhtAtomicNearResponse;
import org.apache.ignite.internal.processors.cache.distributed.dht.atomic.GridDhtAtomicSingleUpdateRequest;
import org.apache.ignite.internal.processors.cache.distributed.dht.atomic.GridDhtAtomicUpdateRequest;
import org.apache.ignite.internal.processors.cache.distributed.dht.atomic.GridDhtAtomicUpdateResponse;
import org.apache.ignite.internal.processors.cache.distributed.dht.atomic.GridNearAtomicAbstractUpdateRequest;
import org.apache.ignite.internal.processors.cache.distributed.dht.atomic.GridNearAtomicCheckUpdateRequest;
import org.apache.ignite.internal.processors.cache.distributed.dht.atomic.GridNearAtomicFullUpdateRequest;
import org.apache.ignite.internal.processors.cache.distributed.dht.atomic.GridNearAtomicSingleUpdateFilterRequest;
import org.apache.ignite.internal.processors.cache.distributed.dht.atomic.GridNearAtomicSingleUpdateInvokeRequest;
import org.apache.ignite.internal.processors.cache.distributed.dht.atomic.GridNearAtomicSingleUpdateRequest;
import org.apache.ignite.internal.processors.cache.distributed.dht.atomic.GridNearAtomicUpdateResponse;
import org.apache.ignite.internal.processors.cache.distributed.dht.atomic.UpdateErrors;
import org.apache.ignite.internal.processors.cache.distributed.dht.preloader.GridDhtForceKeysRequest;
import org.apache.ignite.internal.processors.cache.distributed.dht.preloader.GridDhtForceKeysResponse;
import org.apache.ignite.internal.processors.cache.distributed.near.GridNearGetRequest;
import org.apache.ignite.internal.processors.cache.distributed.near.GridNearGetResponse;
import org.apache.ignite.internal.processors.cache.distributed.near.GridNearLockRequest;
import org.apache.ignite.internal.processors.cache.distributed.near.GridNearLockResponse;
import org.apache.ignite.internal.processors.cache.distributed.near.GridNearSingleGetRequest;
import org.apache.ignite.internal.processors.cache.distributed.near.GridNearSingleGetResponse;
import org.apache.ignite.internal.processors.cache.distributed.near.GridNearTxFinishRequest;
import org.apache.ignite.internal.processors.cache.distributed.near.GridNearTxFinishResponse;
import org.apache.ignite.internal.processors.cache.distributed.near.GridNearTxPrepareRequest;
import org.apache.ignite.internal.processors.cache.distributed.near.GridNearTxPrepareResponse;
import org.apache.ignite.internal.processors.cache.query.GridCacheQueryRequest;
import org.apache.ignite.internal.processors.cache.query.GridCacheQueryResponse;
import org.apache.ignite.internal.processors.cache.transactions.IgniteTxState;
import org.apache.ignite.internal.processors.cache.transactions.IgniteTxStateAware;
import org.apache.ignite.internal.processors.cache.version.GridCacheVersion;
import org.apache.ignite.internal.util.F0;
import org.apache.ignite.internal.util.GridLeanSet;
import org.apache.ignite.internal.util.StripedCompositeReadWriteLock;
import org.apache.ignite.internal.util.typedef.CI1;
import org.apache.ignite.internal.util.typedef.F;
import org.apache.ignite.internal.util.typedef.P1;
import org.apache.ignite.internal.util.typedef.X;
import org.apache.ignite.internal.util.typedef.internal.CU;
import org.apache.ignite.internal.util.typedef.internal.U;
import org.apache.ignite.lang.IgniteBiInClosure;
import org.apache.ignite.lang.IgnitePredicate;
import org.apache.ignite.lang.IgniteUuid;
import org.apache.ignite.thread.IgniteThread;
import org.jetbrains.annotations.Nullable;
import org.jsr166.ConcurrentHashMap8;

import static org.apache.ignite.internal.GridTopic.TOPIC_CACHE;

/**
 * Cache communication manager.
 */
public class GridCacheIoManager extends GridCacheSharedManagerAdapter {
    /** Communication topic prefix for distributed queries. */
    private static final String QUERY_TOPIC_PREFIX = "QUERY";

    /** Message ID generator. */
    private static final AtomicLong idGen = new AtomicLong();

    /** */
    private static final int MAX_STORED_PENDING_MESSAGES = 100;

    /** Delay in milliseconds between retries. */
    private long retryDelay;

    /** Number of retries using to send messages. */
    private int retryCnt;

    /** */
    private final MessageHandlers cacheHandlers = new MessageHandlers();

    /** */
    private final MessageHandlers grpHandlers = new MessageHandlers();

    /** Stopping flag. */
    private boolean stopping;

    /** Mutex. */
    private final StripedCompositeReadWriteLock rw =
        new StripedCompositeReadWriteLock(Runtime.getRuntime().availableProcessors());

    /** Deployment enabled. */
    private boolean depEnabled;

    /** */
    private final List<GridCacheMessage> pendingMsgs = new ArrayList<>(MAX_STORED_PENDING_MESSAGES);

    /**
     *
     */
    public void dumpPendingMessages() {
        synchronized (pendingMsgs) {
            if (pendingMsgs.isEmpty())
                return;

            diagnosticLog.info("Pending cache messages waiting for exchange [" +
                "readyVer=" + cctx.exchange().readyAffinityVersion() +
                ", discoVer=" + cctx.discovery().topologyVersion() + ']');

            for (GridCacheMessage msg : pendingMsgs)
                diagnosticLog.info("Message [waitVer=" + msg.topologyVersion() + ", msg=" + msg + ']');
        }
    }

    /** Message listener. */
    private GridMessageListener lsnr = new GridMessageListener() {
        @Override public void onMessage(final UUID nodeId, final Object msg) {
            if (log.isDebugEnabled())
                log.debug("Received unordered cache communication message [nodeId=" + nodeId +
                    ", locId=" + cctx.localNodeId() + ", msg=" + msg + ']');

            final GridCacheMessage cacheMsg = (GridCacheMessage)msg;

            IgniteInternalFuture<?> fut = null;

            if (cacheMsg.partitionExchangeMessage()) {
                if (cacheMsg instanceof GridDhtAffinityAssignmentRequest) {
                    GridDhtAffinityAssignmentRequest msg0 = (GridDhtAffinityAssignmentRequest)cacheMsg;

                    assert cacheMsg.topologyVersion() != null : cacheMsg;

                    AffinityTopologyVersion startTopVer = new AffinityTopologyVersion(cctx.localNode().order());

                    CacheGroupDescriptor desc = cctx.cache().cacheGroupDescriptors().get(msg0.groupId());

                    if (desc != null) {
                        if (desc.startTopologyVersion() != null)
                            startTopVer = desc.startTopologyVersion();
                        else if (desc.receivedFromStartVersion() != null)
                            startTopVer = desc.receivedFromStartVersion();
                    }

                    // Need to wait for exchange to avoid race between cache start and affinity request.
                    fut = cctx.exchange().affinityReadyFuture(startTopVer);

                    if (fut != null && !fut.isDone()) {
                        if (log.isDebugEnabled()) {
                            log.debug("Wait for exchange before processing message [msg=" + msg +
                                ", node=" + nodeId +
                                ", waitVer=" + startTopVer +
                                ", cacheDesc=" + descriptorForMessage(cacheMsg) + ']');
                        }

                        fut.listen(new CI1<IgniteInternalFuture<?>>() {
                            @Override public void apply(IgniteInternalFuture<?> fut) {
                                cctx.kernalContext().closure().runLocalSafe(new Runnable() {
                                    @Override public void run() {
                                        handleMessage(nodeId, cacheMsg);
                                    }
                                });
                            }
                        });

                        return;
                    }
                }

                long locTopVer = cctx.discovery().topologyVersion();
                long rmtTopVer = cacheMsg.topologyVersion().topologyVersion();

                if (locTopVer < rmtTopVer) {
                    if (log.isDebugEnabled())
                        log.debug("Received message has higher topology version [msg=" + msg +
                            ", locTopVer=" + locTopVer + ", rmtTopVer=" + rmtTopVer + ']');

                    fut = cctx.discovery().topologyFuture(rmtTopVer);
                }
            }
            else {
                AffinityTopologyVersion locAffVer = cctx.exchange().readyAffinityVersion();
                AffinityTopologyVersion rmtAffVer = cacheMsg.topologyVersion();

                if (locAffVer.compareTo(rmtAffVer) < 0) {
                    IgniteLogger log = cacheMsg.messageLogger(cctx);

                    if (log.isDebugEnabled()) {
                        StringBuilder msg0 = new StringBuilder("Received message has higher affinity topology version [");

                        appendMessageInfo(cacheMsg, nodeId, msg0);

                        msg0.append(", locTopVer=").append(locAffVer).
                            append(", rmtTopVer=").append(rmtAffVer).
                            append(']');

                        log.debug(msg0.toString());
                    }

                    fut = cctx.exchange().affinityReadyFuture(rmtAffVer);
                }
            }

            if (fut != null && !fut.isDone()) {
                synchronized (pendingMsgs) {
                    if (pendingMsgs.size() < MAX_STORED_PENDING_MESSAGES)
                        pendingMsgs.add(cacheMsg);
                }

                Thread curThread = Thread.currentThread();

                final int stripe = curThread instanceof IgniteThread ? ((IgniteThread)curThread).stripe() : -1;

                synchronized (pendingMsgs) {
                    if (pendingMsgs.size() < 100)
                        pendingMsgs.add(cacheMsg);
                }

                fut.listen(new CI1<IgniteInternalFuture<?>>() {
                    @Override public void apply(IgniteInternalFuture<?> t) {
                        Runnable c = new Runnable() {
                            @Override public void run() {
                                synchronized (pendingMsgs) {
                                    pendingMsgs.remove(cacheMsg);
                                }

                                IgniteLogger log = cacheMsg.messageLogger(cctx);

                                if (log.isDebugEnabled()) {
                                    StringBuilder msg0 = new StringBuilder("Process cache message after wait for " +
                                            "affinity topology version [");

                                    appendMessageInfo(cacheMsg, nodeId, msg0).append(']');

                                    log.debug(msg0.toString());
                                }

                                handleMessage(nodeId, cacheMsg);
                            }
                        };

                        if (stripe >= 0)
                            cctx.kernalContext().getStripedExecutorService().execute(stripe, c);
                        else
                            cctx.kernalContext().closure().runLocalSafe(c);
                    }
                });

                return;
            }

            handleMessage(nodeId, cacheMsg);
        }
    };

    /**
     * @param nodeId Sender node ID.
     * @param cacheMsg Message.
     */
    @SuppressWarnings("unchecked")
    private void handleMessage(UUID nodeId, GridCacheMessage cacheMsg) {
        handleMessage(nodeId, cacheMsg, cacheMsg.cacheGroupMessage() ? grpHandlers : cacheHandlers);
    }

    /**
     * @param nodeId Sender node ID.
     * @param cacheMsg Message.
     * @param msgHandlers Message handlers.
     */
    @SuppressWarnings("unchecked")
    private void handleMessage(UUID nodeId, GridCacheMessage cacheMsg, MessageHandlers msgHandlers) {
        Lock lock = rw.readLock();

        lock.lock();

        try {
            int msgIdx = cacheMsg.lookupIndex();

            IgniteBiInClosure<UUID, GridCacheMessage> c = null;

            if (msgIdx >= 0) {
                Map<Integer, IgniteBiInClosure[]> idxClsHandlers0 = msgHandlers.idxClsHandlers;

                IgniteBiInClosure[] cacheClsHandlers = idxClsHandlers0.get(cacheMsg.handlerId());

                if (cacheClsHandlers != null)
                    c = cacheClsHandlers[msgIdx];
            }

            if (c == null)
                c = msgHandlers.clsHandlers.get(new ListenerKey(cacheMsg.handlerId(), cacheMsg.getClass()));

            if (c == null) {
                if (processMissedHandler(nodeId, cacheMsg))
                    return;

                IgniteLogger log = cacheMsg.messageLogger(cctx);

                StringBuilder msg0 = new StringBuilder("Received message without registered handler (will ignore) [");

                appendMessageInfo(cacheMsg, nodeId, msg0);

                msg0.append(", locTopVer=").append(cctx.exchange().readyAffinityVersion()).
                    append(", msgTopVer=").append(cacheMsg.topologyVersion()).
                    append(", desc=").append(descriptorForMessage(cacheMsg)).
                    append(']');

                msg0.append(U.nl()).append("Registered listeners:");

                Map<Integer, IgniteBiInClosure[]> idxClsHandlers0 = msgHandlers.idxClsHandlers;

                for (Map.Entry<Integer, IgniteBiInClosure[]> e : idxClsHandlers0.entrySet())
                    msg0.append(U.nl()).append(e.getKey()).append("=").append(Arrays.toString(e.getValue()));

                if (cctx.kernalContext().isStopping()) {
                    if (log.isDebugEnabled())
                        log.debug(msg0.toString());
                }
                else
                    U.error(log, msg0.toString());

                return;
            }

<<<<<<< HEAD
            try {
                cacheMsg.onClassError(new IgniteCheckedException("Failed to find message handler for message: " + cacheMsg));

                processFailedMessage(nodeId, cacheMsg, c);
            }
            catch (Exception e) {
                U.error(log, "Failed to process failed message: " + e, e);
            }

            return;
=======
            onMessage0(nodeId, cacheMsg, c);
        }
        finally {
            lock.unlock();
>>>>>>> d15e2bde
        }
    }

    /**
     * @param nodeId Node ID.
     * @param cacheMsg Message.
     * @return {@code True} if message processed.
     */
    private boolean processMissedHandler(UUID nodeId, GridCacheMessage cacheMsg) {
        // It is possible to receive reader update after client near cache was closed.
        if (cacheMsg instanceof GridDhtAtomicAbstractUpdateRequest) {
            GridDhtAtomicAbstractUpdateRequest req = (GridDhtAtomicAbstractUpdateRequest)cacheMsg;

            if (req.nearSize() > 0) {
                List<KeyCacheObject> nearEvicted = new ArrayList<>(req.nearSize());

                for (int i = 0; i < req.nearSize(); i++)
                    nearEvicted.add(req.nearKey(i));

                GridDhtAtomicUpdateResponse dhtRes = new GridDhtAtomicUpdateResponse(req.cacheId(),
                    req.partition(),
                    req.futureId(),
                    false);

                dhtRes.nearEvicted(nearEvicted);

                sendMessageForMissedHandler(cacheMsg,
                    nodeId,
                    dhtRes,
                    nodeId,
                    GridIoPolicy.SYSTEM_POOL);

                if (req.nearNodeId() != null) {
                    GridDhtAtomicNearResponse nearRes = new GridDhtAtomicNearResponse(req.cacheId(),
                        req.partition(),
                        req.nearFutureId(),
                        nodeId,
                        req.flags());

                    sendMessageForMissedHandler(cacheMsg,
                        nodeId,
                        nearRes,
                        req.nearNodeId(),
                        GridIoPolicy.SYSTEM_POOL);
                }

                return true;
            }
        }

        return false;
    }

    /**
     * @param origMsg Message without handler.
     * @param origMsgNode Node sent {@code origMsg}.
     * @param nodeId Target node ID.
     * @param msg Response.
     * @param plc Policy.
     */
    private void sendMessageForMissedHandler(
        GridCacheMessage origMsg,
        UUID origMsgNode,
        GridCacheMessage msg,
        UUID nodeId,
        byte plc) {
        IgniteLogger log = msg.messageLogger(cctx);

        try {
            if (log.isDebugEnabled()) {
                log.debug("Received message without registered handler, " +
                    "send response [locTopVer=" + cctx.exchange().readyAffinityVersion() +
                    ", msgTopVer=" + origMsg.topologyVersion() +
                    ", node=" + origMsgNode +
                    ", msg=" + origMsg +
                    ", resNode=" + nodeId +
                    ", res=" + msg + ']');
            }

            send(nodeId, msg, plc);
        }
        catch (ClusterTopologyCheckedException e) {
            if (log.isDebugEnabled())
                log.debug("Failed to send response, node left [nodeId=" + nodeId + ", msg=" + msg + ']');
        }
        catch (IgniteCheckedException e) {
            U.error(log, "Failed to send response [nodeId=" + nodeId + ", msg=" + msg + ", err=" + e + ']');
        }
    }

    /** {@inheritDoc} */
    @Override public void start0() throws IgniteCheckedException {
        retryDelay = cctx.gridConfig().getNetworkSendRetryDelay();
        retryCnt = cctx.gridConfig().getNetworkSendRetryCount();

        depEnabled = cctx.gridDeploy().enabled();

        cctx.gridIO().addMessageListener(TOPIC_CACHE, lsnr);
    }

    /**
     *
     */
    public void writeLock() {
        boolean interrupted = false;

        // Busy wait is intentional.
        while (true) {
            try {
                if (rw.writeLock().tryLock(200, TimeUnit.MILLISECONDS))
                    break;
                else
                    Thread.sleep(200);
            }
            catch (InterruptedException ignore) {
                // Preserve interrupt status & ignore.
                // Note that interrupted flag is cleared.
                interrupted = true;
            }
        }

        if (interrupted)
            Thread.currentThread().interrupt();
    }

    /**
     *
     */
    public void writeUnlock() {
        rw.writeLock().unlock();
    }

    /** {@inheritDoc} */
    @SuppressWarnings("BusyWait")
    @Override protected void onKernalStop0(boolean cancel) {
        cctx.gridIO().removeMessageListener(TOPIC_CACHE);

        for (Object ordTopic : cacheHandlers.orderedHandlers.keySet())
            cctx.gridIO().removeMessageListener(ordTopic);

        for (Object ordTopic : grpHandlers.orderedHandlers.keySet())
            cctx.gridIO().removeMessageListener(ordTopic);

        writeLock();

        try {
            stopping = true;
        }
        finally {
            rw.writeLock().unlock();
        }
    }

    /**
     * @param nodeId Node ID.
     * @param cacheMsg Cache message.
     * @param c Handler closure.
     */
    @SuppressWarnings({"unchecked", "ConstantConditions", "ThrowableResultOfMethodCallIgnored"})
    private void onMessage0(final UUID nodeId, final GridCacheMessage cacheMsg,
        final IgniteBiInClosure<UUID, GridCacheMessage> c) {
        try {
            if (stopping) {
                if (log.isDebugEnabled())
                    log.debug("Received cache communication message while stopping (will ignore) [nodeId=" +
                        nodeId + ", msg=" + cacheMsg + ']');

                return;
            }

            if (depEnabled)
                cctx.deploy().ignoreOwnership(true);

            unmarshall(nodeId, cacheMsg);

            if (cacheMsg.classError() != null)
                processFailedMessage(nodeId, cacheMsg, c);
            else
                processMessage(nodeId, cacheMsg, c);
        }
        catch (Throwable e) {
            U.error(log, "Failed to process message [senderId=" + nodeId + ", messageType=" + cacheMsg.getClass() + ']', e);

            if (e instanceof Error)
                throw (Error)e;
        }
        finally {
            if (depEnabled)
                cctx.deploy().ignoreOwnership(false);
        }
    }

    /**
     * Sends response on failed message.
     *
     * @param nodeId node id.
     * @param res response.
     * @param cctx shared context.
     * @param plc grid io policy.
     */
    private void sendResponseOnFailedMessage(UUID nodeId, GridCacheMessage res, GridCacheSharedContext cctx,
        byte plc) {
        try {
            cctx.io().send(nodeId, res, plc);
        }
        catch (IgniteCheckedException e) {
            U.error(log, "Failed to send response to node (is node still alive?) [nodeId=" + nodeId +
                ",res=" + res + ']', e);
        }
    }


    /**
     * @param cacheMsg Cache message.
     * @param nodeId Node ID.
     * @param builder Message builder.
     * @return Message builder.
     */
    private StringBuilder appendMessageInfo(GridCacheMessage cacheMsg, UUID nodeId, StringBuilder builder) {
        if (txId(cacheMsg) != null) {
            builder.append("txId=").append(txId(cacheMsg)).
                append(", dhtTxId=").append(dhtTxId(cacheMsg)).
                append(", msg=").append(cacheMsg);
        }
        else if (atomicFututeId(cacheMsg) != null) {
            builder.append("futId=").append(atomicFututeId(cacheMsg)).
                append(", writeVer=").append(atomicWriteVersion(cacheMsg)).
                append(", msg=").append(cacheMsg);
        }
        else
            builder.append("msg=").append(cacheMsg);

        builder.append(", node=").append(nodeId);

        return builder;
    }

    /**
     * @param cacheMsg Cache message.
     * @return Transaction ID if applicable for message.
     */
    @Nullable private GridCacheVersion txId(GridCacheMessage cacheMsg) {
        if (cacheMsg instanceof GridDhtTxPrepareRequest)
            return ((GridDhtTxPrepareRequest)cacheMsg).nearXidVersion();
        else if (cacheMsg instanceof GridNearTxPrepareRequest)
            return ((GridNearTxPrepareRequest)cacheMsg).version();
        else if (cacheMsg instanceof GridNearTxPrepareResponse)
            return ((GridNearTxPrepareResponse)cacheMsg).version();
        else if (cacheMsg instanceof GridNearTxFinishRequest)
            return ((GridNearTxFinishRequest)cacheMsg).version();
        else if (cacheMsg instanceof GridNearTxFinishResponse)
            return ((GridNearTxFinishResponse)cacheMsg).xid();

        return null;
    }

    /**
     * @param cacheMsg Cache message.
     * @return Transaction ID if applicable for message.
     */
    @Nullable private GridCacheVersion dhtTxId(GridCacheMessage cacheMsg) {
        if (cacheMsg instanceof GridDhtTxPrepareRequest)
            return ((GridDhtTxPrepareRequest)cacheMsg).version();
        else if (cacheMsg instanceof GridDhtTxPrepareResponse)
            return ((GridDhtTxPrepareResponse)cacheMsg).version();
        else if (cacheMsg instanceof GridDhtTxFinishRequest)
            return ((GridDhtTxFinishRequest)cacheMsg).version();
        else if (cacheMsg instanceof GridDhtTxFinishResponse)
            return ((GridDhtTxFinishResponse)cacheMsg).xid();

        return null;
    }

    /**
     * @param cacheMsg Cache message.
     * @return Atomic future ID if applicable for message.
     */
    @Nullable private Long atomicFututeId(GridCacheMessage cacheMsg) {
        if (cacheMsg instanceof GridNearAtomicAbstractUpdateRequest)
            return ((GridNearAtomicAbstractUpdateRequest)cacheMsg).futureId();
        else if (cacheMsg instanceof GridNearAtomicUpdateResponse)
            return ((GridNearAtomicUpdateResponse) cacheMsg).futureId();
        else if (cacheMsg instanceof GridDhtAtomicAbstractUpdateRequest)
            return ((GridDhtAtomicAbstractUpdateRequest)cacheMsg).futureId();
        else if (cacheMsg instanceof GridDhtAtomicUpdateResponse)
            return ((GridDhtAtomicUpdateResponse) cacheMsg).futureId();
        else if (cacheMsg instanceof GridNearAtomicCheckUpdateRequest)
            return ((GridNearAtomicCheckUpdateRequest)cacheMsg).futureId();

        return null;
    }


    /**
     * @param cacheMsg Cache message.
     * @return Atomic future ID if applicable for message.
     */
    @Nullable private GridCacheVersion atomicWriteVersion(GridCacheMessage cacheMsg) {
        if (cacheMsg instanceof GridDhtAtomicAbstractUpdateRequest)
            return ((GridDhtAtomicAbstractUpdateRequest)cacheMsg).writeVersion();

        return null;
    }

    /**
     * Processes failed messages.
     *
     * @param nodeId Node ID.
     * @param msg Message.
     * @throws IgniteCheckedException If failed.
     */
    private void processFailedMessage(UUID nodeId, GridCacheMessage msg, IgniteBiInClosure<UUID, GridCacheMessage> c)
        throws IgniteCheckedException {
        assert msg != null;

        GridCacheContext ctx = msg instanceof GridCacheIdMessage ?
            cctx.cacheContext(((GridCacheIdMessage)msg).cacheId()) : null;

        switch (msg.directType()) {
            case 30: {
                GridDhtLockRequest req = (GridDhtLockRequest)msg;

                GridDhtLockResponse res = new GridDhtLockResponse(
                    req.cacheId(),
                    req.version(),
                    req.futureId(),
                    req.miniId(),
                    0,
                    ctx.deploymentEnabled());

                sendResponseOnFailedMessage(nodeId, res, cctx, ctx.ioPolicy());
            }

            break;

            case 34: {
                GridDhtTxPrepareRequest req = (GridDhtTxPrepareRequest)msg;

                GridDhtTxPrepareResponse res = new GridDhtTxPrepareResponse(
                    req.partition(),
                    req.version(),
                    req.futureId(),
                    req.miniId(),
                    req.deployInfo() != null);

                res.error(req.classError());

                sendResponseOnFailedMessage(nodeId, res, cctx, req.policy());
            }

            break;

            case 38: {
                GridDhtAtomicUpdateRequest req = (GridDhtAtomicUpdateRequest)msg;

                GridDhtAtomicUpdateResponse res = new GridDhtAtomicUpdateResponse(
                    req.cacheId(),
                    req.partition(),
                    req.futureId(),
                    false);

                res.onError(req.classError());

                sendResponseOnFailedMessage(nodeId, res, cctx, ctx.ioPolicy());

                if (req.nearNodeId() != null) {
                    GridDhtAtomicNearResponse nearRes = new GridDhtAtomicNearResponse(req.cacheId(),
                        req.partition(),
                        req.nearFutureId(),
                        nodeId,
                        req.flags());

                    nearRes.errors(new UpdateErrors(req.classError()));

                    sendResponseOnFailedMessage(req.nearNodeId(), nearRes, cctx, ctx.ioPolicy());
                }
            }

            break;

            case 40: {
                GridNearAtomicFullUpdateRequest req = (GridNearAtomicFullUpdateRequest)msg;

                GridNearAtomicUpdateResponse res = new GridNearAtomicUpdateResponse(
                    req.cacheId(),
                    nodeId,
                    req.futureId(),
                    req.partition(),
                    false,
                    false);

                res.error(req.classError());

                sendResponseOnFailedMessage(nodeId, res, cctx, ctx.ioPolicy());
            }

            break;

            case 42: {
                GridDhtForceKeysRequest req = (GridDhtForceKeysRequest)msg;

                GridDhtForceKeysResponse res = new GridDhtForceKeysResponse(
                    req.cacheId(),
                    req.futureId(),
                    req.miniId(),
                    false
                );

                res.error(req.classError());

                sendResponseOnFailedMessage(nodeId, res, cctx, ctx.ioPolicy());
            }

            break;

            case 45: {
                processMessage(nodeId, msg, c);// Will be handled by Rebalance Demander.
            }

            break;

            case 49: {
                GridNearGetRequest req = (GridNearGetRequest)msg;

                GridNearGetResponse res = new GridNearGetResponse(
                    req.cacheId(),
                    req.futureId(),
                    req.miniId(),
                    req.version(),
                    req.deployInfo() != null);

                res.error(req.classError());

                sendResponseOnFailedMessage(nodeId, res, cctx, ctx.ioPolicy());
            }

            break;

            case 50: {
                GridNearGetResponse res = (GridNearGetResponse)msg;

                CacheGetFuture fut = (CacheGetFuture)cctx.mvcc().future(res.futureId());

                if (fut == null) {
                    if (log.isDebugEnabled())
                        log.debug("Failed to find future for get response [sender=" + nodeId + ", res=" + res + ']');

                    return;
                }

                res.error(res.classError());

                fut.onResult(nodeId, res);
            }

            break;

            case 51: {
                GridNearLockRequest req = (GridNearLockRequest)msg;

                GridNearLockResponse res = new GridNearLockResponse(
                    req.cacheId(),
                    req.version(),
                    req.futureId(),
                    req.miniId(),
                    false,
                    0,
                    req.classError(),
                    null,
                    false);

                sendResponseOnFailedMessage(nodeId, res, cctx, ctx.ioPolicy());
            }

            break;

            case 55: {
                GridNearTxPrepareRequest req = (GridNearTxPrepareRequest)msg;

                GridNearTxPrepareResponse res = new GridNearTxPrepareResponse(
                    req.partition(),
                    req.version(),
                    req.futureId(),
                    req.miniId(),
                    req.version(),
                    req.version(),
                    null,
                    null,
                    null,
                    false,
                    req.deployInfo() != null);

                res.error(req.classError());

                sendResponseOnFailedMessage(nodeId, res, cctx, req.policy());
            }

            break;

            case 58: {
                GridCacheQueryRequest req = (GridCacheQueryRequest)msg;

                GridCacheQueryResponse res = new GridCacheQueryResponse(
                    req.cacheId(),
                    req.id(),
                    req.classError(),
                    cctx.deploymentEnabled());

                cctx.io().sendOrderedMessage(
                    cctx.node(nodeId),
                    TOPIC_CACHE.topic(QUERY_TOPIC_PREFIX, nodeId, req.id()),
                    res,
                    ctx.ioPolicy(),
                    Long.MAX_VALUE);
            }

            break;

            case 114: {
                processMessage(nodeId, msg, c);// Will be handled by Rebalance Demander.
            }

            break;

            case 116: {
                GridNearSingleGetRequest req = (GridNearSingleGetRequest)msg;

                GridNearSingleGetResponse res = new GridNearSingleGetResponse(
                    req.cacheId(),
                    req.futureId(),
                    req.topologyVersion(),
                    null,
                    false,
                    req.deployInfo() != null);

                res.error(req.classError());

                sendResponseOnFailedMessage(nodeId, res, cctx, ctx.ioPolicy());
            }

            break;

            case 117: {
                GridNearSingleGetResponse res = (GridNearSingleGetResponse)msg;

                GridPartitionedSingleGetFuture fut = (GridPartitionedSingleGetFuture)cctx.mvcc()
                    .future(new IgniteUuid(IgniteUuid.VM_ID, res.futureId()));

                if (fut == null) {
                    if (log.isDebugEnabled())
                        log.debug("Failed to find future for get response [sender=" + nodeId + ", res=" + res + ']');

                    return;
                }

                res.error(res.classError());

                fut.onResult(nodeId, res);
            }

            break;

            case 125: {
                GridNearAtomicSingleUpdateRequest req = (GridNearAtomicSingleUpdateRequest)msg;

                GridNearAtomicUpdateResponse res = new GridNearAtomicUpdateResponse(
                    req.cacheId(),
                    nodeId,
                    req.futureId(),
                    req.partition(),
                    false,
                    false);

                res.error(req.classError());

                sendResponseOnFailedMessage(nodeId, res, cctx, ctx.ioPolicy());
            }

            break;

            case 126: {
                GridNearAtomicSingleUpdateInvokeRequest req = (GridNearAtomicSingleUpdateInvokeRequest)msg;

                GridNearAtomicUpdateResponse res = new GridNearAtomicUpdateResponse(
                    req.cacheId(),
                    nodeId,
                    req.futureId(),
                    req.partition(),
                    false,
                    false);

                res.error(req.classError());

                sendResponseOnFailedMessage(nodeId, res, cctx, ctx.ioPolicy());
            }

            break;

            case 127: {
                GridNearAtomicSingleUpdateFilterRequest req = (GridNearAtomicSingleUpdateFilterRequest)msg;

                GridNearAtomicUpdateResponse res = new GridNearAtomicUpdateResponse(
                    req.cacheId(),
                    nodeId,
                    req.futureId(),
                    req.partition(),
                    false,
                    false);

                res.error(req.classError());

                sendResponseOnFailedMessage(nodeId, res, cctx, ctx.ioPolicy());
            }

            break;

            case -36: {
                GridDhtAtomicSingleUpdateRequest req = (GridDhtAtomicSingleUpdateRequest)msg;

                GridDhtAtomicUpdateResponse res = new GridDhtAtomicUpdateResponse(
                    req.cacheId(),
                    req.partition(),
                    req.futureId(),
                    false);

                res.onError(req.classError());

                sendResponseOnFailedMessage(nodeId, res, cctx, ctx.ioPolicy());

                if (req.nearNodeId() != null) {
                    GridDhtAtomicNearResponse nearRes = new GridDhtAtomicNearResponse(req.cacheId(),
                        req.partition(),
                        req.nearFutureId(),
                        nodeId,
                        req.flags());

                    nearRes.errors(new UpdateErrors(req.classError()));

                    sendResponseOnFailedMessage(req.nearNodeId(), nearRes, cctx, ctx.ioPolicy());
                }
            }

            break;

            default:
                throw new IgniteCheckedException("Failed to send response to node. Unsupported direct type [message="
                    + msg + "]", msg.classError());
        }
    }

    /**
     * @param nodeId Node ID.
     * @param msg Message.
     * @param c Closure.
     */
    private void processMessage(UUID nodeId, GridCacheMessage msg, IgniteBiInClosure<UUID, GridCacheMessage> c) {
        try {
            c.apply(nodeId, msg);

            if (log.isDebugEnabled())
                log.debug("Finished processing cache communication message [nodeId=" + nodeId + ", msg=" + msg + ']');
        }
        catch (Throwable e) {
            U.error(log, "Failed processing message [senderId=" + nodeId + ", msg=" + msg + ']', e);

            if (e instanceof Error)
                throw e;
        }
        finally {
            // Reset thread local context.
            cctx.tm().resetContext();

            GridCacheMvccManager mvcc = cctx.mvcc();

            if (mvcc != null)
                mvcc.contextReset();

            // Unwind eviction notifications.
            if (msg instanceof IgniteTxStateAware) {
                IgniteTxState txState = ((IgniteTxStateAware)msg).txState();

                if (txState != null)
                    txState.unwindEvicts(cctx);
            }
            else if (msg instanceof GridCacheIdMessage) {
                GridCacheContext ctx = cctx.cacheContext(((GridCacheIdMessage)msg).cacheId());

                if (ctx != null)
                    CU.unwindEvicts(ctx);
            }
        }
    }

    /**
     * Pre-processes message prior to send.
     *
     * @param msg Message to send.
     * @param destNodeId Destination node ID.
     * @return {@code True} if should send message.
     * @throws IgniteCheckedException If failed.
     */
    private boolean onSend(GridCacheMessage msg, @Nullable UUID destNodeId) throws IgniteCheckedException {
        if (msg.error() != null && cctx.kernalContext().isStopping())
            return false;

        if (msg.messageId() < 0)
            // Generate and set message ID.
            msg.messageId(idGen.incrementAndGet());

        if (destNodeId == null || !cctx.localNodeId().equals(destNodeId)) {
            msg.prepareMarshal(cctx);

            if (msg instanceof GridCacheDeployable && msg.addDeploymentInfo())
                cctx.deploy().prepare((GridCacheDeployable)msg);
        }

        return true;
    }

    /**
     * Sends communication message.
     *
     * @param node Node to send the message to.
     * @param msg Message to send.
     * @param plc IO policy.
     * @throws IgniteCheckedException If sending failed.
     * @throws ClusterTopologyCheckedException If receiver left.
     */
    @SuppressWarnings("unchecked")
    public void send(ClusterNode node, GridCacheMessage msg, byte plc) throws IgniteCheckedException {
        assert !node.isLocal() : node;

        if (!onSend(msg, node.id()))
            return;

        if (log.isDebugEnabled())
            log.debug("Sending cache message [msg=" + msg + ", node=" + U.toShortString(node) + ']');

        int cnt = 0;

        while (cnt <= retryCnt) {
            try {
                cnt++;

                cctx.gridIO().sendToGridTopic(node, TOPIC_CACHE, msg, plc);

                return;
            }
            catch (IgniteCheckedException e) {
                if (!cctx.discovery().alive(node.id()) || !cctx.discovery().pingNode(node.id()))
                    throw new ClusterTopologyCheckedException("Node left grid while sending message to: " + node.id(), e);

                if (cnt == retryCnt || cctx.kernalContext().isStopping())
                    throw e;
                else if (log.isDebugEnabled())
                    log.debug("Failed to send message to node (will retry): " + node.id());
            }

            U.sleep(retryDelay);
        }

        if (log.isDebugEnabled())
            log.debug("Sent cache message [msg=" + msg + ", node=" + U.toShortString(node) + ']');
    }

    /**
     * Sends message and automatically accounts for lefts nodes.
     *
     * @param nodes Nodes to send to.
     * @param msg Message to send.
     * @param plc IO policy.
     * @param fallback Callback for failed nodes.
     * @throws IgniteCheckedException If send failed.
     */
    @SuppressWarnings({"BusyWait", "unchecked"})
    public void safeSend(Collection<? extends ClusterNode> nodes, GridCacheMessage msg, byte plc,
        @Nullable IgnitePredicate<ClusterNode> fallback) throws IgniteCheckedException {
        assert nodes != null;
        assert msg != null;

        if (nodes.isEmpty()) {
            if (log.isDebugEnabled())
                log.debug("Message will not be sent as collection of nodes is empty: " + msg);

            return;
        }

        if (!onSend(msg, null))
            return;

        if (log.isDebugEnabled())
            log.debug("Sending cache message [msg=" + msg + ", nodes=" + U.toShortString(nodes) + ']');

        final Collection<UUID> leftIds = new GridLeanSet<>();

        int cnt = 0;

        while (cnt < retryCnt) {
            try {
                Collection<? extends ClusterNode> nodesView = F.view(nodes, new P1<ClusterNode>() {
                    @Override public boolean apply(ClusterNode e) {
                        return !leftIds.contains(e.id());
                    }
                });

                cctx.gridIO().sendToGridTopic(nodesView, TOPIC_CACHE, msg, plc);

                boolean added = false;

                // Even if there is no exception, we still check here, as node could have
                // ignored the message during stopping.
                for (ClusterNode n : nodes) {
                    if (!leftIds.contains(n.id()) && !cctx.discovery().alive(n.id())) {
                        leftIds.add(n.id());

                        if (fallback != null && !fallback.apply(n))
                            // If fallback signalled to stop.
                            return;

                        added = true;
                    }
                }

                if (added) {
                    if (!F.exist(F.nodeIds(nodes), F0.not(F.contains(leftIds)))) {
                        if (log.isDebugEnabled())
                            log.debug("Message will not be sent because all nodes left topology [msg=" + msg +
                                ", nodes=" + U.toShortString(nodes) + ']');

                        return;
                    }
                }

                break;
            }
            catch (IgniteCheckedException e) {
                boolean added = false;

                for (ClusterNode n : nodes) {
                    if (!leftIds.contains(n.id()) &&
                        (!cctx.discovery().alive(n.id()) || !cctx.discovery().pingNode(n.id()))) {
                        leftIds.add(n.id());

                        if (fallback != null && !fallback.apply(n))
                            // If fallback signalled to stop.
                            return;

                        added = true;
                    }
                }

                if (!added) {
                    cnt++;

                    if (cnt == retryCnt)
                        throw e;

                    U.sleep(retryDelay);
                }

                if (!F.exist(F.nodeIds(nodes), F0.not(F.contains(leftIds)))) {
                    if (log.isDebugEnabled())
                        log.debug("Message will not be sent because all nodes left topology [msg=" + msg + ", nodes=" +
                            U.toShortString(nodes) + ']');

                    return;
                }

                if (log.isDebugEnabled())
                    log.debug("Message send will be retried [msg=" + msg + ", nodes=" + U.toShortString(nodes) +
                        ", leftIds=" + leftIds + ']');
            }
        }

        if (log.isDebugEnabled())
            log.debug("Sent cache message [msg=" + msg + ", nodes=" + U.toShortString(nodes) + ']');
    }

    /**
     * Sends communication message.
     *
     * @param nodeId ID of node to send the message to.
     * @param msg Message to send.
     * @param plc IO policy.
     * @throws IgniteCheckedException If sending failed.
     */
    public void send(UUID nodeId, GridCacheMessage msg, byte plc) throws IgniteCheckedException {
        ClusterNode n = cctx.discovery().node(nodeId);

        if (n == null)
            throw new ClusterTopologyCheckedException("Failed to send message because node left grid [nodeId=" + nodeId +
                ", msg=" + msg + ']');

        send(n, msg, plc);
    }

    /**
     * @param node Destination node.
     * @param topic Topic to send the message to.
     * @param msg Message to send.
     * @param plc IO policy.
     * @param timeout Timeout to keep a message on receiving queue.
     * @throws IgniteCheckedException Thrown in case of any errors.
     */
    public void sendOrderedMessage(ClusterNode node, Object topic, GridCacheMessage msg, byte plc,
        long timeout) throws IgniteCheckedException {
        if (!onSend(msg, node.id()))
            return;

        int cnt = 0;

        while (cnt <= retryCnt) {
            try {
                cnt++;

                cctx.gridIO().sendOrderedMessage(node, topic, msg, plc, timeout, false);

                if (log.isDebugEnabled())
                    log.debug("Sent ordered cache message [topic=" + topic + ", msg=" + msg +
                        ", nodeId=" + node.id() + ']');

                return;
            }
            catch (IgniteCheckedException e) {
                if (cctx.discovery().node(node.id()) == null)
                    throw new ClusterTopologyCheckedException("Node left grid while sending ordered message to: " + node.id(), e);

                if (cnt == retryCnt)
                    throw e;
                else if (log.isDebugEnabled())
                    log.debug("Failed to send message to node (will retry): " + node.id());
            }

            U.sleep(retryDelay);
        }
    }

    /**
     * @return ID that auto-grows based on local counter and counters received from other nodes.
     */
    public long nextIoId() {
        return idGen.incrementAndGet();
    }

    /**
     * Sends message without retries and node ping in case of error.
     *
     * @param node Node to send message to.
     * @param msg Message.
     * @param plc IO policy.
     * @throws IgniteCheckedException If send failed.
     */
    void sendNoRetry(ClusterNode node,
        GridCacheMessage msg,
        byte plc)
        throws IgniteCheckedException {
        assert node != null;
        assert msg != null;

        if (!onSend(msg, null))
            return;

        try {
            cctx.gridIO().sendToGridTopic(node, TOPIC_CACHE, msg, plc);

            if (log.isDebugEnabled())
                log.debug("Sent cache message [msg=" + msg + ", node=" + U.toShortString(node) + ']');
        }
        catch (IgniteCheckedException e) {
            if (!cctx.discovery().alive(node.id()))
                throw new ClusterTopologyCheckedException("Node left grid while sending message to: " + node.id(), e);
            else
                throw e;
        }
    }

    /**
     * @param hndId Message handler ID.
     * @param type Type of message.
     * @param c Handler.
     */
    public void addCacheHandler(
        int hndId,
        Class<? extends GridCacheMessage> type,
        IgniteBiInClosure<UUID, ? extends GridCacheMessage> c) {
        assert !type.isAssignableFrom(GridCacheGroupIdMessage.class) : type;

        addHandler(hndId, type, c, cacheHandlers);
    }

    /**
     * @param hndId Message handler ID.
     * @param type Type of message.
     * @param c Handler.
     */
    public void addCacheGroupHandler(
        int hndId,
        Class<? extends GridCacheGroupIdMessage> type,
        IgniteBiInClosure<UUID, ? extends GridCacheMessage> c) {
        assert !type.isAssignableFrom(GridCacheIdMessage.class) : type;

        addHandler(hndId, type, c, grpHandlers);
    }

    /**
     * @param hndId Message handler ID.
     * @param type Type of message.
     * @param c Handler.
     * @param msgHandlers Message handlers.
     */
    @SuppressWarnings({"unchecked"})
    private void addHandler(
        int hndId,
        Class<? extends GridCacheMessage> type,
        IgniteBiInClosure<UUID, ? extends GridCacheMessage> c,
        MessageHandlers msgHandlers) {
        int msgIdx = messageIndex(type);

        if (msgIdx != -1) {
            Map<Integer, IgniteBiInClosure[]> idxClsHandlers0 = msgHandlers.idxClsHandlers;

            IgniteBiInClosure[] cacheClsHandlers = idxClsHandlers0.get(hndId);

            if (cacheClsHandlers == null) {
                cacheClsHandlers = new IgniteBiInClosure[GridCacheMessage.MAX_CACHE_MSG_LOOKUP_INDEX];

                idxClsHandlers0.put(hndId, cacheClsHandlers);
            }

            if (cacheClsHandlers[msgIdx] != null)
                throw new IgniteException("Duplicate cache message ID found [hndId=" + hndId +
                    ", type=" + type + ']');

            cacheClsHandlers[msgIdx] = c;

            msgHandlers.idxClsHandlers = idxClsHandlers0;

            return;
        }
        else {
            ListenerKey key = new ListenerKey(hndId, type);

            if (msgHandlers.clsHandlers.putIfAbsent(key,
                (IgniteBiInClosure<UUID, GridCacheMessage>)c) != null)
                assert false : "Handler for class already registered [hndId=" + hndId + ", cls=" + type +
                    ", old=" + msgHandlers.clsHandlers.get(key) + ", new=" + c + ']';
        }

        IgniteLogger log0 = log;

        if (log0 != null && log0.isTraceEnabled())
            log0.trace(
                "Registered cache communication handler [hndId=" + hndId + ", type=" + type +
                    ", msgIdx=" + msgIdx + ", handler=" + c + ']');
    }

    /**
     * @param cacheId Cache ID to remove handlers for.
     */
    void removeCacheHandlers(int cacheId) {
        removeHandlers(cacheHandlers, cacheId);
    }

    /**
     * @param grpId Cache group ID to remove handlers for.
     */
    void removeCacheGroupHandlers(int grpId) {
        removeHandlers(grpHandlers, grpId);
    }

    /**
     * @param msgHandlers Handlers.
     * @param hndId ID to remove handlers for.
     */
    private void removeHandlers(MessageHandlers msgHandlers, int hndId) {
        assert hndId != 0;

        msgHandlers.idxClsHandlers.remove(hndId);

        for (Iterator<ListenerKey> iter = msgHandlers.clsHandlers.keySet().iterator(); iter.hasNext(); ) {
            ListenerKey key = iter.next();

            if (key.hndId == hndId)
                iter.remove();
        }
    }

    /**
     * @param cacheGrp {@code True} if cache group handler, {@code false} if cache handler.
     * @param hndId Handler ID.
     * @param type Message type.
     */
    public void removeHandler(boolean cacheGrp, int hndId, Class<? extends GridCacheMessage> type) {
        MessageHandlers msgHandlers = cacheGrp ? grpHandlers : cacheHandlers;

        msgHandlers.clsHandlers.remove(new ListenerKey(hndId, type));
    }

    /**
     * @param msgCls Message class to check.
     * @return Message index.
     */
    private int messageIndex(Class<?> msgCls) {
        try {
            Integer msgIdx = U.field(msgCls, GridCacheMessage.CACHE_MSG_INDEX_FIELD_NAME);

            if (msgIdx == null || msgIdx < 0)
                return -1;

            return msgIdx;
        }
        catch (IgniteCheckedException ignored) {
            return -1;
        }
    }

    /**
     * @param topic Topic.
     * @param c Handler.
     */
    public void addOrderedCacheHandler(Object topic, IgniteBiInClosure<UUID, ? extends GridCacheIdMessage> c) {
        addOrderedHandler(false, topic, c);
    }

    /**
     * @param topic Topic.
     * @param c Handler.
     */
    public void addOrderedCacheGroupHandler(Object topic, IgniteBiInClosure<UUID, ? extends GridCacheGroupIdMessage> c) {
        addOrderedHandler(true, topic, c);
    }

    /**
     * Adds ordered message handler.
     *
     * @param cacheGrp {@code True} if cache group message, {@code false} if cache message.
     * @param topic Topic.
     * @param c Handler.
     */
    @SuppressWarnings({"unchecked"})
    private void addOrderedHandler(boolean cacheGrp, Object topic, IgniteBiInClosure<UUID, ? extends GridCacheMessage> c) {
        MessageHandlers msgHandlers = cacheGrp ? grpHandlers : cacheHandlers;

        IgniteLogger log0 = log;

        if (msgHandlers.orderedHandlers.putIfAbsent(topic, c) == null) {
            cctx.gridIO().addMessageListener(topic, new OrderedMessageListener(
                (IgniteBiInClosure<UUID, GridCacheMessage>)c));

            if (log0 != null && log0.isTraceEnabled())
                log0.trace("Registered ordered cache communication handler [topic=" + topic + ", handler=" + c + ']');
        }
        else if (log0 != null)
            U.warn(log0, "Failed to register ordered cache communication handler because it is already " +
                "registered for this topic [topic=" + topic + ", handler=" + c + ']');
    }

    /**
     * Removed ordered message handler.
     *
     * @param cacheGrp {@code True} if cache group message, {@code false} if cache message.
     * @param topic Topic.
     */
    public void removeOrderedHandler(boolean cacheGrp, Object topic) {
        MessageHandlers msgHandlers = cacheGrp ? grpHandlers : cacheHandlers;

        if (msgHandlers.orderedHandlers.remove(topic) != null) {
            cctx.gridIO().removeMessageListener(topic);

            if (log != null && log.isDebugEnabled())
                log.debug("Unregistered ordered cache communication handler for topic:" + topic);
        }
        else if (log != null)
            U.warn(log, "Failed to unregister ordered cache communication handler because it was not found " +
                "for topic: " + topic);
    }

    /**
     * @param nodeId Sender node ID.
     * @param cacheMsg Message.
     */
    @SuppressWarnings({"ErrorNotRethrown", "unchecked"})
    private void unmarshall(UUID nodeId, GridCacheMessage cacheMsg) {
        if (cctx.localNodeId().equals(nodeId))
            return;

        GridDeploymentInfo bean = cacheMsg.deployInfo();

        if (bean != null) {
            assert depEnabled : "Received deployment info while peer class loading is disabled [nodeId=" + nodeId +
                ", msg=" + cacheMsg + ']';

            cctx.deploy().p2pContext(nodeId, bean.classLoaderId(), bean.userVersion(),
                bean.deployMode(), bean.participants(), bean.localDeploymentOwner());

            if (log.isDebugEnabled())
                log.debug("Set P2P context [senderId=" + nodeId + ", msg=" + cacheMsg + ']');
        }

        try {
            cacheMsg.finishUnmarshal(cctx, cctx.deploy().globalLoader());
        }
        catch (IgniteCheckedException e) {
            cacheMsg.onClassError(e);
        }
        catch (BinaryObjectException e) {
            cacheMsg.onClassError(new IgniteCheckedException(e));
        }
        catch (Error e) {
            if (cacheMsg.ignoreClassErrors() && X.hasCause(e, NoClassDefFoundError.class,
                UnsupportedClassVersionError.class))
                cacheMsg.onClassError(new IgniteCheckedException("Failed to load class during unmarshalling: " + e, e));
            else
                throw e;
        }
    }

    /**
     * @param msg Message.
     * @return Cache or group descriptor.
     */
    private Object descriptorForMessage(GridCacheMessage msg) {
        if (msg instanceof GridCacheIdMessage)
            return cctx.cache().cacheDescriptor(((GridCacheIdMessage)msg).cacheId());
        else if (msg instanceof GridCacheGroupIdMessage)
            return cctx.cache().cacheGroupDescriptors().get(((GridCacheGroupIdMessage)msg).groupId());

        return null;
    }

    /** {@inheritDoc} */
    @Override public void printMemoryStats() {
        X.println(">>> ");
        X.println(">>> Cache IO manager memory stats [igniteInstanceName=" + cctx.igniteInstanceName() + ']');
        X.println(">>>   cacheClsHandlersSize: " + cacheHandlers.clsHandlers.size());
        X.println(">>>   cacheOrderedHandlersSize: " + cacheHandlers.orderedHandlers.size());
        X.println(">>>   cacheGrpClsHandlersSize: " + grpHandlers.clsHandlers.size());
        X.println(">>>   cacheGrpOrderedHandlersSize: " + grpHandlers.orderedHandlers.size());
    }

    /**
     *
     */
    static class MessageHandlers {
        /** Indexed class handlers. */
        volatile Map<Integer, IgniteBiInClosure[]> idxClsHandlers = new HashMap<>();

        /** Handler registry. */
        ConcurrentMap<ListenerKey, IgniteBiInClosure<UUID, GridCacheMessage>>
            clsHandlers = new ConcurrentHashMap8<>();

        /** Ordered handler registry. */
        ConcurrentMap<Object, IgniteBiInClosure<UUID, ? extends GridCacheMessage>> orderedHandlers =
            new ConcurrentHashMap8<>();
    }

    /**
     * Ordered message listener.
     */
    private class OrderedMessageListener implements GridMessageListener {
        /** */
        private final IgniteBiInClosure<UUID, GridCacheMessage> c;

        /**
         * @param c Handler closure.
         */
        OrderedMessageListener(IgniteBiInClosure<UUID, GridCacheMessage> c) {
            this.c = c;
        }

        /** {@inheritDoc} */
        @SuppressWarnings({"CatchGenericClass", "unchecked"})
        @Override public void onMessage(final UUID nodeId, Object msg) {
            if (log.isDebugEnabled())
                log.debug("Received cache ordered message [nodeId=" + nodeId + ", msg=" + msg + ']');

            Lock lock = rw.readLock();

            lock.lock();

            try {
                GridCacheMessage cacheMsg = (GridCacheMessage)msg;

                onMessage0(nodeId, cacheMsg, c);
            }
            finally {
                lock.unlock();
            }
        }
    }

    /**
     *
     */
    private static class ListenerKey {
        /** Cache ID. */
        private int hndId;

        /** Message class. */
        private Class<? extends GridCacheMessage> msgCls;

        /**
         * @param hndId Handler ID.
         * @param msgCls Message class.
         */
        private ListenerKey(int hndId, Class<? extends GridCacheMessage> msgCls) {
            this.hndId = hndId;
            this.msgCls = msgCls;
        }

        /** {@inheritDoc} */
        @Override public boolean equals(Object o) {
            if (this == o)
                return true;

            if (!(o instanceof ListenerKey))
                return false;

            ListenerKey that = (ListenerKey)o;

            return hndId == that.hndId && msgCls.equals(that.msgCls);
        }

        /** {@inheritDoc} */
        @Override public int hashCode() {
            int res = hndId;

            res = 31 * res + msgCls.hashCode();

            return res;
        }
    }
}<|MERGE_RESOLUTION|>--- conflicted
+++ resolved
@@ -358,10 +358,6 @@
                 else
                     U.error(log, msg0.toString());
 
-                return;
-            }
-
-<<<<<<< HEAD
             try {
                 cacheMsg.onClassError(new IgniteCheckedException("Failed to find message handler for message: " + cacheMsg));
 
@@ -369,15 +365,13 @@
             }
             catch (Exception e) {
                 U.error(log, "Failed to process failed message: " + e, e);
-            }
-
-            return;
-=======
+            }return;
+        }
+
             onMessage0(nodeId, cacheMsg, c);
         }
         finally {
             lock.unlock();
->>>>>>> d15e2bde
         }
     }
 
