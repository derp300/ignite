--- conflicted
+++ resolved
@@ -50,11 +50,7 @@
 
             final RootPage rootPage = metaStore.getOrAllocateForTree(cacheId, idxName, false);
 
-<<<<<<< HEAD
-            trees0[i] = new ReuseTree(idxName, this, cacheId, pageMem, t.get1(), t.get2());
-=======
-            trees0[i] = new ReuseTree(this, cacheId, pageMem, rootPage.pageId(), rootPage.isAllocated());
->>>>>>> 9f3797b5
+            trees0[i] = new ReuseTree(idxName, this, cacheId, pageMem, rootPage.pageId(), rootPage.isAllocated());
         }
 
         // Later assignment is done intentionally, see null check in method take.
