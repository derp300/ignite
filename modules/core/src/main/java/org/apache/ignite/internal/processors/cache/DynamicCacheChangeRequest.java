--- conflicted
+++ resolved
@@ -62,13 +62,11 @@
     /** Stop flag. */
     private boolean stop;
 
-<<<<<<< HEAD
     /** Restart flag. */
     private boolean restart;
-=======
+
     /** Destroy. */
     private boolean destroy;
->>>>>>> e1b84b41
 
     /** Close flag. */
     private boolean close;
