/*
 * Licensed to the Apache Software Foundation (ASF) under one or more
 * contributor license agreements.  See the NOTICE file distributed with
 * this work for additional information regarding copyright ownership.
 * The ASF licenses this file to You under the Apache License, Version 2.0
 * (the "License"); you may not use this file except in compliance with
 * the License.  You may obtain a copy of the License at
 *
 *      http://www.apache.org/licenses/LICENSE-2.0
 *
 * Unless required by applicable law or agreed to in writing, software
 * distributed under the License is distributed on an "AS IS" BASIS,
 * WITHOUT WARRANTIES OR CONDITIONS OF ANY KIND, either express or implied.
 * See the License for the specific language governing permissions and
 * limitations under the License.
 */

package org.apache.ignite.internal.processors.cache;

import java.nio.ByteBuffer;
import java.util.Collections;
import java.util.Iterator;
import java.util.Set;
import javax.cache.Cache;
import org.apache.ignite.IgniteCheckedException;
import org.apache.ignite.IgniteException;
import org.apache.ignite.cluster.ClusterNode;
import org.apache.ignite.internal.pagemem.FullPageId;
import org.apache.ignite.internal.pagemem.Page;
import org.apache.ignite.internal.pagemem.PageIdUtils;
import org.apache.ignite.internal.pagemem.PageMemory;
import org.apache.ignite.internal.processors.affinity.AffinityTopologyVersion;
import org.apache.ignite.internal.processors.cache.database.CacheDataRow;
import org.apache.ignite.internal.processors.cache.database.IgniteCacheDatabaseSharedManager;
import org.apache.ignite.internal.processors.cache.database.RootPage;
import org.apache.ignite.internal.processors.cache.database.RowStore;
import org.apache.ignite.internal.processors.cache.database.freelist.FreeList;
import org.apache.ignite.internal.processors.cache.database.tree.BPlusTree;
import org.apache.ignite.internal.processors.cache.database.tree.io.BPlusIO;
import org.apache.ignite.internal.processors.cache.database.tree.io.BPlusInnerIO;
import org.apache.ignite.internal.processors.cache.database.tree.io.BPlusLeafIO;
import org.apache.ignite.internal.processors.cache.database.tree.io.DataPageIO;
import org.apache.ignite.internal.processors.cache.database.tree.io.IOVersions;
import org.apache.ignite.internal.processors.cache.database.tree.reuse.ReuseList;
import org.apache.ignite.internal.processors.cache.distributed.dht.GridDhtInvalidPartitionException;
import org.apache.ignite.internal.processors.cache.distributed.dht.GridDhtLocalPartition;
import org.apache.ignite.internal.processors.cache.local.GridLocalCache;
import org.apache.ignite.internal.processors.cache.query.GridCacheQueryManager;
import org.apache.ignite.internal.processors.cache.version.GridCacheVersion;
import org.apache.ignite.internal.processors.query.GridQueryProcessor;
import org.apache.ignite.internal.util.GridCloseableIteratorAdapter;
import org.apache.ignite.internal.util.GridEmptyCloseableIterator;
import org.apache.ignite.internal.util.lang.GridCloseableIterator;
import org.apache.ignite.internal.util.lang.GridCursor;
import org.apache.ignite.internal.util.lang.GridIterator;
import org.apache.ignite.internal.util.typedef.F;
import org.apache.ignite.internal.util.typedef.internal.S;
import org.apache.ignite.internal.util.typedef.internal.U;
import org.apache.ignite.lang.IgniteBiTuple;
import org.apache.ignite.lang.IgniteClosure;
import org.apache.ignite.lang.IgnitePredicate;
import org.jetbrains.annotations.Nullable;

import static org.apache.ignite.internal.IgniteComponentType.INDEXING;
import static org.apache.ignite.internal.pagemem.PageIdUtils.dwordsOffset;
import static org.apache.ignite.internal.pagemem.PageIdUtils.pageId;

/**
 *
 */
public class IgniteCacheOffheapManagerImpl extends GridCacheManagerAdapter implements IgniteCacheOffheapManager {
    /** */
    private boolean indexingEnabled;

    /** */
    private FreeList freeList;

    /** */
    private ReuseList reuseList;

    /** */
    private CacheDataStore locCacheDataStore;

    /** {@inheritDoc} */
    @Override protected void start0() throws IgniteCheckedException {
        super.start0();

        indexingEnabled = INDEXING.inClassPath() && GridQueryProcessor.isEnabled(cctx.config());

        if (cctx.affinityNode()) {
            IgniteCacheDatabaseSharedManager dbMgr = cctx.shared().database();

            int cpus = Runtime.getRuntime().availableProcessors();

            cctx.shared().database().checkpointReadLock();

            try {
                reuseList = new ReuseList(cctx.cacheId(), dbMgr.pageMemory(), cpus * 2, dbMgr.meta());
                freeList = new FreeList(cctx, reuseList);

                if (cctx.isLocal()) {
                    assert cctx.cache() instanceof GridLocalCache : cctx.cache();

                    locCacheDataStore = createCacheDataStore(0, (GridLocalCache)cctx.cache());
                }
            }
            finally {
                cctx.shared().database().checkpointReadUnlock();
            }
        }
    }

    /**
     * @param part Partition.
     * @return Data store for given entry.
     */
    private CacheDataStore dataStore(GridDhtLocalPartition part) {
        if (cctx.isLocal())
            return locCacheDataStore;
        else {
            assert part != null;

            return part.dataStore();
        }
    }

    /**
     * @param p Partition.
     * @return Partition data.
     * @throws IgniteCheckedException If failed.
     */
    @Nullable private CacheDataStore partitionData(int p) throws IgniteCheckedException {
        if (cctx.isLocal())
            return locCacheDataStore;
        else {
            GridDhtLocalPartition part = cctx.topology().localPartition(p, AffinityTopologyVersion.NONE, false);

            return part != null ? part.dataStore() : null;
        }
    }

    /** {@inheritDoc} */
    @Override public ReuseList reuseList() {
        return reuseList;
    }

    /** {@inheritDoc} */
    @Override public FreeList freeList() {
        return freeList;
    }

    /** {@inheritDoc} */
    @Override public long entriesCount(boolean primary, boolean backup,
        AffinityTopologyVersion topVer) throws IgniteCheckedException {
        if (cctx.isLocal())
            return 0; // TODO: GG-11208.
        else {
            ClusterNode locNode = cctx.localNode();

            long cnt = 0;

            for (GridDhtLocalPartition locPart : cctx.topology().currentLocalPartitions()) {
                if (primary) {
                    if (cctx.affinity().primary(locNode, locPart.id(), topVer)) {
                        cnt += locPart.size();

                        continue;
                    }
                }

                if (backup) {
                    if (cctx.affinity().backup(locNode, locPart.id(), topVer))
                        cnt += locPart.size();
                }
            }

            return cnt;
        }
    }

    /** {@inheritDoc} */
    @Override public long entriesCount(int part) {
        if (cctx.isLocal())
            return 0; // TODO: GG-11208.
        else {
            GridDhtLocalPartition locPart = cctx.topology().localPartition(part, AffinityTopologyVersion.NONE, false);

            return locPart == null ? 0 : locPart.size();
        }
    }

    /**
     * @param primary Primary data flag.
     * @param backup Primary data flag.
     * @param topVer Topology version.
     * @return Data stores iterator.
     */
    private Iterator<CacheDataStore> cacheData(boolean primary, boolean backup, AffinityTopologyVersion topVer) {
        assert primary || backup;

        if (cctx.isLocal())
            return Collections.singleton(locCacheDataStore).iterator();
        else {
            final Iterator<GridDhtLocalPartition> it = cctx.topology().currentLocalPartitions().iterator();

            if (primary && backup) {
                return F.iterator(it, new IgniteClosure<GridDhtLocalPartition, CacheDataStore>() {
                    @Override public CacheDataStore apply(GridDhtLocalPartition part) {
                        return part.dataStore();
                    }
                }, true);
            }

            final Set<Integer> parts = primary ? cctx.affinity().primaryPartitions(cctx.localNodeId(), topVer) :
                cctx.affinity().backupPartitions(cctx.localNodeId(), topVer);

            return F.iterator(it, new IgniteClosure<GridDhtLocalPartition, CacheDataStore>() {
                    @Override public CacheDataStore apply(GridDhtLocalPartition part) {
                        return part.dataStore();
                    }
                }, true,
                new IgnitePredicate<GridDhtLocalPartition>() {
                    @Override public boolean apply(GridDhtLocalPartition part) {
                        return parts.contains(part.id());
                    }
                });
        }
    }

    /** {@inheritDoc} */
    @Override public void update(
        KeyCacheObject key,
        CacheObject val,
        GridCacheVersion ver,
        long expireTime,
        int partId,
        GridDhtLocalPartition part
    ) throws IgniteCheckedException {
        dataStore(part).update(key, partId, val, ver, expireTime);

        if (indexingEnabled) {
            GridCacheQueryManager qryMgr = cctx.queries();

            assert qryMgr.enabled();

            qryMgr.store(key, partId, val, ver, expireTime);
        }
    }

    /** {@inheritDoc} */
    @Override public void remove(
        KeyCacheObject key,
        CacheObject prevVal,
        GridCacheVersion prevVer,
        int partId,
        GridDhtLocalPartition part
    ) throws IgniteCheckedException {
        dataStore(part).remove(key);

        if (indexingEnabled) {
            GridCacheQueryManager qryMgr = cctx.queries();

            assert qryMgr.enabled();

            qryMgr.remove(key, partId, prevVal, prevVer);
        }
    }

    /** {@inheritDoc} */
    @SuppressWarnings("unchecked")
    @Nullable public IgniteBiTuple<CacheObject, GridCacheVersion> read(GridCacheMapEntry entry)
        throws IgniteCheckedException {
        KeyCacheObject key = entry.key();

//        if (indexingEnabled) {
//            IgniteBiTuple<CacheObject, GridCacheVersion> t = cctx.queries().read(key, part);
//
//            if (t != null)
//                return t.get1() != null ? t : null;
//        }

        assert cctx.isLocal() || entry.localPartition() != null : entry;

        return dataStore(entry.localPartition()).find(key);
    }

    /** {@inheritDoc} */
    @Override public boolean containsKey(GridCacheMapEntry entry) {
        try {
            return read(entry) != null;
        }
        catch (IgniteCheckedException e) {
            U.error(log, "Failed to read value", e);

            return false;
        }
    }

    /** {@inheritDoc} */
    @Override public void onPartitionCounterUpdated(int part, long cntr) {
        // No-op.
    }

    /** {@inheritDoc} */
    @Override public long lastUpdatedPartitionCounter(int part) {
        return 0;
    }

    /**
     * Clears offheap entries.
     *
     * @param readers {@code True} to clear readers.
     */
    @SuppressWarnings("unchecked")
    @Override public void clear(boolean readers) {
        GridCacheVersion obsoleteVer = null;

        GridIterator<CacheDataRow> it = rowsIterator(true, true, null);

        while (it.hasNext()) {
            KeyCacheObject key = it.next().key();

            try {
                if (obsoleteVer == null)
                    obsoleteVer = cctx.versions().next();

                GridCacheEntryEx entry = cctx.cache().entryEx(key);

                entry.clear(obsoleteVer, readers);
            }
            catch (GridDhtInvalidPartitionException ignore) {
                // Ignore.
            }
            catch (IgniteCheckedException e) {
                U.error(log, "Failed to clear cache entry: " + key, e);
            }
        }
    }

    @Override public void clear(GridDhtLocalPartition part) throws IgniteCheckedException {
        GridIterator<CacheDataRow> iterator = iterator(part.id());

        while (iterator.hasNext()) {
            CacheDataRow row = iterator.next();

            remove(row.key(), row.value(), row.version(), part.id(), part);
        }
    }

    /** {@inheritDoc} */
    @Override public int onUndeploy(ClassLoader ldr) {
        // TODO: GG-11141.
        return 0;
    }

    /** {@inheritDoc} */
    @Override public long offHeapAllocatedSize() {
        // TODO GG-10884.
        return 0;
    }

    /** {@inheritDoc} */
    @Override public void writeAll(Iterable<GridCacheBatchSwapEntry> swapped) throws IgniteCheckedException {
        // No-op.
    }

    /**
     * @param primary {@code True} if need return primary entries.
     * @param backup {@code True} if need return backup entries.
     * @param topVer Topology version to use.
     * @return Entries iterator.
     * @throws IgniteCheckedException If failed.
     */
    @SuppressWarnings("unchecked")
    @Override public <K, V> GridCloseableIterator<Cache.Entry<K, V>> entriesIterator(final boolean primary,
        final boolean backup,
        final AffinityTopologyVersion topVer,
        final boolean keepBinary) throws IgniteCheckedException {
        final Iterator<CacheDataRow> it = rowsIterator(primary, backup, topVer);

        return new GridCloseableIteratorAdapter<Cache.Entry<K, V>>() {
            /** */
            private CacheEntryImplEx next;

            @Override protected Cache.Entry<K, V> onNext() throws IgniteCheckedException {
                CacheEntryImplEx ret = next;

                next = null;

                return ret;
            }

            @Override protected boolean onHasNext() throws IgniteCheckedException {
                if (next != null)
                    return true;

                CacheDataRow nextRow = null;

                if (it.hasNext())
                    nextRow = it.next();

                if (nextRow != null) {
                    KeyCacheObject key = nextRow.key();
                    CacheObject val = nextRow.value();

                    Object key0 = cctx.unwrapBinaryIfNeeded(key, keepBinary, false);
                    Object val0 = cctx.unwrapBinaryIfNeeded(val, keepBinary, false);

                    next = new CacheEntryImplEx(key0, val0, nextRow.version());

                    return true;
                }

                return false;
            }
        };
    }

    /** {@inheritDoc} */
    @Override public GridCloseableIterator<KeyCacheObject> keysIterator(final int part) throws IgniteCheckedException {
        CacheDataStore data = partitionData(part);

        if (data == null)
            return new GridEmptyCloseableIterator<>();

        final GridCursor<? extends CacheDataRow> cur = data.cursor();

        return new GridCloseableIteratorAdapter<KeyCacheObject>() {
            /** */
            private KeyCacheObject next;

            @Override protected KeyCacheObject onNext() throws IgniteCheckedException {
                KeyCacheObject res = next;

                next = null;

                return res;
            }

            @Override protected boolean onHasNext() throws IgniteCheckedException {
                if (next != null)
                    return true;

                if (cur.next()) {
                    CacheDataRow row = cur.get();

                    next = row.key();
                }

                return next != null;
            }
        };
    }

    /** {@inheritDoc} */
    @Override public GridIterator<CacheDataRow> iterator(boolean primary, boolean backups,
        final AffinityTopologyVersion topVer)
        throws IgniteCheckedException {
        return rowsIterator(primary, backups, topVer);
    }

    /**
     * @param primary Primary entries flag.
     * @param backups Backup entries flag.
     * @param topVer Topology version.
     * @return Iterator.
     */
    private GridIterator<CacheDataRow> rowsIterator(boolean primary, boolean backups, AffinityTopologyVersion topVer) {
        final Iterator<CacheDataStore> dataIt = cacheData(primary, backups, topVer);

        return new GridCloseableIteratorAdapter<CacheDataRow>() {
            /** */
            private GridCursor<? extends CacheDataRow> cur;

            /** */
            private CacheDataRow next;

            @Override protected CacheDataRow onNext() throws IgniteCheckedException {
                CacheDataRow res = next;

                next = null;

                return res;
            }

            @Override protected boolean onHasNext() throws IgniteCheckedException {
                if (next != null)
                    return true;

                while (true) {
                    if (cur == null) {
                        if (dataIt.hasNext())
                            cur = dataIt.next().cursor();
                        else
                            break;
                    }

                    if (cur.next()) {
                        next = cur.get();

                        break;
                    }
                    else
                        cur = null;
                }

                return next != null;
            }
        };
    }

    /** {@inheritDoc} */
    @Override public GridIterator<CacheDataRow> iterator(int part) throws IgniteCheckedException {
        CacheDataStore data = partitionData(part);

        if (data == null)
            return new GridEmptyCloseableIterator<>();

        final GridCursor<? extends CacheDataRow> cur = data.cursor();

        return new GridCloseableIteratorAdapter<CacheDataRow>() {
            /** */
            private CacheDataRow next;

            @Override protected CacheDataRow onNext() throws IgniteCheckedException {
                CacheDataRow res = next;

                next = null;

                return res;
            }

            @Override protected boolean onHasNext() throws IgniteCheckedException {
                if (next != null)
                    return true;

                if (cur.next())
                    next = cur.get();

                return next != null;
            }
        };
    }

    /**
     * @param pageId Page ID.
     * @return Page.
     * @throws IgniteCheckedException If failed.
     */
    private Page page(long pageId) throws IgniteCheckedException {
        return cctx.shared().database().pageMemory().page(new FullPageId(pageId, cctx.cacheId()));
    }

<<<<<<< HEAD
    /**
     * @return Data store.
     * @throws IgniteCheckedException If failed.
     */
    @Override public final CacheDataStore createCacheDataStore(int p,
        @Nullable GridDhtLocalPartition part) throws IgniteCheckedException {
=======
    /** {@inheritDoc} */
    @Override public final CacheDataStore createCacheDataStore(int p, CacheDataStore.Listener lsnr) throws IgniteCheckedException {
>>>>>>> 152426d3
        IgniteCacheDatabaseSharedManager dbMgr = cctx.shared().database();

        String idxName = treeName(p);

        // TODO: GG-11220 cleanup when cache/partition is destroyed.
        final RootPage rootPage = dbMgr.meta().getOrAllocateForTree(cctx.cacheId(), idxName);

        CacheDataRowStore rowStore = new CacheDataRowStore(cctx, freeList);

        CacheDataTree dataTree = new CacheDataTree(idxName,
            reuseList,
            rowStore,
            cctx,
            dbMgr.pageMemory(),
            rootPage.pageId(),
            rootPage.isAllocated());

        return new CacheDataStoreImpl(rowStore, dataTree, lsnr);
    }

    /**
     * @param p Partition.
     * @return Tree name for given partition.
     */
    private String treeName(int p) {
        return BPlusTree.treeName("p-" + p, cctx.cacheId(), "CacheData");
    }

    /**
     *
     */
    private class CacheDataStoreImpl implements CacheDataStore {
        /** */
        private final CacheDataRowStore rowStore;

        /** */
        private final CacheDataTree dataTree;

        /** */
        private final Listener lsnr;

        /**
         * @param rowStore Row store.
         * @param dataTree Data tree.
         * @param lsnr Listener.
         */
        public CacheDataStoreImpl(CacheDataRowStore rowStore,
            CacheDataTree dataTree,
            Listener lsnr) {
            this.rowStore = rowStore;
            this.dataTree = dataTree;
            this.lsnr = lsnr;
        }

        /** {@inheritDoc} */
        @Override public void update(KeyCacheObject key,
            int p,
            CacheObject val,
            GridCacheVersion ver,
            long expireTime) throws IgniteCheckedException {
            DataRow dataRow = new DataRow(key.hashCode(), key, val, ver, p);

            rowStore.addRow(dataRow);

            DataRow old = dataTree.put(dataRow);

            if (old == null)
                lsnr.onInsert();
        }

        /** {@inheritDoc} */
        @Override public void remove(KeyCacheObject key) throws IgniteCheckedException {
            DataRow dataRow = dataTree.remove(new KeySearchRow(key.hashCode(), key, 0));

            if (dataRow != null) {
                assert dataRow.link != 0 : dataRow;

                rowStore.removeRow(dataRow.link);

                lsnr.onRemove();
            }
        }

        /** {@inheritDoc} */
        @Override public IgniteBiTuple<CacheObject, GridCacheVersion> find(KeyCacheObject key)
            throws IgniteCheckedException {
            DataRow dataRow = dataTree.findOne(new KeySearchRow(key.hashCode(), key, 0));

            return dataRow != null ? F.t(dataRow.value(), dataRow.version()) : null;
        }

        /** {@inheritDoc} */
        @Override public GridCursor<? extends CacheDataRow> cursor() throws IgniteCheckedException {
            return dataTree.find(null, null);
        }
    }

    /**
     *
     */
    private class KeySearchRow {
        /** */
        int hash;

        /** */
        KeyCacheObject key;

        /** */
        long link;

        /**
         * @param hash Hash code.
         * @param key Key.
         * @param link Link.
         */
        KeySearchRow(int hash, KeyCacheObject key, long link) {
            this.hash = hash;
            this.key = key;
            this.link = link;
        }

        /**
         * @param buf Buffer.
         * @throws IgniteCheckedException If failed.
         */
        protected void doInitData(ByteBuffer buf) throws IgniteCheckedException {
            key = cctx.cacheObjects().toKeyCacheObject(cctx.cacheObjectContext(), buf);
        }

        /**
         * Init data.
         */
        protected final void initData() {
            if (key != null)
                return;

            assert link != 0;

            try (Page page = page(pageId(link))) {
                ByteBuffer buf = page.getForRead();

                try {
                    DataPageIO io = DataPageIO.VERSIONS.forPage(buf);

                    int dataOff = io.getDataOffset(buf, dwordsOffset(link));

                    buf.position(dataOff);

                    // Skip entry size.
                    buf.getShort();

                    doInitData(buf);
                }
                finally {
                    page.releaseRead();
                }
            }
            catch (IgniteCheckedException e) {
                throw new IgniteException(e);
            }
        }

        /**
         * @return Key.
         */
        public KeyCacheObject key() {
            initData();

            return key;
        }

        /** {@inheritDoc} */
        public String toString() {
            return S.toString(KeySearchRow.class, this);
        }
    }

    /**
     *
     */
    private class DataRow extends KeySearchRow implements CacheDataRow {
        /** */
        private CacheObject val;

        /** */
        private GridCacheVersion ver;

        /** */
        private int part = -1;

        /**
         * @param hash Hash code.
         * @param link Link.
         */
        DataRow(int hash, long link) {
            super(hash, null, link);

            part = PageIdUtils.partId(link);
        }

        /**
         * @param hash Hash code.
         * @param key Key.
         * @param val Value.
         * @param ver Version.
         * @param part Partition.
         */
        DataRow(int hash, KeyCacheObject key, CacheObject val, GridCacheVersion ver, int part) {
            super(hash, key, 0);

            this.val = val;
            this.ver = ver;
            this.part = part;
        }

        /** {@inheritDoc} */
        @Override protected void doInitData(ByteBuffer buf) throws IgniteCheckedException {
            key = cctx.cacheObjects().toKeyCacheObject(cctx.cacheObjectContext(), buf);
            val = cctx.cacheObjects().toCacheObject(cctx.cacheObjectContext(), buf);

            int topVer = buf.getInt();
            int nodeOrderDrId = buf.getInt();
            long globalTime = buf.getLong();
            long order = buf.getLong();

            ver = new GridCacheVersion(topVer, nodeOrderDrId, globalTime, order);
        }

        /** {@inheritDoc} */
        @Override public CacheObject value() {
            initData();

            return val;
        }

        /** {@inheritDoc} */
        @Override public GridCacheVersion version() {
            initData();

            return ver;
        }

        /** {@inheritDoc} */
        @Override public int partition() {
            assert part != -1;

            return part;
        }

        /** {@inheritDoc} */
        @Override public long link() {
            return link;
        }

        /** {@inheritDoc} */
        @Override public void link(long link) {
            this.link = link;
        }

        /** {@inheritDoc} */
        public String toString() {
            return S.toString(DataRow.class, this);
        }
    }

    /**
     *
     */
    private static class CacheDataTree extends BPlusTree<KeySearchRow, DataRow> {
        /** */
        private final CacheDataRowStore rowStore;

        /** */
        private final GridCacheContext cctx;

        /**
         * @param name Tree name.
         * @param reuseList Reuse list.
         * @param rowStore Row store.
         * @param cctx Context.
         * @param pageMem Page memory.
         * @param metaPageId Meta page ID.
         * @param initNew Initialize new index.
         * @throws IgniteCheckedException If failed.
         */
        CacheDataTree(
            String name,
            ReuseList reuseList,
            CacheDataRowStore rowStore,
            GridCacheContext cctx,
            PageMemory pageMem,
            FullPageId metaPageId,
            boolean initNew)
            throws IgniteCheckedException {
            super(name, cctx.cacheId(), pageMem, metaPageId, reuseList, DataInnerIO.VERSIONS, DataLeafIO.VERSIONS);

            assert rowStore != null;

            this.rowStore = rowStore;
            this.cctx = cctx;

            if (initNew)
                initNew();
        }

        /** {@inheritDoc} */
        @Override protected int compare(BPlusIO<KeySearchRow> io, ByteBuffer buf, int idx, KeySearchRow row)
            throws IgniteCheckedException {
            KeySearchRow row0 = io.getLookupRow(this, buf, idx);

            int cmp = Integer.compare(row0.hash, row.hash);

            if (cmp != 0)
                return cmp;

            return compareKeys(row0.key(), row.key());
        }

        /** {@inheritDoc} */
        @Override protected DataRow getRow(BPlusIO<KeySearchRow> io, ByteBuffer buf, int idx)
            throws IgniteCheckedException {
            int hash = ((RowLinkIO)io).getHash(buf, idx);
            long link = ((RowLinkIO)io).getLink(buf, idx);

            return rowStore.dataRow(hash, link);
        }

        /**
         * @param key1 First key.
         * @param key2 Second key.
         * @return Compare result.
         * @throws IgniteCheckedException If failed.
         */
        private int compareKeys(CacheObject key1, CacheObject key2) throws IgniteCheckedException {
            byte[] bytes1 = key1.valueBytes(cctx.cacheObjectContext());
            byte[] bytes2 = key2.valueBytes(cctx.cacheObjectContext());

            int len = Math.min(bytes1.length, bytes2.length);

            for (int i = 0; i < len; i++) {
                byte b1 = bytes1[i];
                byte b2 = bytes2[i];

                if (b1 != b2)
                    return b1 > b2 ? 1 : -1;
            }

            return Integer.compare(bytes1.length, bytes2.length);
        }
    }

    /**
     *
     */
    private class CacheDataRowStore extends RowStore {
        /**
         * @param cctx Cache context.
         * @param freeList Free list.
         */
        CacheDataRowStore(GridCacheContext<?, ?> cctx, FreeList freeList) {
            super(cctx, freeList);
        }

        /**
         * @param hash Hash code.
         * @param link Link.
         * @return Search row.
         * @throws IgniteCheckedException If failed.
         */
        private KeySearchRow keySearchRow(int hash, long link) throws IgniteCheckedException {
            return new KeySearchRow(hash, null, link);
        }

        /**
         * @param hash Hash code.
         * @param link Link.
         * @return Data row.
         * @throws IgniteCheckedException If failed.
         */
        private DataRow dataRow(int hash, long link) throws IgniteCheckedException {
            return new DataRow(hash, link);
        }
    }

    /**
     *
     */
    private interface RowLinkIO {
        /**
         * @param buf Buffer.
         * @param idx Index.
         * @return Row link.
         */
        public long getLink(ByteBuffer buf, int idx);

        /**
         * @param buf Buffer.
         * @param idx Index.
         * @return Key hash code.
         */
        public int getHash(ByteBuffer buf, int idx);
    }

    /**
     *
     */
    private static class DataInnerIO extends BPlusInnerIO<KeySearchRow> implements RowLinkIO {
        /** */
        public static final IOVersions<DataInnerIO> VERSIONS = new IOVersions<>(
            new DataInnerIO(1)
        );

        /**
         * @param ver Page format version.
         */
        DataInnerIO(int ver) {
            super(T_DATA_REF_INNER, ver, true, 12);
        }

        /** {@inheritDoc} */
        @Override public void store(ByteBuffer buf, int idx, KeySearchRow row) {
            assert row.link != 0;

            setHash(buf, idx, row.hash);
            setLink(buf, idx, row.link);
        }

        /** {@inheritDoc} */
        @Override public KeySearchRow getLookupRow(BPlusTree<KeySearchRow, ?> tree, ByteBuffer buf, int idx)
            throws IgniteCheckedException {
            int hash = getHash(buf, idx);
            long link = getLink(buf, idx);

            return ((CacheDataTree)tree).rowStore.keySearchRow(hash, link);
        }

        /** {@inheritDoc} */
        @Override public void store(ByteBuffer dst, int dstIdx, BPlusIO<KeySearchRow> srcIo, ByteBuffer src,
            int srcIdx) {
            int hash = ((RowLinkIO)srcIo).getHash(src, srcIdx);
            long link = ((RowLinkIO)srcIo).getLink(src, srcIdx);

            setHash(dst, dstIdx, hash);
            setLink(dst, dstIdx, link);
        }

        /** {@inheritDoc} */
        @Override public long getLink(ByteBuffer buf, int idx) {
            assert idx < getCount(buf) : idx;

            return buf.getLong(offset(idx, SHIFT_LINK));
        }

        /**
         * @param buf Buffer.
         * @param idx Index.
         * @param link Link.
         */
        private void setLink(ByteBuffer buf, int idx, long link) {
            buf.putLong(offset(idx, SHIFT_LINK), link);

            assert getLink(buf, idx) == link;
        }

        /** {@inheritDoc} */
        @Override public int getHash(ByteBuffer buf, int idx) {
            return buf.getInt(offset(idx) + 8);
        }

        /**
         * @param buf Buffer.
         * @param idx Index.
         * @param hash Hash.
         */
        private void setHash(ByteBuffer buf, int idx, int hash) {
            buf.putInt(offset(idx) + 8, hash);
        }
    }

    /**
     *
     */
    private static class DataLeafIO extends BPlusLeafIO<KeySearchRow> implements RowLinkIO {
        /** */
        public static final IOVersions<DataLeafIO> VERSIONS = new IOVersions<>(
            new DataLeafIO(1)
        );

        /**
         * @param ver Page format version.
         */
        DataLeafIO(int ver) {
            super(T_DATA_REF_LEAF, ver, 12);
        }

        /** {@inheritDoc} */
        @Override public void store(ByteBuffer buf, int idx, KeySearchRow row) {
            DataRow row0 = (DataRow)row;

            assert row0.link != 0;

            setHash(buf, idx, row0.hash);
            setLink(buf, idx, row0.link);
        }

        /** {@inheritDoc} */
        @Override public void store(ByteBuffer dst, int dstIdx, BPlusIO<KeySearchRow> srcIo, ByteBuffer src, int srcIdx)
            throws IgniteCheckedException {
            setHash(dst, dstIdx, getHash(src, srcIdx));
            setLink(dst, dstIdx, getLink(src, srcIdx));
        }

        /** {@inheritDoc} */
        @Override public KeySearchRow getLookupRow(BPlusTree<KeySearchRow, ?> tree, ByteBuffer buf, int idx)
            throws IgniteCheckedException {

            int hash = getHash(buf, idx);
            long link = getLink(buf, idx);

            return ((CacheDataTree)tree).rowStore.keySearchRow(hash, link);
        }

        /** {@inheritDoc} */
        @Override public long getLink(ByteBuffer buf, int idx) {
            assert idx < getCount(buf) : idx;

            return buf.getLong(offset(idx));
        }

        /**
         * @param buf Buffer.
         * @param idx Index.
         * @param link Link.
         */
        private void setLink(ByteBuffer buf, int idx, long link) {
            buf.putLong(offset(idx), link);

            assert getLink(buf, idx) == link;
        }

        /** {@inheritDoc} */
        @Override public int getHash(ByteBuffer buf, int idx) {
            return buf.getInt(offset(idx) + 8);
        }

        /**
         * @param buf Buffer.
         * @param idx Index.
         * @param hash Hash.
         */
        private void setHash(ByteBuffer buf, int idx, int hash) {
            buf.putInt(offset(idx) + 8, hash);
        }
    }
}<|MERGE_RESOLUTION|>--- conflicted
+++ resolved
@@ -551,17 +551,8 @@
         return cctx.shared().database().pageMemory().page(new FullPageId(pageId, cctx.cacheId()));
     }
 
-<<<<<<< HEAD
-    /**
-     * @return Data store.
-     * @throws IgniteCheckedException If failed.
-     */
-    @Override public final CacheDataStore createCacheDataStore(int p,
-        @Nullable GridDhtLocalPartition part) throws IgniteCheckedException {
-=======
     /** {@inheritDoc} */
     @Override public final CacheDataStore createCacheDataStore(int p, CacheDataStore.Listener lsnr) throws IgniteCheckedException {
->>>>>>> 152426d3
         IgniteCacheDatabaseSharedManager dbMgr = cctx.shared().database();
 
         String idxName = treeName(p);
