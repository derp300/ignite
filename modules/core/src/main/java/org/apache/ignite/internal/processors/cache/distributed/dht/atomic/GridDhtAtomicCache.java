/*
 * Licensed to the Apache Software Foundation (ASF) under one or more
 * contributor license agreements.  See the NOTICE file distributed with
 * this work for additional information regarding copyright ownership.
 * The ASF licenses this file to You under the Apache License, Version 2.0
 * (the "License"); you may not use this file except in compliance with
 * the License.  You may obtain a copy of the License at
 *
 *      http://www.apache.org/licenses/LICENSE-2.0
 *
 * Unless required by applicable law or agreed to in writing, software
 * distributed under the License is distributed on an "AS IS" BASIS,
 * WITHOUT WARRANTIES OR CONDITIONS OF ANY KIND, either express or implied.
 * See the License for the specific language governing permissions and
 * limitations under the License.
 */

package org.apache.ignite.internal.processors.cache.distributed.dht.atomic;

import java.io.Externalizable;
import java.util.ArrayList;
import java.util.Arrays;
import java.util.Collection;
import java.util.Collections;
import java.util.HashMap;
import java.util.HashSet;
import java.util.LinkedHashMap;
import java.util.List;
import java.util.Map;
import java.util.Set;
import java.util.UUID;
import java.util.concurrent.ConcurrentMap;
import java.util.concurrent.atomic.AtomicBoolean;
import java.util.concurrent.locks.ReentrantReadWriteLock;
import javax.cache.expiry.ExpiryPolicy;
import javax.cache.processor.EntryProcessor;
import javax.cache.processor.EntryProcessorResult;
import org.apache.ignite.IgniteCheckedException;
import org.apache.ignite.IgniteException;
import org.apache.ignite.cluster.ClusterNode;
import org.apache.ignite.internal.IgniteInternalFuture;
import org.apache.ignite.internal.NodeStoppingException;
import org.apache.ignite.internal.cluster.ClusterTopologyCheckedException;
import org.apache.ignite.internal.processors.affinity.AffinityTopologyVersion;
import org.apache.ignite.internal.processors.cache.CacheEntryPredicate;
import org.apache.ignite.internal.processors.cache.CacheInvokeEntry;
import org.apache.ignite.internal.processors.cache.CacheInvokeResult;
import org.apache.ignite.internal.processors.cache.CacheLazyEntry;
import org.apache.ignite.internal.processors.cache.CacheMetricsImpl;
import org.apache.ignite.internal.processors.cache.CacheObject;
import org.apache.ignite.internal.processors.cache.CacheOperationContext;
import org.apache.ignite.internal.processors.cache.CacheStorePartialUpdateException;
import org.apache.ignite.internal.processors.cache.GridCacheConcurrentMap;
import org.apache.ignite.internal.processors.cache.GridCacheContext;
import org.apache.ignite.internal.processors.cache.GridCacheEntryEx;
import org.apache.ignite.internal.processors.cache.GridCacheEntryRemovedException;
import org.apache.ignite.internal.processors.cache.GridCacheMapEntry;
import org.apache.ignite.internal.processors.cache.GridCacheMapEntryFactory;
import org.apache.ignite.internal.processors.cache.GridCacheOperation;
import org.apache.ignite.internal.processors.cache.GridCacheReturn;
import org.apache.ignite.internal.processors.cache.GridCacheUpdateAtomicResult;
import org.apache.ignite.internal.processors.cache.IgniteCacheExpiryPolicy;
import org.apache.ignite.internal.processors.cache.KeyCacheObject;
import org.apache.ignite.internal.processors.cache.distributed.dht.GridDhtCacheAdapter;
import org.apache.ignite.internal.processors.cache.distributed.dht.GridDhtCacheEntry;
import org.apache.ignite.internal.processors.cache.distributed.dht.GridDhtFuture;
import org.apache.ignite.internal.processors.cache.distributed.dht.GridDhtInvalidPartitionException;
import org.apache.ignite.internal.processors.cache.distributed.dht.GridDhtPartitionTopology;
import org.apache.ignite.internal.processors.cache.distributed.dht.GridPartitionedGetFuture;
import org.apache.ignite.internal.processors.cache.distributed.dht.GridPartitionedSingleGetFuture;
import org.apache.ignite.internal.processors.cache.distributed.dht.preloader.GridDhtPreloader;
import org.apache.ignite.internal.processors.cache.distributed.near.GridNearAtomicCache;
import org.apache.ignite.internal.processors.cache.distributed.near.GridNearCacheAdapter;
import org.apache.ignite.internal.processors.cache.distributed.near.GridNearGetRequest;
import org.apache.ignite.internal.processors.cache.distributed.near.GridNearGetResponse;
import org.apache.ignite.internal.processors.cache.distributed.near.GridNearSingleGetRequest;
import org.apache.ignite.internal.processors.cache.distributed.near.GridNearSingleGetResponse;
import org.apache.ignite.internal.processors.cache.dr.GridCacheDrExpirationInfo;
import org.apache.ignite.internal.processors.cache.dr.GridCacheDrInfo;
import org.apache.ignite.internal.processors.cache.transactions.IgniteTxLocalEx;
import org.apache.ignite.internal.processors.cache.version.GridCacheVersion;
import org.apache.ignite.internal.processors.cache.version.GridCacheVersionConflictContext;
import org.apache.ignite.internal.processors.cache.version.GridCacheVersionEx;
import org.apache.ignite.internal.processors.timeout.GridTimeoutObject;
import org.apache.ignite.internal.util.GridUnsafe;
import org.apache.ignite.internal.util.future.GridEmbeddedFuture;
import org.apache.ignite.internal.util.future.GridFinishedFuture;
import org.apache.ignite.internal.util.tostring.GridToStringExclude;
import org.apache.ignite.internal.util.typedef.C1;
import org.apache.ignite.internal.util.typedef.CI1;
import org.apache.ignite.internal.util.typedef.CI2;
import org.apache.ignite.internal.util.typedef.CO;
import org.apache.ignite.internal.util.typedef.CX1;
import org.apache.ignite.internal.util.typedef.F;
import org.apache.ignite.internal.util.typedef.P1;
import org.apache.ignite.internal.util.typedef.T2;
import org.apache.ignite.internal.util.typedef.internal.A;
import org.apache.ignite.internal.util.typedef.internal.CU;
import org.apache.ignite.internal.util.typedef.internal.S;
import org.apache.ignite.internal.util.typedef.internal.U;
import org.apache.ignite.lang.IgniteBiTuple;
import org.apache.ignite.lang.IgniteClosure;
import org.apache.ignite.lang.IgniteOutClosure;
import org.apache.ignite.lang.IgniteUuid;
import org.apache.ignite.plugin.security.SecurityPermission;
import org.apache.ignite.transactions.TransactionIsolation;
import org.jetbrains.annotations.Nullable;
import org.jsr166.ConcurrentHashMap8;
import org.jsr166.ConcurrentLinkedDeque8;

import static org.apache.ignite.IgniteSystemProperties.IGNITE_ATOMIC_DEFERRED_ACK_BUFFER_SIZE;
import static org.apache.ignite.IgniteSystemProperties.IGNITE_ATOMIC_DEFERRED_ACK_TIMEOUT;
import static org.apache.ignite.cache.CacheAtomicWriteOrderMode.CLOCK;
import static org.apache.ignite.cache.CacheWriteSynchronizationMode.FULL_ASYNC;
import static org.apache.ignite.cache.CacheWriteSynchronizationMode.FULL_SYNC;
import static org.apache.ignite.internal.processors.cache.GridCacheOperation.DELETE;
import static org.apache.ignite.internal.processors.cache.GridCacheOperation.TRANSFORM;
import static org.apache.ignite.internal.processors.cache.GridCacheOperation.UPDATE;
import static org.apache.ignite.internal.processors.cache.GridCacheUtils.isNearEnabled;
import static org.apache.ignite.internal.processors.dr.GridDrType.DR_BACKUP;
import static org.apache.ignite.internal.processors.dr.GridDrType.DR_NONE;
import static org.apache.ignite.internal.processors.dr.GridDrType.DR_PRIMARY;

/**
 * Non-transactional partitioned cache.
 */
@SuppressWarnings("unchecked")
@GridToStringExclude
public class GridDhtAtomicCache<K, V> extends GridDhtCacheAdapter<K, V> {
    /** */
    private static final long serialVersionUID = 0L;

    /** Deferred update response buffer size. */
    private static final int DEFERRED_UPDATE_RESPONSE_BUFFER_SIZE =
        Integer.getInteger(IGNITE_ATOMIC_DEFERRED_ACK_BUFFER_SIZE, 256);

    /** Deferred update response timeout. */
    private static final int DEFERRED_UPDATE_RESPONSE_TIMEOUT =
        Integer.getInteger(IGNITE_ATOMIC_DEFERRED_ACK_TIMEOUT, 500);

    /** Update reply closure. */
    @GridToStringExclude
    private CI2<GridNearAtomicUpdateRequest, GridNearAtomicUpdateResponse> updateReplyClos;

    /** Pending */
    private ConcurrentMap<UUID, DeferredResponseBuffer> pendingResponses = new ConcurrentHashMap8<>();

    /** */
    private GridNearAtomicCache<K, V> near;

    /**
     * Empty constructor required by {@link Externalizable}.
     */
    public GridDhtAtomicCache() {
        // No-op.
    }

    /**
     * @param ctx Cache context.
     */
    public GridDhtAtomicCache(GridCacheContext<K, V> ctx) {
        super(ctx);
    }

    /**
     * @param ctx Cache context.
     * @param map Cache concurrent map.
     */
    public GridDhtAtomicCache(GridCacheContext<K, V> ctx, GridCacheConcurrentMap map) {
        super(ctx, map);
    }

    /** {@inheritDoc} */
    @Override public boolean isDhtAtomic() {
        return true;
    }

    /** {@inheritDoc} */
    @Override protected GridCacheMapEntryFactory entryFactory() {
        return new GridCacheMapEntryFactory() {
            @Override public GridCacheMapEntry create(
                GridCacheContext ctx,
                AffinityTopologyVersion topVer,
                KeyCacheObject key,
                int hash,
                CacheObject val
            ) {
                return new GridDhtAtomicCacheEntry(ctx, topVer, key, hash, val);
            }
        };
    }

    /** {@inheritDoc} */
    @Override protected void init() {
        super.init();

        updateReplyClos = new CI2<GridNearAtomicUpdateRequest, GridNearAtomicUpdateResponse>() {
            @SuppressWarnings("ThrowableResultOfMethodCallIgnored")
            @Override public void apply(GridNearAtomicUpdateRequest req, GridNearAtomicUpdateResponse res) {
                if (ctx.config().getAtomicWriteOrderMode() == CLOCK) {
                    assert req.writeSynchronizationMode() != FULL_ASYNC : req;

                    // Always send reply in CLOCK ordering mode.
                    sendNearUpdateReply(res.nodeId(), res);

                    return;
                }

                // Request should be for primary keys only in PRIMARY ordering mode.
                assert req.hasPrimary() : req;

                if (req.writeSynchronizationMode() != FULL_ASYNC)
                    sendNearUpdateReply(res.nodeId(), res);
                else {
                    if (!F.isEmpty(res.remapKeys()))
                        // Remap keys on primary node in FULL_ASYNC mode.
                        remapToNewPrimary(req);
                    else if (res.error() != null) {
                        U.error(log, "Failed to process write update request in FULL_ASYNC mode for keys: " +
                            res.failedKeys(), res.error());
                    }
                }
            }
        };
    }

    /** {@inheritDoc} */
    @SuppressWarnings({"IfMayBeConditional", "SimplifiableIfStatement"})
    @Override public void start() throws IgniteCheckedException {
        super.start();

        CacheMetricsImpl m = new CacheMetricsImpl(ctx);

        if (ctx.dht().near() != null)
            m.delegate(ctx.dht().near().metrics0());

        metrics = m;

        preldr = new GridDhtPreloader(ctx);

        preldr.start();

        ctx.io().addHandler(ctx.cacheId(), GridNearGetRequest.class, new CI2<UUID, GridNearGetRequest>() {
            @Override public void apply(UUID nodeId, GridNearGetRequest req) {
                processNearGetRequest(nodeId, req);
            }
        });

        ctx.io().addHandler(ctx.cacheId(), GridNearSingleGetRequest.class, new CI2<UUID, GridNearSingleGetRequest>() {
            @Override public void apply(UUID nodeId, GridNearSingleGetRequest req) {
                processNearSingleGetRequest(nodeId, req);
            }
        });

        ctx.io().addHandler(ctx.cacheId(), GridNearAtomicUpdateRequest.class, new CI2<UUID, GridNearAtomicUpdateRequest>() {
            @Override public void apply(UUID nodeId, GridNearAtomicUpdateRequest req) {
                processNearAtomicUpdateRequest(nodeId, req);
            }
        });

        ctx.io().addHandler(ctx.cacheId(), GridNearAtomicUpdateResponse.class, new CI2<UUID, GridNearAtomicUpdateResponse>() {
            @Override public void apply(UUID nodeId, GridNearAtomicUpdateResponse res) {
                processNearAtomicUpdateResponse(nodeId, res);
            }
        });

        ctx.io().addHandler(ctx.cacheId(), GridDhtAtomicUpdateRequest.class, new CI2<UUID, GridDhtAtomicUpdateRequest>() {
            @Override public void apply(UUID nodeId, GridDhtAtomicUpdateRequest req) {
                processDhtAtomicUpdateRequest(nodeId, req);
            }
        });

        ctx.io().addHandler(ctx.cacheId(), GridDhtAtomicUpdateResponse.class, new CI2<UUID, GridDhtAtomicUpdateResponse>() {
            @Override public void apply(UUID nodeId, GridDhtAtomicUpdateResponse res) {
                processDhtAtomicUpdateResponse(nodeId, res);
            }
        });

        ctx.io().addHandler(ctx.cacheId(), GridDhtAtomicDeferredUpdateResponse.class,
            new CI2<UUID, GridDhtAtomicDeferredUpdateResponse>() {
                @Override public void apply(UUID nodeId, GridDhtAtomicDeferredUpdateResponse res) {
                    processDhtAtomicDeferredUpdateResponse(nodeId, res);
                }
            });

        if (near == null) {
            ctx.io().addHandler(ctx.cacheId(), GridNearGetResponse.class, new CI2<UUID, GridNearGetResponse>() {
                @Override public void apply(UUID nodeId, GridNearGetResponse res) {
                    processNearGetResponse(nodeId, res);
                }
            });

            ctx.io().addHandler(ctx.cacheId(), GridNearSingleGetResponse.class, new CI2<UUID, GridNearSingleGetResponse>() {
                @Override public void apply(UUID nodeId, GridNearSingleGetResponse res) {
                    processNearSingleGetResponse(nodeId, res);
                }
            });
        }
    }

    /** {@inheritDoc} */
    @Override public void stop() {
        for (DeferredResponseBuffer buf : pendingResponses.values())
            buf.finish();
    }

    /**
     * @param near Near cache.
     */
    public void near(GridNearAtomicCache<K, V> near) {
        this.near = near;
    }

    /** {@inheritDoc} */
    @Override public GridNearCacheAdapter<K, V> near() {
        return near;
    }

    /** {@inheritDoc} */
    @Override protected V get(K key, String taskName, boolean deserializeBinary, boolean needVer)
        throws IgniteCheckedException {
        ctx.checkSecurity(SecurityPermission.CACHE_READ);

        if (keyCheck)
            validateCacheKey(key);

        CacheOperationContext opCtx = ctx.operationContextPerCall();

        UUID subjId = ctx.subjectIdPerCall(null, opCtx);

        final ExpiryPolicy expiryPlc = opCtx != null ? opCtx.expiry() : null;

        final boolean skipStore = opCtx != null && opCtx.skipStore();

        try {
            return getAsync0(ctx.toCacheKeyObject(key, true),
                !ctx.config().isReadFromBackup(),
                subjId,
                taskName,
                deserializeBinary,
                expiryPlc,
                false,
                skipStore,
                true,
                needVer).get();
        }
        catch (IgniteException e) {
            if (e.getCause(IgniteCheckedException.class) != null)
                throw e.getCause(IgniteCheckedException.class);
            else
                throw e;
        }
    }

    /** {@inheritDoc} */
    @Override protected IgniteInternalFuture<V> getAsync(final K key,
        final boolean forcePrimary,
        final boolean skipTx,
        @Nullable UUID subjId,
        final String taskName,
        final boolean deserializeBinary,
        final boolean skipVals,
        final boolean canRemap,
        final boolean needVer) {
        ctx.checkSecurity(SecurityPermission.CACHE_READ);

        if (keyCheck)
            validateCacheKey(key);

        CacheOperationContext opCtx = ctx.operationContextPerCall();

        subjId = ctx.subjectIdPerCall(null, opCtx);

        final UUID subjId0 = subjId;

        final ExpiryPolicy expiryPlc = skipVals ? null : opCtx != null ? opCtx.expiry() : null;

        final boolean skipStore = opCtx != null && opCtx.skipStore();

        return asyncOp(new CO<IgniteInternalFuture<V>>() {
            @Override public IgniteInternalFuture<V> apply() {
                return getAsync0(ctx.toCacheKeyObject(key, true),
                    forcePrimary,
                    subjId0,
                    taskName,
                    deserializeBinary,
                    expiryPlc,
                    skipVals,
                    skipStore,
                    canRemap,
                    needVer);
            }
        });
    }

    /** {@inheritDoc} */
    @Override public IgniteInternalFuture<Map<K, V>> getAllAsync(
        @Nullable final Collection<? extends K> keys,
        final boolean forcePrimary,
        boolean skipTx,
        @Nullable UUID subjId,
        final String taskName,
        final boolean deserializeBinary,
        final boolean skipVals,
        final boolean canRemap,
        final boolean needVer
    ) {
        ctx.checkSecurity(SecurityPermission.CACHE_READ);

        if (F.isEmpty(keys))
            return new GridFinishedFuture<>(Collections.<K, V>emptyMap());

        if (keyCheck)
            validateCacheKeys(keys);

        CacheOperationContext opCtx = ctx.operationContextPerCall();

        subjId = ctx.subjectIdPerCall(null, opCtx);

        final UUID subjId0 = subjId;

        final ExpiryPolicy expiryPlc = skipVals ? null : opCtx != null ? opCtx.expiry() : null;

        final boolean skipStore = opCtx != null && opCtx.skipStore();

        return asyncOp(new CO<IgniteInternalFuture<Map<K, V>>>() {
            @Override public IgniteInternalFuture<Map<K, V>> apply() {
                return getAllAsync0(ctx.cacheKeysView(keys, true),
                    forcePrimary,
                    subjId0,
                    taskName,
                    deserializeBinary,
                    expiryPlc,
                    skipVals,
                    skipStore,
                    canRemap,
                    needVer);
            }
        });
    }

    /** {@inheritDoc} */
    @Override public V getAndPut(K key, V val, @Nullable CacheEntryPredicate filter) throws IgniteCheckedException {
        return getAndPutAsync0(key, val, filter).get();
    }

    /** {@inheritDoc} */
    @Override public boolean put(K key, V val, CacheEntryPredicate filter) throws IgniteCheckedException {
        return putAsync(key, val, filter).get();
    }

    /** {@inheritDoc} */
    @SuppressWarnings("unchecked")
    @Override public IgniteInternalFuture<V> getAndPutAsync0(K key, V val, @Nullable CacheEntryPredicate filter) {
        A.notNull(key, "key", val, "val");

        return updateAsync0(
            key,
            val,
            null,
            null,
            true,
            filter,
            true);
    }

    /** {@inheritDoc} */
    @SuppressWarnings("unchecked")
    @Override public IgniteInternalFuture<Boolean> putAsync0(K key, V val, @Nullable CacheEntryPredicate filter) {
        A.notNull(key, "key", val, "val");

        return updateAsync0(
            key,
            val,
            null,
            null,
            false,
            filter,
            true);
    }

    /** {@inheritDoc} */
    @Override public V tryGetAndPut(K key, V val) throws IgniteCheckedException {
        A.notNull(key, "key", val, "val");

        return (V)updateAsync0(
            key,
            val,
            null,
            null,
            true,
            null,
            false).get();
    }

    /** {@inheritDoc} */
    @Override public V getAndPutIfAbsent(K key, V val) throws IgniteCheckedException {
        return getAndPutIfAbsentAsync(key, val).get();
    }

    /** {@inheritDoc} */
    @Override public IgniteInternalFuture<V> getAndPutIfAbsentAsync(K key, V val) {
        A.notNull(key, "key", val, "val");

        return getAndPutAsync(key, val, ctx.noVal());
    }

    /** {@inheritDoc} */
    @Override public boolean putIfAbsent(K key, V val) throws IgniteCheckedException {
        return putIfAbsentAsync(key, val).get();
    }

    /** {@inheritDoc} */
    @Override public IgniteInternalFuture<Boolean> putIfAbsentAsync(K key, V val) {
        A.notNull(key, "key", val, "val");

        return putAsync(key, val, ctx.noVal());
    }

    /** {@inheritDoc} */
    @Override public V getAndReplace(K key, V val) throws IgniteCheckedException {
        return getAndReplaceAsync(key, val).get();
    }

    /** {@inheritDoc} */
    @Override public IgniteInternalFuture<V> getAndReplaceAsync(K key, V val) {
        A.notNull(key, "key", val, "val");

        return getAndPutAsync(key, val, ctx.hasVal());
    }

    /** {@inheritDoc} */
    @Override public boolean replace(K key, V val) throws IgniteCheckedException {
        return replaceAsync(key, val).get();
    }

    /** {@inheritDoc} */
    @Override public IgniteInternalFuture<Boolean> replaceAsync(K key, V val) {
        A.notNull(key, "key", val, "val");

        return putAsync(key, val, ctx.hasVal());
    }

    /** {@inheritDoc} */
    @Override public boolean replace(K key, V oldVal, V newVal) throws IgniteCheckedException {
        return replaceAsync(key, oldVal, newVal).get();
    }

    /** {@inheritDoc} */
    @Override public IgniteInternalFuture<Boolean> replaceAsync(K key, V oldVal, V newVal) {
        A.notNull(key, "key", oldVal, "oldVal", newVal, "newVal");

        return putAsync(key, newVal, ctx.equalsVal(oldVal));
    }

    /** {@inheritDoc} */
    @Override public void putAll(Map<? extends K, ? extends V> m) throws IgniteCheckedException {
        putAllAsync(m).get();
    }

    /** {@inheritDoc} */
    @Override public IgniteInternalFuture<?> putAllAsync(Map<? extends K, ? extends V> m) {
        return updateAllAsync0(m,
            null,
            null,
            null,
            null,
            false,
            false,
            true,
            UPDATE).chain(RET2NULL);
    }

    /** {@inheritDoc} */
    @Override public void putAllConflict(Map<KeyCacheObject, GridCacheDrInfo> conflictMap)
        throws IgniteCheckedException {
        putAllConflictAsync(conflictMap).get();
    }

    /** {@inheritDoc} */
    @Override public IgniteInternalFuture<?> putAllConflictAsync(Map<KeyCacheObject, GridCacheDrInfo> conflictMap) {
        ctx.dr().onReceiveCacheEntriesReceived(conflictMap.size());

        return updateAllAsync0(null,
            null,
            null,
            conflictMap,
            null,
            false,
            false,
            true,
            UPDATE);
    }

    /** {@inheritDoc} */
    @Override public V getAndRemove(K key) throws IgniteCheckedException {
        return getAndRemoveAsync(key).get();
    }

    /** {@inheritDoc} */
    @SuppressWarnings("unchecked")
    @Override public IgniteInternalFuture<V> getAndRemoveAsync(K key) {
        A.notNull(key, "key");

        return removeAsync0(key, true, null);
    }

    /** {@inheritDoc} */
    @Override public void removeAll(Collection<? extends K> keys) throws IgniteCheckedException {
        removeAllAsync(keys).get();
    }

    /** {@inheritDoc} */
    @Override public IgniteInternalFuture<?> removeAllAsync(Collection<? extends K> keys) {
        A.notNull(keys, "keys");

        return removeAllAsync0(keys, null, false, false).chain(RET2NULL);
    }

    /** {@inheritDoc} */
    @Override public boolean remove(K key) throws IgniteCheckedException {
        return removeAsync(key, (CacheEntryPredicate)null).get();
    }

    /** {@inheritDoc} */
    @SuppressWarnings("unchecked")
    @Override public IgniteInternalFuture<Boolean> removeAsync(K key, @Nullable CacheEntryPredicate filter) {
        A.notNull(key, "key");

        return removeAsync0(key, false, filter);
    }

    /** {@inheritDoc} */
    @Override public boolean remove(K key, V val) throws IgniteCheckedException {
        return removeAsync(key, val).get();
    }

    /** {@inheritDoc} */
    @Override public IgniteInternalFuture<Boolean> removeAsync(K key, V val) {
        A.notNull(key, "key", val, "val");

        return removeAsync(key, ctx.equalsVal(val));
    }

    /** {@inheritDoc} */
    @Override public void removeAllConflict(Map<KeyCacheObject, GridCacheVersion> conflictMap)
        throws IgniteCheckedException {
        removeAllConflictAsync(conflictMap).get();
    }

    /** {@inheritDoc} */
    @Override public IgniteInternalFuture<?> removeAllConflictAsync(Map<KeyCacheObject, GridCacheVersion> conflictMap) {
        ctx.dr().onReceiveCacheEntriesReceived(conflictMap.size());

        return removeAllAsync0(null, conflictMap, false, false);
    }

    /**
     * @return {@code True} if store write-through enabled.
     */
    private boolean writeThrough() {
        return ctx.writeThrough() && ctx.store().configured();
    }

    /**
     * @param op Operation closure.
     * @return Future.
     */
    @SuppressWarnings("unchecked")
    protected <T> IgniteInternalFuture<T> asyncOp(final CO<IgniteInternalFuture<T>> op) {
        IgniteInternalFuture<T> fail = asyncOpAcquire();

        if (fail != null)
            return fail;

        FutureHolder holder = lastFut.get();

        holder.lock();

        try {
            IgniteInternalFuture fut = holder.future();

            if (fut != null && !fut.isDone()) {
                IgniteInternalFuture<T> f = new GridEmbeddedFuture(fut,
                    new IgniteOutClosure<IgniteInternalFuture>() {
                        @Override public IgniteInternalFuture<T> apply() {
                            if (ctx.kernalContext().isStopping())
                                return new GridFinishedFuture<>(
                                    new IgniteCheckedException("Operation has been cancelled (node is stopping)."));

                            return op.apply();
                        }
                    });

                saveFuture(holder, f);

                return f;
            }

            IgniteInternalFuture<T> f = op.apply();

            saveFuture(holder, f);

            return f;
        }
        finally {
            holder.unlock();
        }
    }

    /** {@inheritDoc} */
    @Override protected IgniteInternalFuture<Boolean> lockAllAsync(Collection<KeyCacheObject> keys,
        long timeout,
        @Nullable IgniteTxLocalEx tx,
        boolean isInvalidate,
        boolean isRead,
        boolean retval,
        @Nullable TransactionIsolation isolation,
        long accessTtl) {
        return new FinishedLockFuture(new UnsupportedOperationException("Locks are not supported for " +
            "CacheAtomicityMode.ATOMIC mode (use CacheAtomicityMode.TRANSACTIONAL instead)"));
    }

    /** {@inheritDoc} */
    @Override public <T> EntryProcessorResult<T> invoke(K key, EntryProcessor<K, V, T> entryProcessor, Object... args)
        throws IgniteCheckedException {
        IgniteInternalFuture<EntryProcessorResult<T>> invokeFut = invokeAsync(key, entryProcessor, args);

        EntryProcessorResult<T> res = invokeFut.get();

        return res != null ? res : new CacheInvokeResult<T>();
    }

    /** {@inheritDoc} */
    @Override public <T> Map<K, EntryProcessorResult<T>> invokeAll(Set<? extends K> keys,
        EntryProcessor<K, V, T> entryProcessor,
        Object... args)
        throws IgniteCheckedException {
        return invokeAllAsync(keys, entryProcessor, args).get();
    }

    /** {@inheritDoc} */
    @SuppressWarnings("unchecked")
    @Override public <T> IgniteInternalFuture<EntryProcessorResult<T>> invokeAsync(K key,
        EntryProcessor<K, V, T> entryProcessor,
        Object... args) {
        A.notNull(key, "key", entryProcessor, "entryProcessor");

        if (keyCheck)
            validateCacheKey(key);

        CacheOperationContext opCtx = ctx.operationContextPerCall();

        final boolean keepBinary = opCtx != null && opCtx.isKeepBinary();

        IgniteInternalFuture<Map<K, EntryProcessorResult<T>>> fut = updateAsync0(
            key,
            null,
            entryProcessor,
            args,
            false,
            null,
            true);

        return fut.chain(new CX1<IgniteInternalFuture<Map<K, EntryProcessorResult<T>>>, EntryProcessorResult<T>>() {
            @Override public EntryProcessorResult<T> applyx(IgniteInternalFuture<Map<K, EntryProcessorResult<T>>> fut)
                throws IgniteCheckedException {
                Map<K, EntryProcessorResult<T>> resMap = fut.get();

                if (resMap != null) {
                    assert resMap.isEmpty() || resMap.size() == 1 : resMap.size();

                    EntryProcessorResult<T> res = resMap.isEmpty() ? null : resMap.values().iterator().next();

                    if (res instanceof CacheInvokeResult) {
                        CacheInvokeResult invokeRes = (CacheInvokeResult)res;

                        if (invokeRes.result() != null)
                            res = CacheInvokeResult.fromResult((T)ctx.unwrapBinaryIfNeeded(invokeRes.result(),
                                keepBinary, false));
                    }

                    return res;
                }

                return null;
            }
        });
    }

    /** {@inheritDoc} */
    @SuppressWarnings("unchecked")
    @Override public <T> IgniteInternalFuture<Map<K, EntryProcessorResult<T>>> invokeAllAsync(Set<? extends K> keys,
        final EntryProcessor<K, V, T> entryProcessor,
        Object... args) {
        A.notNull(keys, "keys", entryProcessor, "entryProcessor");

        if (keyCheck)
            validateCacheKeys(keys);

        Map<? extends K, EntryProcessor> invokeMap = F.viewAsMap(keys, new C1<K, EntryProcessor>() {
            @Override public EntryProcessor apply(K k) {
                return entryProcessor;
            }
        });

        CacheOperationContext opCtx = ctx.operationContextPerCall();

        final boolean keepBinary = opCtx != null && opCtx.isKeepBinary();

        IgniteInternalFuture<Map<K, EntryProcessorResult<T>>> resFut = updateAllAsync0(null,
            invokeMap,
            args,
            null,
            null,
            false,
            false,
            true,
            TRANSFORM);

        return resFut.chain(
            new CX1<IgniteInternalFuture<Map<K, EntryProcessorResult<T>>>, Map<K, EntryProcessorResult<T>>>() {
                @Override public Map<K, EntryProcessorResult<T>> applyx(
                    IgniteInternalFuture<Map<K, EntryProcessorResult<T>>> fut
                ) throws IgniteCheckedException {
                    Map<Object, EntryProcessorResult> resMap = (Map)fut.get();

                    return ctx.unwrapInvokeResult(resMap, keepBinary);
                }
            });
    }

    /** {@inheritDoc} */
    @Override public <T> Map<K, EntryProcessorResult<T>> invokeAll(
        Map<? extends K, ? extends EntryProcessor<K, V, T>> map,
        Object... args) throws IgniteCheckedException {
        return invokeAllAsync(map, args).get();
    }

    /** {@inheritDoc} */
    @SuppressWarnings("unchecked")
    @Override public <T> IgniteInternalFuture<Map<K, EntryProcessorResult<T>>> invokeAllAsync(
        Map<? extends K, ? extends EntryProcessor<K, V, T>> map,
        Object... args) {
        A.notNull(map, "map");

        if (keyCheck)
            validateCacheKeys(map.keySet());

        return updateAllAsync0(null,
            map,
            args,
            null,
            null,
            false,
            false,
            true,
            TRANSFORM);
    }

    /**
     * Entry point for all public API put/transform methods.
     *
     * @param map Put map. Either {@code map}, {@code invokeMap} or {@code conflictPutMap} should be passed.
     * @param invokeMap Invoke map. Either {@code map}, {@code invokeMap} or {@code conflictPutMap} should be passed.
     * @param invokeArgs Optional arguments for EntryProcessor.
     * @param conflictPutMap Conflict put map.
     * @param conflictRmvMap Conflict remove map.
     * @param retval Return value required flag.
     * @param rawRetval Return {@code GridCacheReturn} instance.
     * @param waitTopFut Whether to wait for topology future.
     * @return Completion future.
     */
    @SuppressWarnings("ConstantConditions")
    private IgniteInternalFuture updateAllAsync0(
        @Nullable Map<? extends K, ? extends V> map,
        @Nullable Map<? extends K, ? extends EntryProcessor> invokeMap,
        @Nullable Object[] invokeArgs,
        @Nullable Map<KeyCacheObject, GridCacheDrInfo> conflictPutMap,
        @Nullable Map<KeyCacheObject, GridCacheVersion> conflictRmvMap,
        final boolean retval,
        final boolean rawRetval,
        final boolean waitTopFut,
        final GridCacheOperation op
    ) {
        assert ctx.updatesAllowed();

        if (map != null && keyCheck)
            validateCacheKeys(map.keySet());

        ctx.checkSecurity(SecurityPermission.CACHE_PUT);

        final CacheOperationContext opCtx = ctx.operationContextPerCall();

        if (opCtx != null && opCtx.hasDataCenterId()) {
            assert conflictPutMap == null : conflictPutMap;
            assert conflictRmvMap == null : conflictRmvMap;

            if (op == GridCacheOperation.TRANSFORM) {
                assert invokeMap != null : invokeMap;

                conflictPutMap = F.viewReadOnly((Map)invokeMap,
                    new IgniteClosure<EntryProcessor, GridCacheDrInfo>() {
                        @Override public GridCacheDrInfo apply(EntryProcessor o) {
                            return new GridCacheDrInfo(o, ctx.versions().next(opCtx.dataCenterId()));
                        }
                    });

                invokeMap = null;
            }
            else if (op == GridCacheOperation.DELETE) {
                assert map != null : map;

                conflictRmvMap = F.viewReadOnly((Map)map, new IgniteClosure<V, GridCacheVersion>() {
                    @Override public GridCacheVersion apply(V o) {
                        return ctx.versions().next(opCtx.dataCenterId());
                    }
                });

                map = null;
            }
            else {
                assert map != null : map;

                conflictPutMap = F.viewReadOnly((Map)map, new IgniteClosure<V, GridCacheDrInfo>() {
                    @Override public GridCacheDrInfo apply(V o) {
                        return new GridCacheDrInfo(ctx.toCacheObject(o), ctx.versions().next(opCtx.dataCenterId()));
                    }
                });

                map = null;
            }
        }

        UUID subjId = ctx.subjectIdPerCall(null, opCtx);

        int taskNameHash = ctx.kernalContext().job().currentTaskNameHash();

        final GridNearAtomicUpdateFuture updateFut = new GridNearAtomicUpdateFuture(
            ctx,
            this,
            ctx.config().getWriteSynchronizationMode(),
            op,
            map != null ? map.keySet() : invokeMap != null ? invokeMap.keySet() : conflictPutMap != null ?
                conflictPutMap.keySet() : conflictRmvMap.keySet(),
            map != null ? map.values() : invokeMap != null ? invokeMap.values() : null,
            invokeArgs,
            (Collection)(conflictPutMap != null ? conflictPutMap.values() : null),
            conflictRmvMap != null ? conflictRmvMap.values() : null,
            retval,
            rawRetval,
            opCtx != null ? opCtx.expiry() : null,
            CU.filterArray(null),
            subjId,
            taskNameHash,
            opCtx != null && opCtx.skipStore(),
            opCtx != null && opCtx.isKeepBinary(),
            opCtx != null && opCtx.noRetries() ? 1 : MAX_RETRIES,
            waitTopFut);

        return asyncOp(new CO<IgniteInternalFuture<Object>>() {
            @Override public IgniteInternalFuture<Object> apply() {
                updateFut.map();

                return updateFut;
            }
        });
    }

    /**
     * Entry point for update/invoke with a single key.
     *
     * @param key Key.
     * @param val Value.
     * @param proc Entry processor.
     * @param invokeArgs Invoke arguments.
     * @param retval Return value flag.
     * @param filter Filter.
     * @param waitTopFut Whether to wait for topology future.
     * @return Future.
     */
    private IgniteInternalFuture updateAsync0(
        K key,
        @Nullable V val,
        @Nullable EntryProcessor proc,
        @Nullable Object[] invokeArgs,
        final boolean retval,
        @Nullable final CacheEntryPredicate filter,
        final boolean waitTopFut
    ) {
        assert val == null || proc == null;

        assert ctx.updatesAllowed();

        validateCacheKey(key);

        ctx.checkSecurity(SecurityPermission.CACHE_PUT);

        final GridNearAtomicAbstractUpdateFuture updateFut =
            createSingleUpdateFuture(key, val, proc, invokeArgs, retval, filter, waitTopFut);

        return asyncOp(new CO<IgniteInternalFuture<Object>>() {
            @Override public IgniteInternalFuture<Object> apply() {
                updateFut.map();

                return updateFut;
            }
        });
    }

    /**
     * Entry point for remove with single key.
     *
     * @param key Key.
     * @param retval Whether to return
     * @param filter Filter.
     * @return Future.
     */
    private IgniteInternalFuture removeAsync0(K key, final boolean retval,
        @Nullable CacheEntryPredicate filter) {
        final boolean statsEnabled = ctx.config().isStatisticsEnabled();

        final long start = statsEnabled ? System.nanoTime() : 0L;

        assert ctx.updatesAllowed();

        validateCacheKey(key);

        ctx.checkSecurity(SecurityPermission.CACHE_REMOVE);

        final GridNearAtomicAbstractUpdateFuture updateFut =
            createSingleUpdateFuture(key, null, null, null, retval, filter, true);

        if (statsEnabled)
            updateFut.listen(new UpdateRemoveTimeStatClosure<>(metrics0(), start));

        return asyncOp(new CO<IgniteInternalFuture<Object>>() {
            @Override public IgniteInternalFuture<Object> apply() {
                updateFut.map();

                return updateFut;
            }
        });
    }

    /**
     * Craete future for single key-val pair update.
     *
     * @param key Key.
     * @param val Value.
     * @param proc Processor.
     * @param invokeArgs Invoke arguments.
     * @param retval Return value flag.
     * @param filter Filter.
     * @param waitTopFut Whether to wait for topology future.
     * @return Future.
     */
    private GridNearAtomicAbstractUpdateFuture createSingleUpdateFuture(
        K key,
        @Nullable V val,
        @Nullable EntryProcessor proc,
        @Nullable Object[] invokeArgs,
        boolean retval,
        @Nullable CacheEntryPredicate filter,
        boolean waitTopFut
    ) {
        CacheOperationContext opCtx = ctx.operationContextPerCall();

        GridCacheOperation op;
        Object val0;

        if (val != null) {
            op = UPDATE;
            val0 = val;
        }
        else if (proc != null) {
            op = TRANSFORM;
            val0 = proc;
        }
        else {
            op = DELETE;
            val0 = null;
        }

        GridCacheDrInfo conflictPutVal = null;
        GridCacheVersion conflictRmvVer = null;

        if (opCtx != null && opCtx.hasDataCenterId()) {
            Byte dcId = opCtx.dataCenterId();

            assert dcId != null;

            if (op == UPDATE) {
                conflictPutVal = new GridCacheDrInfo(ctx.toCacheObject(val), ctx.versions().next(dcId));

                val0 = null;
            }
            else if (op == GridCacheOperation.TRANSFORM) {
                conflictPutVal = new GridCacheDrInfo(proc, ctx.versions().next(dcId));

                val0 = null;
            }
            else
                conflictRmvVer = ctx.versions().next(dcId);
        }

        CacheEntryPredicate[] filters = CU.filterArray(filter);

        if (conflictPutVal == null && conflictRmvVer == null && !isFastMap(filters, op)) {
            return new GridNearAtomicSingleUpdateFuture(
                ctx,
                this,
                ctx.config().getWriteSynchronizationMode(),
                op,
                key,
                val0,
                invokeArgs,
                retval,
                false,
                opCtx != null ? opCtx.expiry() : null,
                filters,
                ctx.subjectIdPerCall(null, opCtx),
                ctx.kernalContext().job().currentTaskNameHash(),
                opCtx != null && opCtx.skipStore(),
                opCtx != null && opCtx.isKeepBinary(),
                opCtx != null && opCtx.noRetries() ? 1 : MAX_RETRIES,
                waitTopFut
            );
        }
        else {
            return new GridNearAtomicUpdateFuture(
                ctx,
                this,
                ctx.config().getWriteSynchronizationMode(),
                op,
                Collections.singletonList(key),
                val0 != null ? Collections.singletonList(val0) : null,
                invokeArgs,
                conflictPutVal != null ? Collections.singleton(conflictPutVal) : null,
                conflictRmvVer != null ? Collections.singleton(conflictRmvVer) : null,
                retval,
                false,
                opCtx != null ? opCtx.expiry() : null,
                filters,
                ctx.subjectIdPerCall(null, opCtx),
                ctx.kernalContext().job().currentTaskNameHash(),
                opCtx != null && opCtx.skipStore(),
                opCtx != null && opCtx.isKeepBinary(),
                opCtx != null && opCtx.noRetries() ? 1 : MAX_RETRIES,
                waitTopFut);
        }
    }

    /**
     * Whether this is fast-map operation.
     *
     * @param filters Filters.
     * @param op Operation.
     * @return {@code True} if fast-map.
     */
    public boolean isFastMap(CacheEntryPredicate[] filters, GridCacheOperation op) {
        return F.isEmpty(filters) && op != TRANSFORM && ctx.config().getWriteSynchronizationMode() == FULL_SYNC &&
            ctx.config().getAtomicWriteOrderMode() == CLOCK &&
            !(ctx.writeThrough() && ctx.config().getInterceptor() != null);
    }

    /**
     * Entry point for all public API remove methods.
     *
     * @param keys Keys to remove.
     * @param conflictMap Conflict map.
     * @param retval Return value required flag.
     * @param rawRetval Return {@code GridCacheReturn} instance.
     * @return Completion future.
     */
    private IgniteInternalFuture removeAllAsync0(
        @Nullable Collection<? extends K> keys,
        @Nullable Map<KeyCacheObject, GridCacheVersion> conflictMap,
        final boolean retval,
        boolean rawRetval
    ) {
        assert ctx.updatesAllowed();

        final boolean statsEnabled = ctx.config().isStatisticsEnabled();

        final long start = statsEnabled ? System.nanoTime() : 0L;

        assert keys != null || conflictMap != null;

        if (keyCheck)
            validateCacheKeys(keys);

        ctx.checkSecurity(SecurityPermission.CACHE_REMOVE);

        final CacheOperationContext opCtx = ctx.operationContextPerCall();

        UUID subjId = ctx.subjectIdPerCall(null, opCtx);

        int taskNameHash = ctx.kernalContext().job().currentTaskNameHash();

        Collection<GridCacheVersion> drVers = null;

        if (opCtx != null && keys != null && opCtx.hasDataCenterId()) {
            assert conflictMap == null : conflictMap;

            drVers = F.transform(keys, new C1<K, GridCacheVersion>() {
                @Override public GridCacheVersion apply(K k) {
                    return ctx.versions().next(opCtx.dataCenterId());
                }
            });
        }

        final GridNearAtomicUpdateFuture updateFut = new GridNearAtomicUpdateFuture(
            ctx,
            this,
            ctx.config().getWriteSynchronizationMode(),
            DELETE,
            keys != null ? keys : conflictMap.keySet(),
            null,
            null,
            null,
            drVers != null ? drVers : (keys != null ? null : conflictMap.values()),
            retval,
            rawRetval,
            opCtx != null ? opCtx.expiry() : null,
            CU.filterArray(null),
            subjId,
            taskNameHash,
            opCtx != null && opCtx.skipStore(),
            opCtx != null && opCtx.isKeepBinary(),
            opCtx != null && opCtx.noRetries() ? 1 : MAX_RETRIES,
            true);

        if (statsEnabled)
            updateFut.listen(new UpdateRemoveTimeStatClosure<>(metrics0(), start));

        return asyncOp(new CO<IgniteInternalFuture<Object>>() {
            @Override public IgniteInternalFuture<Object> apply() {
                updateFut.map();

                return updateFut;
            }
        });
    }

    /**
     * Entry point to all public API single get methods.
     *
     * @param key Key.
     * @param forcePrimary Force primary flag.
     * @param subjId Subject ID.
     * @param taskName Task name.
     * @param deserializeBinary Deserialize binary flag.
     * @param expiryPlc Expiry policy.
     * @param skipVals Skip values flag.
     * @param skipStore Skip store flag.
     * @param canRemap Can remap flag.
     * @param needVer Need version.
     * @return Get future.
     */
    private IgniteInternalFuture<V> getAsync0(KeyCacheObject key,
        boolean forcePrimary,
        UUID subjId,
        String taskName,
        boolean deserializeBinary,
        @Nullable ExpiryPolicy expiryPlc,
        boolean skipVals,
        boolean skipStore,
        boolean canRemap,
        boolean needVer
    ) {
        AffinityTopologyVersion topVer = canRemap ? ctx.affinity().affinityTopologyVersion() :
            ctx.shared().exchange().readyAffinityVersion();

        IgniteCacheExpiryPolicy expiry = skipVals ? null : expiryPolicy(expiryPlc);

        GridPartitionedSingleGetFuture fut = new GridPartitionedSingleGetFuture(ctx,
            key,
            topVer,
            !skipStore,
            forcePrimary,
            subjId,
            taskName,
            deserializeBinary,
            expiry,
            skipVals,
            canRemap,
            needVer,
            false);

        fut.init();

        return (IgniteInternalFuture<V>)fut;
    }

    /**
     * Entry point to all public API get methods.
     *
     * @param keys Keys.
     * @param forcePrimary Force primary flag.
     * @param subjId Subject ID.
     * @param taskName Task name.
     * @param deserializeBinary Deserialize binary flag.
     * @param expiryPlc Expiry policy.
     * @param skipVals Skip values flag.
     * @param skipStore Skip store flag.
     * @param needVer Need version.
     * @return Get future.
     */
    private IgniteInternalFuture<Map<K, V>> getAllAsync0(@Nullable Collection<KeyCacheObject> keys,
        boolean forcePrimary,
        UUID subjId,
        String taskName,
        boolean deserializeBinary,
        @Nullable ExpiryPolicy expiryPlc,
        boolean skipVals,
        boolean skipStore,
        boolean canRemap,
        boolean needVer
    ) {
        AffinityTopologyVersion topVer = canRemap ? ctx.affinity().affinityTopologyVersion() :
            ctx.shared().exchange().readyAffinityVersion();

        final IgniteCacheExpiryPolicy expiry = skipVals ? null : expiryPolicy(expiryPlc);

        // Optimisation: try to resolve value locally and escape 'get future' creation.
        if (!forcePrimary && ctx.affinityNode()) {
            Map<K, V> locVals = U.newHashMap(keys.size());

            boolean success = true;

            // Optimistically expect that all keys are available locally (avoid creation of get future).
            for (KeyCacheObject key : keys) {
                GridCacheEntryEx entry = null;

                while (true) {
                    try {
                        entry = entryEx(key);

                        // If our DHT cache do has value, then we peek it.
                        if (entry != null) {
                            boolean isNew = entry.isNewLocked();

                            CacheObject v = null;
                            GridCacheVersion ver = null;

                            if (needVer) {
                                T2<CacheObject, GridCacheVersion> res = entry.innerGetVersioned(
                                    null,
                                    null,
                                    /**update-metrics*/false,
                                    /*event*/!skipVals,
                                    subjId,
                                    null,
                                    taskName,
                                    expiry,
                                    true);

                                if (res != null) {
                                    v = res.get1();
                                    ver = res.get2();
                                }
                            }
                            else {
                                v = entry.innerGet(
                                    null,
                                    null,
                                    /*read-through*/false,
                                    /**update-metrics*/false,
                                    /*event*/!skipVals,
                                    subjId,
                                    null,
                                    taskName,
                                    expiry,
                                    !deserializeBinary);
                            }

                            // Entry was not in memory or in swap, so we remove it from cache.
                            if (v == null) {
                                GridCacheVersion obsoleteVer = context().versions().next();

                                if (isNew && entry.markObsoleteIfEmpty(obsoleteVer))
                                    removeEntry(entry);

                                success = false;
                            }
                            else
                                ctx.addResult(locVals, key, v, skipVals, false, deserializeBinary, true, ver);
                        }
                        else
                            success = false;

                        break; // While.
                    }
                    catch (GridCacheEntryRemovedException ignored) {
                        // No-op, retry.
                    }
                    catch (GridDhtInvalidPartitionException ignored) {
                        success = false;

                        break; // While.
                    }
                    catch (IgniteCheckedException e) {
                        return new GridFinishedFuture<>(e);
                    }
                    finally {
                        if (entry != null)
                            ctx.evicts().touch(entry, topVer);
                    }
                }

                if (!success)
                    break;
                else if (!skipVals && ctx.config().isStatisticsEnabled())
                    metrics0().onRead(true);
            }

            if (success) {
                sendTtlUpdateRequest(expiry);

                return new GridFinishedFuture<>(locVals);
            }
        }

        if (expiry != null)
            expiry.reset();

        // Either reload or not all values are available locally.
        GridPartitionedGetFuture<K, V> fut = new GridPartitionedGetFuture<>(ctx,
            keys,
            topVer,
            !skipStore,
            forcePrimary,
            subjId,
            taskName,
            deserializeBinary,
            expiry,
            skipVals,
            canRemap,
            needVer,
            false);

        fut.init();

        return fut;
    }

    /**
     * Executes local update.
     *
     * @param nodeId Node ID.
     * @param req Update request.
     * @param completionCb Completion callback.
     */
    public void updateAllAsyncInternal(
        final UUID nodeId,
        final GridNearAtomicUpdateRequest req,
        final CI2<GridNearAtomicUpdateRequest, GridNearAtomicUpdateResponse> completionCb
    ) {
        IgniteInternalFuture<Object> forceFut = preldr.request(req.keys(), req.topologyVersion());

        if (forceFut == null || forceFut.isDone()) {
            try {
                if (forceFut != null)
                    forceFut.get();
            }
            catch (NodeStoppingException e) {
                return;
            }
            catch (IgniteCheckedException e) {
                onForceKeysError(nodeId, req, completionCb, e);

                return;
            }

            updateAllAsyncInternal0(nodeId, req, completionCb);
        }
        else {
            forceFut.listen(new CI1<IgniteInternalFuture<Object>>() {
                @Override public void apply(IgniteInternalFuture<Object> fut) {
                    try {
                        fut.get();
                    }
                    catch (NodeStoppingException e) {
                        return;
                    }
                    catch (IgniteCheckedException e) {
                        onForceKeysError(nodeId, req, completionCb, e);

                        return;
                    }

                    updateAllAsyncInternal0(nodeId, req, completionCb);
                }
            });
        }
    }

    /**
     * @param nodeId Node ID.
     * @param req Update request.
     * @param completionCb Completion callback.
     * @param e Error.
     */
    private void onForceKeysError(final UUID nodeId,
        final GridNearAtomicUpdateRequest req,
        final CI2<GridNearAtomicUpdateRequest, GridNearAtomicUpdateResponse> completionCb,
        IgniteCheckedException e
    ) {
        GridNearAtomicUpdateResponse res = new GridNearAtomicUpdateResponse(ctx.cacheId(),
            nodeId,
            req.futureVersion(),
            ctx.deploymentEnabled());

        res.addFailedKeys(req.keys(), e);

        completionCb.apply(req, res);
    }

    /**
     * Executes local update after preloader fetched values.
     *
     * @param nodeId Node ID.
     * @param req Update request.
     * @param completionCb Completion callback.
     */
    public void updateAllAsyncInternal0(
        UUID nodeId,
        GridNearAtomicUpdateRequest req,
        CI2<GridNearAtomicUpdateRequest, GridNearAtomicUpdateResponse> completionCb
    ) {
        GridNearAtomicUpdateResponse res = new GridNearAtomicUpdateResponse(ctx.cacheId(), nodeId, req.futureVersion(),
            ctx.deploymentEnabled());

        List<KeyCacheObject> keys = req.keys();

        assert !req.returnValue() || (req.operation() == TRANSFORM || keys.size() == 1);

        GridDhtAtomicUpdateFuture dhtFut = null;

        boolean remap = false;

        String taskName = ctx.kernalContext().task().resolveTaskName(req.taskNameHash());

        IgniteCacheExpiryPolicy expiry = null;

        try {
            // If batch store update is enabled, we need to lock all entries.
            // First, need to acquire locks on cache entries, then check filter.
            List<GridDhtCacheEntry> locked = lockEntries(keys, req.topologyVersion());

            Collection<IgniteBiTuple<GridDhtCacheEntry, GridCacheVersion>> deleted = null;

            try {
                GridDhtPartitionTopology top = topology();

                top.readLock();

                try {
                    if (top.stopping()) {
                        res.addFailedKeys(keys, new IgniteCheckedException("Failed to perform cache operation " +
                            "(cache is stopped): " + name()));

                        completionCb.apply(req, res);

                        return;
                    }

                    // Do not check topology version for CLOCK versioning since
                    // partition exchange will wait for near update future (if future is on server node).
                    // Also do not check topology version if topology was locked on near node by
                    // external transaction or explicit lock.
                    if ((req.fastMap() && !req.clientRequest()) || req.topologyLocked() ||
                        !needRemap(req.topologyVersion(), top.topologyVersion())) {
                        ClusterNode node = ctx.discovery().node(nodeId);

                        if (node == null) {
                            U.warn(log, "Node originated update request left grid: " + nodeId);

                            return;
                        }

                        boolean hasNear = ctx.discovery().cacheNearNode(node, name());

                        GridCacheVersion ver = req.updateVersion();

                        if (ver == null) {
                            // Assign next version for update inside entries lock.
                            ver = ctx.versions().next(top.topologyVersion());

                            if (hasNear)
                                res.nearVersion(ver);
                        }

                        assert ver != null : "Got null version for update request: " + req;

                        if (log.isDebugEnabled())
                            log.debug("Using cache version for update request on primary node [ver=" + ver +
                                ", req=" + req + ']');

                        boolean sndPrevVal = !top.rebalanceFinished(req.topologyVersion());

                        dhtFut = createDhtFuture(ver, req, res, completionCb, false);

                        expiry = expiryPolicy(req.expiry());

                        GridCacheReturn retVal = null;

                        if (keys.size() > 1 &&                    // Several keys ...
                            writeThrough() && !req.skipStore() && // and store is enabled ...
                            !ctx.store().isLocal() &&             // and this is not local store ...
                                                                  // (conflict resolver should be used for local store)
                            !ctx.dr().receiveEnabled()            // and no DR.
                            ) {
                            // This method can only be used when there are no replicated entries in the batch.
                            UpdateBatchResult updRes = updateWithBatch(node,
                                hasNear,
                                req,
                                res,
                                locked,
                                ver,
                                dhtFut,
                                completionCb,
                                ctx.isDrEnabled(),
                                taskName,
                                expiry,
                                sndPrevVal);

                            deleted = updRes.deleted();
                            dhtFut = updRes.dhtFuture();

                            if (req.operation() == TRANSFORM)
                                retVal = updRes.invokeResults();
                        }
                        else {
                            UpdateSingleResult updRes = updateSingle(node,
                                hasNear,
                                req,
                                res,
                                locked,
                                ver,
                                dhtFut,
                                completionCb,
                                ctx.isDrEnabled(),
                                taskName,
                                expiry,
                                sndPrevVal);

                            retVal = updRes.returnValue();
                            deleted = updRes.deleted();
                            dhtFut = updRes.dhtFuture();
                        }

                        if (retVal == null)
                            retVal = new GridCacheReturn(ctx, node.isLocal(), true, null, true);

                        res.returnValue(retVal);

                        if (req.writeSynchronizationMode() != FULL_ASYNC)
                            req.cleanup(!node.isLocal());

                        if (dhtFut != null)
                            ctx.mvcc().addAtomicFuture(dhtFut.version(), dhtFut);
                    }
                    else
                        // Should remap all keys.
                        remap = true;
                }
                finally {
                    top.readUnlock();
                }
            }
            catch (GridCacheEntryRemovedException e) {
                assert false : "Entry should not become obsolete while holding lock.";

                e.printStackTrace();
            }
            finally {
                if (locked != null)
                    unlockEntries(locked, req.topologyVersion());

                // Enqueue if necessary after locks release.
                if (deleted != null) {
                    assert !deleted.isEmpty();
                    assert ctx.deferredDelete() : this;

                    for (IgniteBiTuple<GridDhtCacheEntry, GridCacheVersion> e : deleted)
                        ctx.onDeferredDelete(e.get1(), e.get2());
                }
            }
        }
        catch (GridDhtInvalidPartitionException ignore) {
            assert !req.fastMap() || req.clientRequest() : req;

            if (log.isDebugEnabled())
                log.debug("Caught invalid partition exception for cache entry (will remap update request): " + req);

            remap = true;
        }
        catch (Throwable e) {
            // At least RuntimeException can be thrown by the code above when GridCacheContext is cleaned and there is
            // an attempt to use cleaned resources.
            U.error(log, "Unexpected exception during cache update", e);

            res.addFailedKeys(keys, e);

            completionCb.apply(req, res);

            if (e instanceof Error)
                throw e;

            return;
        }

        if (remap) {
            assert dhtFut == null;

            res.remapKeys(keys);

            completionCb.apply(req, res);
        }
        else {
            // If there are backups, map backup update future.
            if (dhtFut != null)
                dhtFut.map();
                // Otherwise, complete the call.
            else
                completionCb.apply(req, res);
        }

        sendTtlUpdateRequest(expiry);
    }

    /**
     * Updates locked entries using batched write-through.
     *
     * @param node Sender node.
     * @param hasNear {@code True} if originating node has near cache.
     * @param req Update request.
     * @param res Update response.
     * @param locked Locked entries.
     * @param ver Assigned version.
     * @param dhtFut Optional DHT future.
     * @param completionCb Completion callback to invoke when DHT future is completed.
     * @param replicate Whether replication is enabled.
     * @param taskName Task name.
     * @param expiry Expiry policy.
     * @param sndPrevVal If {@code true} sends previous value to backups.
     * @return Deleted entries.
     * @throws GridCacheEntryRemovedException Should not be thrown.
     */
    @SuppressWarnings("unchecked")
    private UpdateBatchResult updateWithBatch(
        final ClusterNode node,
        final boolean hasNear,
        final GridNearAtomicUpdateRequest req,
        final GridNearAtomicUpdateResponse res,
        final List<GridDhtCacheEntry> locked,
        final GridCacheVersion ver,
        @Nullable GridDhtAtomicUpdateFuture dhtFut,
        final CI2<GridNearAtomicUpdateRequest, GridNearAtomicUpdateResponse> completionCb,
        final boolean replicate,
        final String taskName,
        @Nullable final IgniteCacheExpiryPolicy expiry,
        final boolean sndPrevVal
    ) throws GridCacheEntryRemovedException {
        assert !ctx.dr().receiveEnabled(); // Cannot update in batches during DR due to possible conflicts.
        assert !req.returnValue() || req.operation() == TRANSFORM; // Should not request return values for putAll.

        if (!F.isEmpty(req.filter()) && ctx.loadPreviousValue()) {
            try {
                reloadIfNeeded(locked);
            }
            catch (IgniteCheckedException e) {
                res.addFailedKeys(req.keys(), e);

                return new UpdateBatchResult();
            }
        }

        int size = req.keys().size();

        Map<KeyCacheObject, CacheObject> putMap = null;

        Map<KeyCacheObject, EntryProcessor<Object, Object, Object>> entryProcessorMap = null;

        Collection<KeyCacheObject> rmvKeys = null;

        List<CacheObject> writeVals = null;

        UpdateBatchResult updRes = new UpdateBatchResult();

        List<GridDhtCacheEntry> filtered = new ArrayList<>(size);

        GridCacheOperation op = req.operation();

        GridCacheReturn invokeRes = null;

        int firstEntryIdx = 0;

        boolean intercept = ctx.config().getInterceptor() != null;

        for (int i = 0; i < locked.size(); i++) {
            GridDhtCacheEntry entry = locked.get(i);

            if (entry == null)
                continue;

            try {
                if (!checkFilter(entry, req, res)) {
                    if (expiry != null && entry.hasValue()) {
                        long ttl = expiry.forAccess();

                        if (ttl != CU.TTL_NOT_CHANGED) {
                            entry.updateTtl(null, ttl);

                            expiry.ttlUpdated(entry.key(),
                                entry.version(),
                                entry.readers());
                        }
                    }

                    if (log.isDebugEnabled())
                        log.debug("Entry did not pass the filter (will skip write) [entry=" + entry +
                            ", filter=" + Arrays.toString(req.filter()) + ", res=" + res + ']');

                    if (hasNear)
                        res.addSkippedIndex(i);

                    firstEntryIdx++;

                    continue;
                }

                if (op == TRANSFORM) {
                    EntryProcessor<Object, Object, Object> entryProcessor = req.entryProcessor(i);

                    CacheObject old = entry.innerGet(
                        ver,
                        null,
                        /*read through*/true,
                        /*metrics*/true,
                        /*event*/true,
                        req.subjectId(),
                        entryProcessor,
                        taskName,
                        null,
                        req.keepBinary());

                    Object oldVal = null;
                    Object updatedVal = null;

                    CacheInvokeEntry<Object, Object> invokeEntry = new CacheInvokeEntry(entry.key(), old,
                        entry.version(), req.keepBinary(), entry);

                    CacheObject updated;

                    try {
                        Object computed = entryProcessor.process(invokeEntry, req.invokeArguments());

                        if (computed != null) {
                            if (invokeRes == null)
                                invokeRes = new GridCacheReturn(node.isLocal());

                            computed = ctx.unwrapTemporary(computed);

                            invokeRes.addEntryProcessResult(ctx, entry.key(), invokeEntry.key(), computed, null,
                                req.keepBinary());
                        }

                        if (!invokeEntry.modified())
                            continue;

                        updatedVal = ctx.unwrapTemporary(invokeEntry.getValue());

                        updated = ctx.toCacheObject(updatedVal);
                    }
                    catch (Exception e) {
                        if (invokeRes == null)
                            invokeRes = new GridCacheReturn(node.isLocal());

                        invokeRes.addEntryProcessResult(ctx, entry.key(), invokeEntry.key(), null, e, req.keepBinary());

                        updated = old;
                    }

                    if (updated == null) {
                        if (intercept) {
                            CacheLazyEntry e = new CacheLazyEntry(ctx, entry.key(), invokeEntry.key(), old, oldVal, req.keepBinary());

                            IgniteBiTuple<Boolean, ?> interceptorRes = ctx.config().getInterceptor().onBeforeRemove(e);

                            if (ctx.cancelRemove(interceptorRes))
                                continue;
                        }

                        // Update previous batch.
                        if (putMap != null) {
                            dhtFut = updatePartialBatch(
                                hasNear,
                                firstEntryIdx,
                                filtered,
                                ver,
                                node,
                                writeVals,
                                putMap,
                                null,
                                entryProcessorMap,
                                dhtFut,
                                completionCb,
                                req,
                                res,
                                replicate,
                                updRes,
                                taskName,
                                expiry,
                                sndPrevVal);

                            firstEntryIdx = i;

                            putMap = null;
                            writeVals = null;
                            entryProcessorMap = null;

                            filtered = new ArrayList<>();
                        }

                        // Start collecting new batch.
                        if (rmvKeys == null)
                            rmvKeys = new ArrayList<>(size);

                        rmvKeys.add(entry.key());
                    }
                    else {
                        if (intercept) {
                            CacheLazyEntry e = new CacheLazyEntry(ctx, entry.key(), invokeEntry.key(), old, oldVal, req.keepBinary());

                            Object val = ctx.config().getInterceptor().onBeforePut(e, updatedVal);

                            if (val == null)
                                continue;

                            updated = ctx.toCacheObject(ctx.unwrapTemporary(val));
                        }

                        // Update previous batch.
                        if (rmvKeys != null) {
                            dhtFut = updatePartialBatch(
                                hasNear,
                                firstEntryIdx,
                                filtered,
                                ver,
                                node,
                                null,
                                null,
                                rmvKeys,
                                entryProcessorMap,
                                dhtFut,
                                completionCb,
                                req,
                                res,
                                replicate,
                                updRes,
                                taskName,
                                expiry,
                                sndPrevVal);

                            firstEntryIdx = i;

                            rmvKeys = null;
                            entryProcessorMap = null;

                            filtered = new ArrayList<>();
                        }

                        if (putMap == null) {
                            putMap = new LinkedHashMap<>(size, 1.0f);
                            writeVals = new ArrayList<>(size);
                        }

                        putMap.put(entry.key(), updated);
                        writeVals.add(updated);
                    }

                    if (entryProcessorMap == null)
                        entryProcessorMap = new HashMap<>();

                    entryProcessorMap.put(entry.key(), entryProcessor);
                }
                else if (op == UPDATE) {
                    CacheObject updated = req.value(i);

                    if (intercept) {
                        CacheObject old = entry.innerGet(
                            null,
                             null,
                            /*read through*/ctx.loadPreviousValue(),
                            /*metrics*/true,
                            /*event*/true,
                            req.subjectId(),
                            null,
                            taskName,
                            null,
                            req.keepBinary());

                        Object val = ctx.config().getInterceptor().onBeforePut(
                            new CacheLazyEntry(
                                ctx,
                                entry.key(),
                                old,
                                req.keepBinary()),
                            ctx.unwrapBinaryIfNeeded(
                                updated, 
                                req.keepBinary(), 
                                false));

                        if (val == null)
                            continue;

                        updated = ctx.toCacheObject(ctx.unwrapTemporary(val));
                    }

                    assert updated != null;

                    if (putMap == null) {
                        putMap = new LinkedHashMap<>(size, 1.0f);
                        writeVals = new ArrayList<>(size);
                    }

                    putMap.put(entry.key(), updated);
                    writeVals.add(updated);
                }
                else {
                    assert op == DELETE;

                    if (intercept) {
                        CacheObject old = entry.innerGet(
                            null,
                            null,
                            /*read through*/ctx.loadPreviousValue(),
                            /*metrics*/true,
                            /*event*/true,
                            req.subjectId(),
                            null,
                            taskName,
                            null,
                            req.keepBinary());

                        IgniteBiTuple<Boolean, ?> interceptorRes = ctx.config().getInterceptor()
                            .onBeforeRemove(new CacheLazyEntry(ctx, entry.key(), old, req.keepBinary()));

                        if (ctx.cancelRemove(interceptorRes))
                            continue;
                    }

                    if (rmvKeys == null)
                        rmvKeys = new ArrayList<>(size);

                    rmvKeys.add(entry.key());
                }

                filtered.add(entry);
            }
            catch (IgniteCheckedException e) {
                res.addFailedKey(entry.key(), e);
            }
        }

        // Store final batch.
        if (putMap != null || rmvKeys != null) {
            dhtFut = updatePartialBatch(
                hasNear,
                firstEntryIdx,
                filtered,
                ver,
                node,
                writeVals,
                putMap,
                rmvKeys,
                entryProcessorMap,
                dhtFut,
                completionCb,
                req,
                res,
                replicate,
                updRes,
                taskName,
                expiry,
                sndPrevVal);
        }
        else
            assert filtered.isEmpty();

        updRes.dhtFuture(dhtFut);

        updRes.invokeResult(invokeRes);

        return updRes;
    }

    /**
     * @param entries Entries.
     * @throws IgniteCheckedException If failed.
     */
    private void reloadIfNeeded(final List<GridDhtCacheEntry> entries) throws IgniteCheckedException {
        Map<KeyCacheObject, Integer> needReload = null;

        for (int i = 0; i < entries.size(); i++) {
            GridDhtCacheEntry entry = entries.get(i);

            if (entry == null)
                continue;

            CacheObject val = entry.rawGet();

            if (val == null) {
                if (needReload == null)
                    needReload = new HashMap<>(entries.size(), 1.0f);

                needReload.put(entry.key(), i);
            }
        }

        if (needReload != null) {
            final Map<KeyCacheObject, Integer> idxMap = needReload;

            ctx.store().loadAll(null, needReload.keySet(), new CI2<KeyCacheObject, Object>() {
                @Override public void apply(KeyCacheObject k, Object v) {
                    Integer idx = idxMap.get(k);

                    if (idx != null) {
                        GridDhtCacheEntry entry = entries.get(idx);

                        try {
                            GridCacheVersion ver = entry.version();

                            entry.versionedValue(ctx.toCacheObject(v), null, ver);
                        }
                        catch (GridCacheEntryRemovedException e) {
                            assert false : "Entry should not get obsolete while holding lock [entry=" + entry +
                                ", e=" + e + ']';
                        }
                        catch (IgniteCheckedException e) {
                            throw new IgniteException(e);
                        }
                    }
                }
            });
        }
    }

    /**
     * Updates locked entries one-by-one.
     *
     * @param node Originating node.
     * @param hasNear {@code True} if originating node has near cache.
     * @param req Update request.
     * @param res Update response.
     * @param locked Locked entries.
     * @param ver Assigned update version.
     * @param dhtFut Optional DHT future.
     * @param completionCb Completion callback to invoke when DHT future is completed.
     * @param replicate Whether DR is enabled for that cache.
     * @param taskName Task name.
     * @param expiry Expiry policy.
     * @param sndPrevVal If {@code true} sends previous value to backups.
     * @return Return value.
     * @throws GridCacheEntryRemovedException Should be never thrown.
     */
    private UpdateSingleResult updateSingle(
        ClusterNode node,
        boolean hasNear,
        GridNearAtomicUpdateRequest req,
        GridNearAtomicUpdateResponse res,
        List<GridDhtCacheEntry> locked,
        GridCacheVersion ver,
        @Nullable GridDhtAtomicUpdateFuture dhtFut,
        CI2<GridNearAtomicUpdateRequest, GridNearAtomicUpdateResponse> completionCb,
        boolean replicate,
        String taskName,
        @Nullable IgniteCacheExpiryPolicy expiry,
        boolean sndPrevVal
    ) throws GridCacheEntryRemovedException {
        GridCacheReturn retVal = null;
        Collection<IgniteBiTuple<GridDhtCacheEntry, GridCacheVersion>> deleted = null;

        List<KeyCacheObject> keys = req.keys();

        AffinityTopologyVersion topVer = req.topologyVersion();

        boolean checkReaders = hasNear || ctx.discovery().hasNearCache(name(), topVer);

        boolean readersOnly = false;

        boolean intercept = ctx.config().getInterceptor() != null;

        // Avoid iterator creation.
        for (int i = 0; i < keys.size(); i++) {
            KeyCacheObject k = keys.get(i);

            GridCacheOperation op = req.operation();

            // We are holding java-level locks on entries at this point.
            // No GridCacheEntryRemovedException can be thrown.
            try {
                GridDhtCacheEntry entry = locked.get(i);

                if (entry == null)
                    continue;

                GridCacheVersion newConflictVer = req.conflictVersion(i);
                long newConflictTtl = req.conflictTtl(i);
                long newConflictExpireTime = req.conflictExpireTime(i);

                assert !(newConflictVer instanceof GridCacheVersionEx) : newConflictVer;

                boolean primary = !req.fastMap() || ctx.affinity().primary(ctx.localNode(), entry.key(),
                    req.topologyVersion());

                Object writeVal = op == TRANSFORM ? req.entryProcessor(i) : req.writeValue(i);

                Collection<UUID> readers = null;
                Collection<UUID> filteredReaders = null;

                if (checkReaders) {
                    readers = entry.readers();
                    filteredReaders = F.view(entry.readers(), F.notEqualTo(node.id()));
                }

                GridCacheUpdateAtomicResult updRes = entry.innerUpdate(
                    ver,
                    node.id(),
                    locNodeId,
                    op,
                    writeVal,
                    req.invokeArguments(),
                    (primary || (ctx.store().isLocal() && !ctx.shared().localStorePrimaryOnly()))
                        && writeThrough() && !req.skipStore(),
                    !req.skipStore(),
                    sndPrevVal || req.returnValue(),
                    req.keepBinary(),
                    expiry,
                    true,
                    true,
                    primary,
                    ctx.config().getAtomicWriteOrderMode() == CLOCK, // Check version in CLOCK mode on primary node.
                    topVer,
                    req.filter(),
                    replicate ? primary ? DR_PRIMARY : DR_BACKUP : DR_NONE,
                    newConflictTtl,
                    newConflictExpireTime,
                    newConflictVer,
                    true,
                    intercept,
                    req.subjectId(),
                    taskName,
                    null,
                    null,
                    dhtFut);

                if (dhtFut == null && !F.isEmpty(filteredReaders)) {
                    dhtFut = createDhtFuture(ver, req, res, completionCb, true);

                    readersOnly = true;
                }

                if (dhtFut != null) {
                    if (updRes.sendToDht()) { // Send to backups even in case of remove-remove scenarios.
                        GridCacheVersionConflictContext<?, ?> conflictCtx = updRes.conflictResolveResult();

                        if (conflictCtx == null)
                            newConflictVer = null;
                        else if (conflictCtx.isMerge())
                            newConflictVer = null; // Conflict version is discarded in case of merge.

                        EntryProcessor<Object, Object, Object> entryProcessor = null;

                        if (!readersOnly) {
                            dhtFut.addWriteEntry(entry,
                                updRes.newValue(),
                                entryProcessor,
                                updRes.newTtl(),
                                updRes.conflictExpireTime(),
                                newConflictVer,
                                sndPrevVal,
                                updRes.oldValue(),
                                updRes.updateCounter());
                        }

                        if (!F.isEmpty(filteredReaders))
                            dhtFut.addNearWriteEntries(filteredReaders,
                                entry,
                                updRes.newValue(),
                                entryProcessor,
                                updRes.newTtl(),
                                updRes.conflictExpireTime());
                    }
                    else {
                        if (log.isDebugEnabled())
                            log.debug("Entry did not pass the filter or conflict resolution (will skip write) " +
                                "[entry=" + entry + ", filter=" + Arrays.toString(req.filter()) + ']');
                    }
                }

                if (hasNear) {
                    if (primary && updRes.sendToDht()) {
                        if (!ctx.affinity().belongs(node, entry.partition(), topVer)) {
                            // If put the same value as in request then do not need to send it back.
                            if (op == TRANSFORM || writeVal != updRes.newValue()) {
                                res.addNearValue(i,
                                    updRes.newValue(),
                                    updRes.newTtl(),
                                    updRes.conflictExpireTime());
                            }
                            else
                                res.addNearTtl(i, updRes.newTtl(), updRes.conflictExpireTime());

                            if (updRes.newValue() != null) {
                                IgniteInternalFuture<Boolean> f = entry.addReader(node.id(), req.messageId(), topVer);

                                assert f == null : f;
                            }
                        }
                        else if (F.contains(readers, node.id())) // Reader became primary or backup.
                            entry.removeReader(node.id(), req.messageId());
                        else
                            res.addSkippedIndex(i);
                    }
                    else
                        res.addSkippedIndex(i);
                }

                if (updRes.removeVersion() != null) {
                    if (deleted == null)
                        deleted = new ArrayList<>(keys.size());

                    deleted.add(F.t(entry, updRes.removeVersion()));
                }

                if (op == TRANSFORM) {
                    assert !req.returnValue();

                    IgniteBiTuple<Object, Exception> compRes = updRes.computedResult();

                    if (compRes != null && (compRes.get1() != null || compRes.get2() != null)) {
                        if (retVal == null)
                            retVal = new GridCacheReturn(node.isLocal());

                        retVal.addEntryProcessResult(ctx,
                            k,
                            null,
                            compRes.get1(),
                            compRes.get2(),
                            req.keepBinary());
                    }
                }
                else {
                    // Create only once.
                    if (retVal == null) {
                        CacheObject ret = updRes.oldValue();

                        retVal = new GridCacheReturn(ctx,
                            node.isLocal(),
                            req.keepBinary(),
                            req.returnValue() ? ret : null,
                            updRes.success());
                    }
                }
            }
            catch (IgniteCheckedException e) {
                res.addFailedKey(k, e);
            }
        }

        return new UpdateSingleResult(retVal, deleted, dhtFut);
    }

    /**
     * @param hasNear {@code True} if originating node has near cache.
     * @param firstEntryIdx Index of the first entry in the request keys collection.
     * @param entries Entries to update.
     * @param ver Version to set.
     * @param node Originating node.
     * @param writeVals Write values.
     * @param putMap Values to put.
     * @param rmvKeys Keys to remove.
     * @param entryProcessorMap Entry processors.
     * @param dhtFut DHT update future if has backups.
     * @param completionCb Completion callback to invoke when DHT future is completed.
     * @param req Request.
     * @param res Response.
     * @param replicate Whether replication is enabled.
     * @param batchRes Batch update result.
     * @param taskName Task name.
     * @param expiry Expiry policy.
     * @param sndPrevVal If {@code true} sends previous value to backups.
     * @return Deleted entries.
     */
    @SuppressWarnings("ForLoopReplaceableByForEach")
    @Nullable private GridDhtAtomicUpdateFuture updatePartialBatch(
        final boolean hasNear,
        final int firstEntryIdx,
        final List<GridDhtCacheEntry> entries,
        final GridCacheVersion ver,
        final ClusterNode node,
        @Nullable final List<CacheObject> writeVals,
        @Nullable final Map<KeyCacheObject, CacheObject> putMap,
        @Nullable final Collection<KeyCacheObject> rmvKeys,
        @Nullable final Map<KeyCacheObject, EntryProcessor<Object, Object, Object>> entryProcessorMap,
        @Nullable GridDhtAtomicUpdateFuture dhtFut,
        final CI2<GridNearAtomicUpdateRequest, GridNearAtomicUpdateResponse> completionCb,
        final GridNearAtomicUpdateRequest req,
        final GridNearAtomicUpdateResponse res,
        final boolean replicate,
        final UpdateBatchResult batchRes,
        final String taskName,
        @Nullable final IgniteCacheExpiryPolicy expiry,
        final boolean sndPrevVal
    ) {
        assert putMap == null ^ rmvKeys == null;

        assert req.conflictVersions() == null : "Cannot be called when there are conflict entries in the batch.";

        AffinityTopologyVersion topVer = req.topologyVersion();

        boolean checkReaders = hasNear || ctx.discovery().hasNearCache(name(), topVer);

        CacheStorePartialUpdateException storeErr = null;

        try {
            GridCacheOperation op;

            if (putMap != null) {
                // If fast mapping, filter primary keys for write to store.
                Map<KeyCacheObject, CacheObject> storeMap = req.fastMap() ?
                    F.view(putMap, new P1<CacheObject>() {
                        @Override public boolean apply(CacheObject key) {
                            return ctx.affinity().primary(ctx.localNode(), key, req.topologyVersion());
                        }
                    }) :
                    putMap;

                try {
                    Map<? extends KeyCacheObject, IgniteBiTuple<? extends CacheObject, GridCacheVersion>> view = F.viewReadOnly(storeMap,
                        new C1<CacheObject, IgniteBiTuple<? extends CacheObject, GridCacheVersion>>() {
                            @Override public IgniteBiTuple<? extends CacheObject, GridCacheVersion> apply(CacheObject val) {
                                return F.t(val, ver);
                            }
                        });

                    ctx.store().putAll(null, view);
                }
                catch (CacheStorePartialUpdateException e) {
                    storeErr = e;
                }

                op = UPDATE;
            }
            else {
                // If fast mapping, filter primary keys for write to store.
                Collection<KeyCacheObject> storeKeys = req.fastMap() ?
                    F.view(rmvKeys, new P1<Object>() {
                        @Override public boolean apply(Object key) {
                            return ctx.affinity().primary(ctx.localNode(), key, req.topologyVersion());
                        }
                    }) :
                    rmvKeys;

                try {
                    ctx.store().removeAll(null, storeKeys);
                }
                catch (CacheStorePartialUpdateException e) {
                    storeErr = e;
                }

                op = DELETE;
            }

            boolean intercept = ctx.config().getInterceptor() != null;

            // Avoid iterator creation.
            for (int i = 0; i < entries.size(); i++) {
                GridDhtCacheEntry entry = entries.get(i);

                assert Thread.holdsLock(entry);

                if (entry.obsolete()) {
                    assert req.operation() == DELETE : "Entry can become obsolete only after remove: " + entry;

                    continue;
                }

                if (storeErr != null &&
                    storeErr.failedKeys().contains(entry.key().value(ctx.cacheObjectContext(), false)))
                    continue;

                try {
                    // We are holding java-level locks on entries at this point.
                    CacheObject writeVal = op == UPDATE ? writeVals.get(i) : null;

                    assert writeVal != null || op == DELETE : "null write value found.";

                    boolean primary = !req.fastMap() || ctx.affinity().primary(ctx.localNode(), entry.key(),
                        req.topologyVersion());

                    Collection<UUID> readers = null;
                    Collection<UUID> filteredReaders = null;

                    if (checkReaders) {
                        readers = entry.readers();
                        filteredReaders = F.view(entry.readers(), F.notEqualTo(node.id()));
                    }

                    GridCacheUpdateAtomicResult updRes = entry.innerUpdate(
                        ver,
                        node.id(),
                        locNodeId,
                        op,
                        writeVal,
                        null,
                        /*write-through*/false,
                        /*read-through*/false,
                        /*retval*/sndPrevVal,
                        req.keepBinary(),
                        expiry,
                        /*event*/true,
                        /*metrics*/true,
                        primary,
                        ctx.config().getAtomicWriteOrderMode() == CLOCK, // Check version in CLOCK mode on primary node.
                        topVer,
                        null,
                        replicate ? primary ? DR_PRIMARY : DR_BACKUP : DR_NONE,
                        CU.TTL_NOT_CHANGED,
                        CU.EXPIRE_TIME_CALCULATE,
                        null,
                        /*conflict resolve*/false,
                        /*intercept*/false,
                        req.subjectId(),
                        taskName,
                        null,
                        null,
                        dhtFut);

                    assert !updRes.success() || updRes.newTtl() == CU.TTL_NOT_CHANGED || expiry != null :
                        "success=" + updRes.success() + ", newTtl=" + updRes.newTtl() + ", expiry=" + expiry;

                    if (intercept) {
                        if (op == UPDATE) {
                            ctx.config().getInterceptor().onAfterPut(new CacheLazyEntry(
                                ctx,
                                entry.key(),
                                updRes.newValue(),
                                req.keepBinary()));
                        }
                        else {
                            assert op == DELETE : op;

                            // Old value should be already loaded for 'CacheInterceptor.onBeforeRemove'.
                            ctx.config().getInterceptor().onAfterRemove(new CacheLazyEntry(ctx, entry.key(),
                                updRes.oldValue(), req.keepBinary()));
                        }
                    }

                    batchRes.addDeleted(entry, updRes, entries);

                    if (dhtFut == null && !F.isEmpty(filteredReaders)) {
                        dhtFut = createDhtFuture(ver, req, res, completionCb, true);

                        batchRes.readersOnly(true);
                    }

                    if (dhtFut != null) {
                        EntryProcessor<Object, Object, Object> entryProcessor =
                            entryProcessorMap == null ? null : entryProcessorMap.get(entry.key());

                        if (!batchRes.readersOnly()) {
                            dhtFut.addWriteEntry(entry,
                                writeVal,
                                entryProcessor,
                                updRes.newTtl(),
                                CU.EXPIRE_TIME_CALCULATE,
                                null,
                                sndPrevVal,
                                updRes.oldValue(),
                                updRes.updateCounter());
                        }

                        if (!F.isEmpty(filteredReaders))
                            dhtFut.addNearWriteEntries(filteredReaders,
                                entry,
                                writeVal,
                                entryProcessor,
                                updRes.newTtl(),
                                CU.EXPIRE_TIME_CALCULATE);
                    }

                    if (hasNear) {
                        if (primary) {
                            if (!ctx.affinity().belongs(node, entry.partition(), topVer)) {
                                int idx = firstEntryIdx + i;

                                if (req.operation() == TRANSFORM) {
                                    res.addNearValue(idx,
                                        writeVal,
                                        updRes.newTtl(),
                                        CU.EXPIRE_TIME_CALCULATE);
                                }
                                else
                                    res.addNearTtl(idx, updRes.newTtl(), CU.EXPIRE_TIME_CALCULATE);

                                if (writeVal != null || entry.hasValue()) {
                                    IgniteInternalFuture<Boolean> f = entry.addReader(node.id(), req.messageId(), topVer);

                                    assert f == null : f;
                                }
                            }
                            else if (readers.contains(node.id())) // Reader became primary or backup.
                                entry.removeReader(node.id(), req.messageId());
                            else
                                res.addSkippedIndex(firstEntryIdx + i);
                        }
                        else
                            res.addSkippedIndex(firstEntryIdx + i);
                    }
                }
                catch (GridCacheEntryRemovedException e) {
                    assert false : "Entry cannot become obsolete while holding lock.";

                    e.printStackTrace();
                }
            }
        }
        catch (IgniteCheckedException e) {
            res.addFailedKeys(putMap != null ? putMap.keySet() : rmvKeys, e, ctx);
        }

        if (storeErr != null) {
            ArrayList<KeyCacheObject> failed = new ArrayList<>(storeErr.failedKeys().size());

            for (Object failedKey : storeErr.failedKeys())
                failed.add(ctx.toCacheKeyObject(failedKey));

            res.addFailedKeys(failed, storeErr.getCause(), ctx);
        }

        return dhtFut;
    }

    /**
     * Acquires java-level locks on cache entries. Returns collection of locked entries.
     *
     * @param keys Keys to lock.
     * @param topVer Topology version to lock on.
     * @return Collection of locked entries.
     * @throws GridDhtInvalidPartitionException If entry does not belong to local node. If exception is thrown,
     *      locks are released.
     */
    @SuppressWarnings("ForLoopReplaceableByForEach")
    private List<GridDhtCacheEntry> lockEntries(List<KeyCacheObject> keys, AffinityTopologyVersion topVer)
        throws GridDhtInvalidPartitionException {
        ctx.shared().database().checkpointReadLock();

        if (keys.size() == 1) {
            KeyCacheObject key = keys.get(0);

            while (true) {
                try {
                    GridDhtCacheEntry entry = entryExx(key, topVer);

                    GridUnsafe.monitorEnter(entry);

                    if (entry.obsolete())
                        GridUnsafe.monitorExit(entry);
                    else
                        return Collections.singletonList(entry);
                }
                catch (GridDhtInvalidPartitionException e) {
                    // Ignore invalid partition exception in CLOCK ordering mode.
                    if (ctx.config().getAtomicWriteOrderMode() == CLOCK)
                        return Collections.singletonList(null);
                    else
                        throw e;
                }
            }
        }
        else {
            List<GridDhtCacheEntry> locked = new ArrayList<>(keys.size());

            while (true) {
                for (KeyCacheObject key : keys) {
                    try {
                        GridDhtCacheEntry entry = entryExx(key, topVer);

                        locked.add(entry);
                    }
                    catch (GridDhtInvalidPartitionException e) {
                        // Ignore invalid partition exception in CLOCK ordering mode.
                        if (ctx.config().getAtomicWriteOrderMode() == CLOCK)
                            locked.add(null);
                        else
                            throw e;
                    }
                }

                boolean retry = false;

                for (int i = 0; i < locked.size(); i++) {
                    GridCacheMapEntry entry = locked.get(i);

                    if (entry == null)
                        continue;

                    GridUnsafe.monitorEnter(entry);

                    if (entry.obsolete()) {
                        // Unlock all locked.
                        for (int j = 0; j <= i; j++) {
                            if (locked.get(j) != null)
                                GridUnsafe.monitorExit(locked.get(j));
                        }

                        // Clear entries.
                        locked.clear();

                        // Retry.
                        retry = true;

                        break;
                    }
                }

                if (!retry)
                    return locked;
            }
        }
    }

    /**
     * Releases java-level locks on cache entries.
     *
     * @param locked Locked entries.
     * @param topVer Topology version.
     */
    private void unlockEntries(Collection<GridDhtCacheEntry> locked, AffinityTopologyVersion topVer) {
        // Process deleted entries before locks release.
        assert ctx.deferredDelete() : this;

        // Entries to skip eviction manager notification for.
        // Enqueue entries while holding locks.
        Collection<KeyCacheObject> skip = null;

        try {
            for (GridCacheMapEntry entry : locked) {
                if (entry != null && entry.deleted()) {
                    if (skip == null)
                        skip = new HashSet<>(locked.size(), 1.0f);

                    skip.add(entry.key());
                }
            }
        }
        finally {
            // At least RuntimeException can be thrown by the code above when GridCacheContext is cleaned and there is
            // an attempt to use cleaned resources.
            // That's why releasing locks in the finally block..
            for (GridCacheMapEntry entry : locked) {
                if (entry != null)
                    GridUnsafe.monitorExit(entry);
            }
        }

        // Try evict partitions.
        for (GridDhtCacheEntry entry : locked) {
            if (entry != null)
                entry.onUnlock();
        }

        ctx.shared().database().checkpointReadUnlock();

        if (skip != null && skip.size() == locked.size())
            // Optimization.
            return;

        // Must touch all entries since update may have deleted entries.
        // Eviction manager will remove empty entries.
        for (GridCacheMapEntry entry : locked) {
            if (entry != null && (skip == null || !skip.contains(entry.key())))
                ctx.evicts().touch(entry, topVer);
        }
    }

    /**
     * @param entry Entry to check.
     * @param req Update request.
     * @param res Update response. If filter evaluation failed, key will be added to failed keys and method
     *      will return false.
     * @return {@code True} if filter evaluation succeeded.
     */
    private boolean checkFilter(GridCacheEntryEx entry, GridNearAtomicUpdateRequest req,
        GridNearAtomicUpdateResponse res) {
        try {
            return ctx.isAllLocked(entry, req.filter());
        }
        catch (IgniteCheckedException e) {
            res.addFailedKey(entry.key(), e);

            return false;
        }
    }

    /**
     * @param req Request to remap.
     */
    private void remapToNewPrimary(GridNearAtomicUpdateRequest req) {
        assert req.writeSynchronizationMode() == FULL_ASYNC : req;

        if (log.isDebugEnabled())
            log.debug("Remapping near update request locally: " + req);

        Collection<?> vals;
        Collection<GridCacheDrInfo> drPutVals;
        Collection<GridCacheVersion> drRmvVals;

        if (req.conflictVersions() == null) {
            vals = req.values();

            drPutVals = null;
            drRmvVals = null;
        }
        else if (req.operation() == UPDATE) {
            int size = req.keys().size();

            drPutVals = new ArrayList<>(size);

            for (int i = 0; i < size; i++) {
                long ttl = req.conflictTtl(i);

                if (ttl == CU.TTL_NOT_CHANGED)
                    drPutVals.add(new GridCacheDrInfo(req.value(i), req.conflictVersion(i)));
                else
                    drPutVals.add(new GridCacheDrExpirationInfo(req.value(i), req.conflictVersion(i), ttl,
                        req.conflictExpireTime(i)));
            }

            vals = null;
            drRmvVals = null;
        }
        else {
            assert req.operation() == DELETE : req;

            drRmvVals = req.conflictVersions();

            vals = null;
            drPutVals = null;
        }

        final GridNearAtomicUpdateFuture updateFut = new GridNearAtomicUpdateFuture(
            ctx,
            this,
            ctx.config().getWriteSynchronizationMode(),
            req.operation(),
            req.keys(),
            vals,
            req.invokeArguments(),
            drPutVals,
            drRmvVals,
            req.returnValue(),
            false,
            req.expiry(),
            req.filter(),
            req.subjectId(),
            req.taskNameHash(),
            req.skipStore(),
            req.keepBinary(),
            MAX_RETRIES,
            true);

        updateFut.map();
    }

    /**
     * Creates backup update future if necessary.
     *
     * @param writeVer Write version.
     * @param updateReq Update request.
     * @param updateRes Update response.
     * @param completionCb Completion callback to invoke when future is completed.
     * @param force If {@code true} then creates future without optimizations checks.
     * @return Backup update future or {@code null} if there are no backups.
     */
    @Nullable private GridDhtAtomicUpdateFuture createDhtFuture(
        GridCacheVersion writeVer,
        GridNearAtomicUpdateRequest updateReq,
        GridNearAtomicUpdateResponse updateRes,
        CI2<GridNearAtomicUpdateRequest, GridNearAtomicUpdateResponse> completionCb,
        boolean force
    ) {
        if (!force) {
            if (updateReq.fastMap())
                return null;

            AffinityTopologyVersion topVer = updateReq.topologyVersion();

            Collection<ClusterNode> nodes = ctx.kernalContext().discovery().cacheAffinityNodes(name(), topVer);

            // We are on primary node for some key.
            assert !nodes.isEmpty() : "Failed to find affinity nodes [name=" + name() + ", topVer=" + topVer +
                ctx.kernalContext().discovery().discoCache(topVer) + ']';

            if (nodes.size() == 1) {
                if (log.isDebugEnabled())
                    log.debug("Partitioned cache topology has only one node, will not create DHT atomic update future " +
                        "[topVer=" + topVer + ", updateReq=" + updateReq + ']');

                return null;
            }
        }

        return new GridDhtAtomicUpdateFuture(ctx, completionCb, writeVer, updateReq, updateRes);
    }

    /**
     * @param nodeId Sender node ID.
     * @param req Near atomic update request.
     */
    private void processNearAtomicUpdateRequest(UUID nodeId, GridNearAtomicUpdateRequest req) {
        if (log.isDebugEnabled())
            log.debug("Processing near atomic update request [nodeId=" + nodeId + ", req=" + req + ']');

        req.nodeId(ctx.localNodeId());

        updateAllAsyncInternal(nodeId, req, updateReplyClos);
    }

    /**
     * @param nodeId Sender node ID.
     * @param res Near atomic update response.
     */
    @SuppressWarnings("unchecked")
    private void processNearAtomicUpdateResponse(UUID nodeId, GridNearAtomicUpdateResponse res) {
        if (log.isDebugEnabled())
            log.debug("Processing near atomic update response [nodeId=" + nodeId + ", res=" + res + ']');

        res.nodeId(ctx.localNodeId());

        GridNearAtomicAbstractUpdateFuture fut =
            (GridNearAtomicAbstractUpdateFuture)ctx.mvcc().atomicFuture(res.futureVersion());

        if (fut != null) {
            if (fut instanceof GridNearAtomicSingleUpdateFuture)
                ((GridNearAtomicSingleUpdateFuture)fut).onResult(nodeId, res, false);
            else
                ((GridNearAtomicUpdateFuture)fut).onResult(nodeId, res, false);
        }
        else
            U.warn(log, "Failed to find near update future for update response (will ignore) " +
                "[nodeId=" + nodeId + ", res=" + res + ']');
    }

    /**
     * @param nodeId Sender node ID.
     * @param req Dht atomic update request.
     */
    private void processDhtAtomicUpdateRequest(UUID nodeId, GridDhtAtomicUpdateRequest req) {
        if (log.isDebugEnabled())
            log.debug("Processing dht atomic update request [nodeId=" + nodeId + ", req=" + req + ']');

        GridCacheVersion ver = req.writeVersion();

        // Always send update reply.
        GridDhtAtomicUpdateResponse res = new GridDhtAtomicUpdateResponse(ctx.cacheId(), req.futureVersion(),
            ctx.deploymentEnabled());

        Boolean replicate = ctx.isDrEnabled();

        boolean intercept = req.forceTransformBackups() && ctx.config().getInterceptor() != null;

        String taskName = ctx.kernalContext().task().resolveTaskName(req.taskNameHash());

        ctx.shared().database().checkpointReadLock();

        try {
            for (int i = 0; i < req.size(); i++) {
                KeyCacheObject key = req.key(i);

<<<<<<< HEAD
                    try {
                        entry = entryExx(key);

                        CacheObject val = req.value(i);
                        CacheObject prevVal = req.previousValue(i);

                        EntryProcessor<Object, Object, Object> entryProcessor = req.entryProcessor(i);
                        Long updateIdx = req.updateCounter(i);

                        GridCacheOperation op = entryProcessor != null ? TRANSFORM :
                            (val != null) ? UPDATE : DELETE;

                        long ttl = req.ttl(i);
                        long expireTime = req.conflictExpireTime(i);

                        GridCacheUpdateAtomicResult updRes = entry.innerUpdate(
                            ver,
                            nodeId,
                            nodeId,
                            op,
                            op == TRANSFORM ? entryProcessor : val,
                            op == TRANSFORM ? req.invokeArguments() : null,
                            /*write-through*/(ctx.store().isLocal() && !ctx.shared().localStorePrimaryOnly())
                                && writeThrough() && !req.skipStore(),
                            /*read-through*/false,
                            /*retval*/false,
                            req.keepBinary(),
                            /*expiry policy*/null,
                            /*event*/true,
                            /*metrics*/true,
                            /*primary*/false,
                            /*check version*/!req.forceTransformBackups(),
                            req.topologyVersion(),
                            CU.empty0(),
                            replicate ? DR_BACKUP : DR_NONE,
                            ttl,
                            expireTime,
                            req.conflictVersion(i),
                            false,
                            intercept,
                            req.subjectId(),
                            taskName,
                            prevVal,
                            updateIdx,
                            null);
=======
                try {
                    while (true) {
                        GridDhtCacheEntry entry = null;
>>>>>>> 9f3797b5

                        try {
                            entry = entryExx(key);

                            CacheObject val = req.value(i);
                            CacheObject prevVal = req.previousValue(i);

                            EntryProcessor<Object, Object, Object> entryProcessor = req.entryProcessor(i);
                            Long updateIdx = req.updateCounter(i);

                            GridCacheOperation op = entryProcessor != null ? TRANSFORM :
                                (val != null) ? UPDATE : DELETE;

                            long ttl = req.ttl(i);
                            long expireTime = req.conflictExpireTime(i);

                            GridCacheUpdateAtomicResult updRes = entry.innerUpdate(
                                ver,
                                nodeId,
                                nodeId,
                                op,
                                op == TRANSFORM ? entryProcessor : val,
                                op == TRANSFORM ? req.invokeArguments() : null,
                                /*write-through*/false,
                                /*read-through*/false,
                                /*retval*/false,
                                req.keepBinary(),
                                /*expiry policy*/null,
                                /*event*/true,
                                /*metrics*/true,
                                /*primary*/false,
                                /*check version*/!req.forceTransformBackups(),
                                req.topologyVersion(),
                                CU.empty0(),
                                replicate ? DR_BACKUP : DR_NONE,
                                ttl,
                                expireTime,
                                req.conflictVersion(i),
                                false,
                                intercept,
                                req.subjectId(),
                                taskName,
                                prevVal,
                                updateIdx,
                                null);

                            if (updRes.removeVersion() != null)
                                ctx.onDeferredDelete(entry, updRes.removeVersion());

                            entry.onUnlock();

                            break; // While.
                        }
                        catch (GridCacheEntryRemovedException ignored) {
                            if (log.isDebugEnabled())
                                log.debug("Got removed entry while updating backup value (will retry): " + key);

                            entry = null;
                        }
                        finally {
                            if (entry != null)
                                ctx.evicts().touch(entry, req.topologyVersion());
                        }
                    }
                }
                catch (GridDhtInvalidPartitionException ignored) {
                    // Ignore.
                }
                catch (IgniteCheckedException e) {
                    res.addFailedKey(key, new IgniteCheckedException("Failed to update key on backup node: " + key, e));
                }
            }
        }
        finally {
            ctx.shared().database().checkpointReadUnlock();
        }

        if (isNearEnabled(cacheCfg))
            ((GridNearAtomicCache<K, V>)near()).processDhtAtomicUpdateRequest(nodeId, req, res);

        try {
            if (res.failedKeys() != null || res.nearEvicted() != null || req.writeSynchronizationMode() == FULL_SYNC)
                ctx.io().send(nodeId, res, ctx.ioPolicy());
            else {
                // No failed keys and sync mode is not FULL_SYNC, thus sending deferred response.
                sendDeferredUpdateResponse(nodeId, req.futureVersion());
            }
        }
        catch (ClusterTopologyCheckedException ignored) {
            U.warn(log, "Failed to send DHT atomic update response to node because it left grid: " +
                req.nodeId());
        }
        catch (IgniteCheckedException e) {
            U.error(log, "Failed to send DHT atomic update response (did node leave grid?) [nodeId=" + nodeId +
                ", req=" + req + ']', e);
        }
    }

    /**
     * @param nodeId Node ID to send message to.
     * @param ver Version to ack.
     */
    private void sendDeferredUpdateResponse(UUID nodeId, GridCacheVersion ver) {
        while (true) {
            DeferredResponseBuffer buf = pendingResponses.get(nodeId);

            if (buf == null) {
                buf = new DeferredResponseBuffer(nodeId);

                DeferredResponseBuffer old = pendingResponses.putIfAbsent(nodeId, buf);

                if (old == null) {
                    // We have successfully added buffer to map.
                    ctx.time().addTimeoutObject(buf);
                }
                else
                    buf = old;
            }

            if (!buf.addResponse(ver))
                // Some thread is sending filled up buffer, we can remove it.
                pendingResponses.remove(nodeId, buf);
            else
                break;
        }
    }

    /**
     * @param nodeId Sender node ID.
     * @param res Dht atomic update response.
     */
    @SuppressWarnings("unchecked")
    private void processDhtAtomicUpdateResponse(UUID nodeId, GridDhtAtomicUpdateResponse res) {
        if (log.isDebugEnabled())
            log.debug("Processing dht atomic update response [nodeId=" + nodeId + ", res=" + res + ']');

        GridDhtAtomicUpdateFuture updateFut = (GridDhtAtomicUpdateFuture)ctx.mvcc().atomicFuture(res.futureVersion());

        if (updateFut != null)
            updateFut.onResult(nodeId, res);
        else
            U.warn(log, "Failed to find DHT update future for update response [nodeId=" + nodeId +
                ", res=" + res + ']');
    }

    /**
     * @param nodeId Sender node ID.
     * @param res Deferred atomic update response.
     */
    @SuppressWarnings("unchecked")
    private void processDhtAtomicDeferredUpdateResponse(UUID nodeId, GridDhtAtomicDeferredUpdateResponse res) {
        if (log.isDebugEnabled())
            log.debug("Processing deferred dht atomic update response [nodeId=" + nodeId + ", res=" + res + ']');

        for (GridCacheVersion ver : res.futureVersions()) {
            GridDhtAtomicUpdateFuture updateFut = (GridDhtAtomicUpdateFuture)ctx.mvcc().atomicFuture(ver);

            if (updateFut != null)
                updateFut.onResult(nodeId);
            else
                U.warn(log, "Failed to find DHT update future for deferred update response [nodeId=" +
                    nodeId + ", ver=" + ver + ", res=" + res + ']');
        }
    }

    /**
     * @param nodeId Originating node ID.
     * @param res Near update response.
     */
    private void sendNearUpdateReply(UUID nodeId, GridNearAtomicUpdateResponse res) {
        try {
            ctx.io().send(nodeId, res, ctx.ioPolicy());
        }
        catch (ClusterTopologyCheckedException ignored) {
            U.warn(log, "Failed to send near update reply to node because it left grid: " +
                nodeId);
        }
        catch (IgniteCheckedException e) {
            U.error(log, "Failed to send near update reply (did node leave grid?) [nodeId=" + nodeId +
                ", res=" + res + ']', e);
        }
    }

    /** {@inheritDoc} */
    @Override public String toString() {
        return S.toString(GridDhtAtomicCache.class, this, super.toString());
    }

    /**
     * Result of {@link GridDhtAtomicCache#updateSingle} execution.
     */
    private static class UpdateSingleResult {
        /** */
        private final GridCacheReturn retVal;

        /** */
        private final Collection<IgniteBiTuple<GridDhtCacheEntry, GridCacheVersion>> deleted;

        /** */
        private final GridDhtAtomicUpdateFuture dhtFut;

        /**
         * @param retVal Return value.
         * @param deleted Deleted entries.
         * @param dhtFut DHT future.
         */
        private UpdateSingleResult(GridCacheReturn retVal,
            Collection<IgniteBiTuple<GridDhtCacheEntry, GridCacheVersion>> deleted,
            GridDhtAtomicUpdateFuture dhtFut) {
            this.retVal = retVal;
            this.deleted = deleted;
            this.dhtFut = dhtFut;
        }

        /**
         * @return Return value.
         */
        private GridCacheReturn returnValue() {
            return retVal;
        }

        /**
         * @return Deleted entries.
         */
        private Collection<IgniteBiTuple<GridDhtCacheEntry, GridCacheVersion>> deleted() {
            return deleted;
        }

        /**
         * @return DHT future.
         */
        public GridDhtAtomicUpdateFuture dhtFuture() {
            return dhtFut;
        }
    }

    /**
     * Result of {@link GridDhtAtomicCache#updateWithBatch} execution.
     */
    private static class UpdateBatchResult {
        /** */
        private Collection<IgniteBiTuple<GridDhtCacheEntry, GridCacheVersion>> deleted;

        /** */
        private GridDhtAtomicUpdateFuture dhtFut;

        /** */
        private boolean readersOnly;

        /** */
        private GridCacheReturn invokeRes;

        /**
         * @param entry Entry.
         * @param updRes Entry update result.
         * @param entries All entries.
         */
        private void addDeleted(GridDhtCacheEntry entry,
            GridCacheUpdateAtomicResult updRes,
            Collection<GridDhtCacheEntry> entries) {
            if (updRes.removeVersion() != null) {
                if (deleted == null)
                    deleted = new ArrayList<>(entries.size());

                deleted.add(F.t(entry, updRes.removeVersion()));
            }
        }

        /**
         * @return Deleted entries.
         */
        private Collection<IgniteBiTuple<GridDhtCacheEntry, GridCacheVersion>> deleted() {
            return deleted;
        }

        /**
         * @return DHT future.
         */
        public GridDhtAtomicUpdateFuture dhtFuture() {
            return dhtFut;
        }

        /**
         * @param invokeRes Result for invoke operation.
         */
        private void invokeResult(GridCacheReturn invokeRes) {
            this.invokeRes = invokeRes;
        }

        /**
         * @return Result for invoke operation.
         */
        GridCacheReturn invokeResults() {
            return invokeRes;
        }

        /**
         * @param dhtFut DHT future.
         */
        private void dhtFuture(@Nullable GridDhtAtomicUpdateFuture dhtFut) {
            this.dhtFut = dhtFut;
        }

        /**
         * @return {@code True} if only readers (not backups) should be updated.
         */
        private boolean readersOnly() {
            return readersOnly;
        }

        /**
         * @param readersOnly {@code True} if only readers (not backups) should be updated.
         */
        private void readersOnly(boolean readersOnly) {
            this.readersOnly = readersOnly;
        }
    }

    /**
     *
     */
    private static class FinishedLockFuture extends GridFinishedFuture<Boolean> implements GridDhtFuture<Boolean> {
        /**
         * @param err Error.
         */
        private FinishedLockFuture(Throwable err) {
            super(err);
        }

        /** {@inheritDoc} */
        @Override public Collection<Integer> invalidPartitions() {
            return Collections.emptyList();
        }
    }

    /**
     * Deferred response buffer.
     */
    private class DeferredResponseBuffer extends ReentrantReadWriteLock implements GridTimeoutObject {
        /** */
        private static final long serialVersionUID = 0L;

        /** Filled atomic flag. */
        private AtomicBoolean guard = new AtomicBoolean(false);

        /** Response versions. */
        private ConcurrentLinkedDeque8<GridCacheVersion> respVers = new ConcurrentLinkedDeque8<>();

        /** Node ID. */
        private final UUID nodeId;

        /** Timeout ID. */
        private final IgniteUuid timeoutId;

        /** End time. */
        private final long endTime;

        /**
         * @param nodeId Node ID to send message to.
         */
        private DeferredResponseBuffer(UUID nodeId) {
            this.nodeId = nodeId;

            timeoutId = IgniteUuid.fromUuid(nodeId);

            endTime = U.currentTimeMillis() + DEFERRED_UPDATE_RESPONSE_TIMEOUT;
        }

        /** {@inheritDoc} */
        @Override public IgniteUuid timeoutId() {
            return timeoutId;
        }

        /** {@inheritDoc} */
        @Override public long endTime() {
            return endTime;
        }

        /** {@inheritDoc} */
        @Override public void onTimeout() {
            if (guard.compareAndSet(false, true)) {
                ctx.closures().runLocalSafe(new Runnable() {
                    @Override public void run() {
                        writeLock().lock();

                        try {
                            finish();
                        }
                        finally {
                            writeLock().unlock();
                        }
                    }
                });
            }
        }

        /**
         * Adds deferred response to buffer.
         *
         * @param ver Version to send.
         * @return {@code True} if response was handled, {@code false} if this buffer is filled and cannot be used.
         */
        public boolean addResponse(GridCacheVersion ver) {
            readLock().lock();

            boolean snd = false;

            try {
                if (guard.get())
                    return false;

                respVers.add(ver);

                if (respVers.sizex() > DEFERRED_UPDATE_RESPONSE_BUFFER_SIZE && guard.compareAndSet(false, true))
                    snd = true;
            }
            finally {
                readLock().unlock();
            }

            if (snd) {
                // Wait all threads in read lock to finish.
                writeLock().lock();

                try {
                    finish();

                    ctx.time().removeTimeoutObject(this);
                }
                finally {
                    writeLock().unlock();
                }
            }

            return true;
        }

        /**
         * Sends deferred notification message and removes this buffer from pending responses map.
         */
        private void finish() {
            GridDhtAtomicDeferredUpdateResponse msg = new GridDhtAtomicDeferredUpdateResponse(ctx.cacheId(),
                respVers, ctx.deploymentEnabled());

            try {
                ctx.kernalContext().gateway().readLock();

                try {
                    ctx.io().send(nodeId, msg, ctx.ioPolicy());
                }
                finally {
                    ctx.kernalContext().gateway().readUnlock();
                }
            }
            catch (IllegalStateException ignored) {
                if (log.isDebugEnabled())
                    log.debug("Failed to send deferred dht update response to remote node (grid is stopping) " +
                        "[nodeId=" + nodeId + ", msg=" + msg + ']');
            }
            catch (ClusterTopologyCheckedException ignored) {
                if (log.isDebugEnabled())
                    log.debug("Failed to send deferred dht update response to remote node (did node leave grid?) " +
                        "[nodeId=" + nodeId + ", msg=" + msg + ']');
            }
            catch (IgniteCheckedException e) {
                U.error(log, "Failed to send deferred dht update response to remote node [nodeId="
                    + nodeId + ", msg=" + msg + ']', e);
            }

            pendingResponses.remove(nodeId, this);
        }
    }
}<|MERGE_RESOLUTION|>--- conflicted
+++ resolved
@@ -2010,8 +2010,8 @@
                                 old,
                                 req.keepBinary()),
                             ctx.unwrapBinaryIfNeeded(
-                                updated, 
-                                req.keepBinary(), 
+                                updated,
+                                req.keepBinary(),
                                 false));
 
                         if (val == null)
@@ -2983,21 +2983,24 @@
             for (int i = 0; i < req.size(); i++) {
                 KeyCacheObject key = req.key(i);
 
-<<<<<<< HEAD
-                    try {
-                        entry = entryExx(key);
-
-                        CacheObject val = req.value(i);
-                        CacheObject prevVal = req.previousValue(i);
-
-                        EntryProcessor<Object, Object, Object> entryProcessor = req.entryProcessor(i);
-                        Long updateIdx = req.updateCounter(i);
-
-                        GridCacheOperation op = entryProcessor != null ? TRANSFORM :
-                            (val != null) ? UPDATE : DELETE;
-
-                        long ttl = req.ttl(i);
-                        long expireTime = req.conflictExpireTime(i);
+                try {
+                    while (true) {
+                        GridDhtCacheEntry entry = null;
+
+                        try {
+                            entry = entryExx(key);
+
+                            CacheObject val = req.value(i);
+                            CacheObject prevVal = req.previousValue(i);
+
+                            EntryProcessor<Object, Object, Object> entryProcessor = req.entryProcessor(i);
+                            Long updateIdx = req.updateCounter(i);
+
+                            GridCacheOperation op = entryProcessor != null ? TRANSFORM :
+                                (val != null) ? UPDATE : DELETE;
+
+                            long ttl = req.ttl(i);
+                            long expireTime = req.conflictExpireTime(i);
 
                         GridCacheUpdateAtomicResult updRes = entry.innerUpdate(
                             ver,
@@ -3029,56 +3032,6 @@
                             prevVal,
                             updateIdx,
                             null);
-=======
-                try {
-                    while (true) {
-                        GridDhtCacheEntry entry = null;
->>>>>>> 9f3797b5
-
-                        try {
-                            entry = entryExx(key);
-
-                            CacheObject val = req.value(i);
-                            CacheObject prevVal = req.previousValue(i);
-
-                            EntryProcessor<Object, Object, Object> entryProcessor = req.entryProcessor(i);
-                            Long updateIdx = req.updateCounter(i);
-
-                            GridCacheOperation op = entryProcessor != null ? TRANSFORM :
-                                (val != null) ? UPDATE : DELETE;
-
-                            long ttl = req.ttl(i);
-                            long expireTime = req.conflictExpireTime(i);
-
-                            GridCacheUpdateAtomicResult updRes = entry.innerUpdate(
-                                ver,
-                                nodeId,
-                                nodeId,
-                                op,
-                                op == TRANSFORM ? entryProcessor : val,
-                                op == TRANSFORM ? req.invokeArguments() : null,
-                                /*write-through*/false,
-                                /*read-through*/false,
-                                /*retval*/false,
-                                req.keepBinary(),
-                                /*expiry policy*/null,
-                                /*event*/true,
-                                /*metrics*/true,
-                                /*primary*/false,
-                                /*check version*/!req.forceTransformBackups(),
-                                req.topologyVersion(),
-                                CU.empty0(),
-                                replicate ? DR_BACKUP : DR_NONE,
-                                ttl,
-                                expireTime,
-                                req.conflictVersion(i),
-                                false,
-                                intercept,
-                                req.subjectId(),
-                                taskName,
-                                prevVal,
-                                updateIdx,
-                                null);
 
                             if (updRes.removeVersion() != null)
                                 ctx.onDeferredDelete(entry, updRes.removeVersion());
