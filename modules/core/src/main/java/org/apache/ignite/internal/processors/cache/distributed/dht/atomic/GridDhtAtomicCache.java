/*
 * Licensed to the Apache Software Foundation (ASF) under one or more
 * contributor license agreements.  See the NOTICE file distributed with
 * this work for additional information regarding copyright ownership.
 * The ASF licenses this file to You under the Apache License, Version 2.0
 * (the "License"); you may not use this file except in compliance with
 * the License.  You may obtain a copy of the License at
 *
 *      http://www.apache.org/licenses/LICENSE-2.0
 *
 * Unless required by applicable law or agreed to in writing, software
 * distributed under the License is distributed on an "AS IS" BASIS,
 * WITHOUT WARRANTIES OR CONDITIONS OF ANY KIND, either express or implied.
 * See the License for the specific language governing permissions and
 * limitations under the License.
 */

package org.apache.ignite.internal.processors.cache.distributed.dht.atomic;

import java.io.Externalizable;
import java.util.ArrayList;
import java.util.Arrays;
import java.util.Collection;
import java.util.Collections;
import java.util.HashMap;
import java.util.LinkedHashMap;
import java.util.List;
import java.util.Map;
import java.util.Set;
import java.util.UUID;
import javax.cache.expiry.ExpiryPolicy;
import javax.cache.processor.EntryProcessor;
import javax.cache.processor.EntryProcessorResult;
import org.apache.ignite.IgniteCheckedException;
import org.apache.ignite.IgniteException;
import org.apache.ignite.IgniteLogger;
import org.apache.ignite.IgniteSystemProperties;
import org.apache.ignite.cluster.ClusterNode;
import org.apache.ignite.internal.IgniteInternalFuture;
import org.apache.ignite.internal.NodeStoppingException;
import org.apache.ignite.internal.cluster.ClusterTopologyCheckedException;
import org.apache.ignite.internal.processors.affinity.AffinityAssignment;
import org.apache.ignite.internal.processors.affinity.AffinityTopologyVersion;
import org.apache.ignite.internal.processors.cache.CacheEntryPredicate;
import org.apache.ignite.internal.processors.cache.CacheInvokeEntry;
import org.apache.ignite.internal.processors.cache.CacheInvokeResult;
import org.apache.ignite.internal.processors.cache.CacheLazyEntry;
import org.apache.ignite.internal.processors.cache.CacheMetricsImpl;
import org.apache.ignite.internal.processors.cache.CacheObject;
import org.apache.ignite.internal.processors.cache.CacheOperationContext;
import org.apache.ignite.internal.processors.cache.CacheStorePartialUpdateException;
import org.apache.ignite.internal.processors.cache.EntryGetResult;
import org.apache.ignite.internal.processors.cache.GridCacheConcurrentMap;
import org.apache.ignite.internal.processors.cache.GridCacheContext;
import org.apache.ignite.internal.processors.cache.GridCacheEntryEx;
import org.apache.ignite.internal.processors.cache.GridCacheEntryRemovedException;
import org.apache.ignite.internal.processors.cache.GridCacheMapEntry;
import org.apache.ignite.internal.processors.cache.GridCacheMapEntryFactory;
import org.apache.ignite.internal.processors.cache.GridCacheOperation;
import org.apache.ignite.internal.processors.cache.GridCacheReturn;
import org.apache.ignite.internal.processors.cache.GridCacheUpdateAtomicResult;
import org.apache.ignite.internal.processors.cache.IgniteCacheExpiryPolicy;
import org.apache.ignite.internal.processors.cache.KeyCacheObject;
import org.apache.ignite.internal.processors.cache.distributed.dht.GridDhtCacheAdapter;
import org.apache.ignite.internal.processors.cache.distributed.dht.GridDhtCacheEntry;
import org.apache.ignite.internal.processors.cache.distributed.dht.GridDhtFuture;
import org.apache.ignite.internal.processors.cache.distributed.dht.GridDhtInvalidPartitionException;
import org.apache.ignite.internal.processors.cache.distributed.dht.GridDhtPartitionTopology;
import org.apache.ignite.internal.processors.cache.distributed.dht.GridPartitionedGetFuture;
import org.apache.ignite.internal.processors.cache.distributed.dht.GridPartitionedSingleGetFuture;
import org.apache.ignite.internal.processors.cache.distributed.dht.preloader.GridDhtPreloader;
import org.apache.ignite.internal.processors.cache.distributed.near.GridNearAtomicCache;
import org.apache.ignite.internal.processors.cache.distributed.near.GridNearCacheAdapter;
import org.apache.ignite.internal.processors.cache.distributed.near.GridNearGetRequest;
import org.apache.ignite.internal.processors.cache.distributed.near.GridNearGetResponse;
import org.apache.ignite.internal.processors.cache.distributed.near.GridNearSingleGetRequest;
import org.apache.ignite.internal.processors.cache.distributed.near.GridNearSingleGetResponse;
import org.apache.ignite.internal.processors.cache.dr.GridCacheDrExpirationInfo;
import org.apache.ignite.internal.processors.cache.dr.GridCacheDrInfo;
import org.apache.ignite.internal.processors.cache.transactions.IgniteTxLocalEx;
import org.apache.ignite.internal.processors.cache.version.GridCacheVersion;
import org.apache.ignite.internal.processors.cache.version.GridCacheVersionConflictContext;
import org.apache.ignite.internal.processors.cache.version.GridCacheVersionEx;
import org.apache.ignite.internal.processors.timeout.GridTimeoutObject;
import org.apache.ignite.internal.util.GridLongList;
import org.apache.ignite.internal.util.GridUnsafe;
import org.apache.ignite.internal.util.future.GridEmbeddedFuture;
import org.apache.ignite.internal.util.future.GridFinishedFuture;
import org.apache.ignite.internal.util.tostring.GridToStringExclude;
import org.apache.ignite.internal.util.typedef.C1;
import org.apache.ignite.internal.util.typedef.CI1;
import org.apache.ignite.internal.util.typedef.CI2;
import org.apache.ignite.internal.util.typedef.CO;
import org.apache.ignite.internal.util.typedef.CX1;
import org.apache.ignite.internal.util.typedef.F;
import org.apache.ignite.internal.util.typedef.internal.A;
import org.apache.ignite.internal.util.typedef.internal.CU;
import org.apache.ignite.internal.util.typedef.internal.S;
import org.apache.ignite.internal.util.typedef.internal.U;
import org.apache.ignite.lang.IgniteBiTuple;
import org.apache.ignite.lang.IgniteClosure;
import org.apache.ignite.lang.IgniteOutClosure;
import org.apache.ignite.lang.IgniteUuid;
import org.apache.ignite.plugin.security.SecurityPermission;
import org.apache.ignite.thread.IgniteThread;
import org.apache.ignite.transactions.TransactionIsolation;
import org.jetbrains.annotations.Nullable;

import static org.apache.ignite.IgniteSystemProperties.IGNITE_ATOMIC_DEFERRED_ACK_BUFFER_SIZE;
import static org.apache.ignite.IgniteSystemProperties.IGNITE_ATOMIC_DEFERRED_ACK_TIMEOUT;
import static org.apache.ignite.cache.CacheWriteSynchronizationMode.FULL_ASYNC;
import static org.apache.ignite.internal.processors.cache.GridCacheOperation.DELETE;
import static org.apache.ignite.internal.processors.cache.GridCacheOperation.TRANSFORM;
import static org.apache.ignite.internal.processors.cache.GridCacheOperation.UPDATE;
import static org.apache.ignite.internal.processors.cache.GridCacheUtils.isNearEnabled;
import static org.apache.ignite.internal.processors.dr.GridDrType.DR_BACKUP;
import static org.apache.ignite.internal.processors.dr.GridDrType.DR_NONE;
import static org.apache.ignite.internal.processors.dr.GridDrType.DR_PRIMARY;

/**
 * Non-transactional partitioned cache.
 */
@SuppressWarnings("unchecked")
@GridToStringExclude
public class GridDhtAtomicCache<K, V> extends GridDhtCacheAdapter<K, V> {
    private static final boolean TEST_STRIPE_SUBMIT = IgniteSystemProperties.getBoolean("TEST_STRIPE_SUBMIT");

    /** */
    private static final long serialVersionUID = 0L;

    /** Deferred update response buffer size. */
    private static final int DEFERRED_UPDATE_RESPONSE_BUFFER_SIZE =
        Integer.getInteger(IGNITE_ATOMIC_DEFERRED_ACK_BUFFER_SIZE, 256);

    /** Deferred update response timeout. */
    private static final int DEFERRED_UPDATE_RESPONSE_TIMEOUT =
        Integer.getInteger(IGNITE_ATOMIC_DEFERRED_ACK_TIMEOUT, 500);

    /** */
    private final ThreadLocal<Map<UUID, GridDhtAtomicDeferredUpdateResponse>> defRes =
        new ThreadLocal<Map<UUID, GridDhtAtomicDeferredUpdateResponse>>() {
            @Override protected Map<UUID, GridDhtAtomicDeferredUpdateResponse> initialValue() {
                return new HashMap<>();
            }
        };

    /** Update reply closure. */
    @GridToStringExclude
    private UpdateReplyClosure updateReplyClos;

    /** */
    private GridNearAtomicCache<K, V> near;

    /** Logger. */
    private IgniteLogger msgLog;

    /**
     * Empty constructor required by {@link Externalizable}.
     */
    public GridDhtAtomicCache() {
        // No-op.
    }

    /**
     * @param ctx Cache context.
     */
    public GridDhtAtomicCache(GridCacheContext<K, V> ctx) {
        super(ctx);

        msgLog = ctx.shared().atomicMessageLogger();
    }

    /**
     * @param ctx Cache context.
     * @param map Cache concurrent map.
     */
    public GridDhtAtomicCache(GridCacheContext<K, V> ctx, GridCacheConcurrentMap map) {
        super(ctx, map);

        msgLog = ctx.shared().atomicMessageLogger();
    }

    /** {@inheritDoc} */
    @Override protected void checkJta() throws IgniteCheckedException {
        // No-op.
    }

    /** {@inheritDoc} */
    @Override public boolean isDhtAtomic() {
        return true;
    }

    /** {@inheritDoc} */
    @Override protected GridCacheMapEntryFactory entryFactory() {
        return new GridCacheMapEntryFactory() {
            @Override public GridCacheMapEntry create(
                GridCacheContext ctx,
                AffinityTopologyVersion topVer,
                KeyCacheObject key,
                int hash,
                CacheObject val
            ) {
                if (ctx.useOffheapEntry())
                    return new GridDhtAtomicOffHeapCacheEntry(ctx, topVer, key, hash, val);

                return new GridDhtAtomicCacheEntry(ctx, topVer, key, hash, val);
            }
        };
    }

    /** {@inheritDoc} */
    @Override protected void init() {
        super.init();

        updateReplyClos = new UpdateReplyClosure() {
            @SuppressWarnings("ThrowableResultOfMethodCallIgnored")
            @Override public void apply(GridNearAtomicAbstractUpdateRequest req, GridNearAtomicUpdateResponse res) {
                if (req.writeSynchronizationMode() != FULL_ASYNC)
                    sendNearUpdateReply(res.nodeId(), res);
                else {
                    if (res.remapTopologyVersion() != null)
                        // Remap keys on primary node in FULL_ASYNC mode.
                        remapToNewPrimary(req);
                    else if (res.error() != null) {
                        U.error(log, "Failed to process write update request in FULL_ASYNC mode for keys: " +
                            res.failedKeys(), res.error());
                    }
                }
            }
        };
    }

    /** {@inheritDoc} */
    @SuppressWarnings({"IfMayBeConditional", "SimplifiableIfStatement"})
    @Override public void start() throws IgniteCheckedException {
        super.start();

        CacheMetricsImpl m = new CacheMetricsImpl(ctx);

        if (ctx.dht().near() != null)
            m.delegate(ctx.dht().near().metrics0());

        metrics = m;

        preldr = new GridDhtPreloader(ctx);

        preldr.start();

        ctx.io().addHandler(
            ctx.cacheId(),
            GridNearGetRequest.class,
            new CI2<UUID, GridNearGetRequest>() {
                @Override public void apply(
                    UUID nodeId,
                    GridNearGetRequest req
                ) {
                    processNearGetRequest(
                        nodeId,
                        req);
                }
            });

        ctx.io().addHandler(
            ctx.cacheId(),
            GridNearSingleGetRequest.class,
            new CI2<UUID, GridNearSingleGetRequest>() {
                @Override public void apply(
                    UUID nodeId,
                    GridNearSingleGetRequest req
                ) {
                    processNearSingleGetRequest(
                        nodeId,
                        req);
                }
            });

        ctx.io().addHandler(
            ctx.cacheId(),
            GridNearAtomicAbstractUpdateRequest.class,
            new CI2<UUID, GridNearAtomicAbstractUpdateRequest>() {
                @Override public void apply(
                    UUID nodeId,
                    GridNearAtomicAbstractUpdateRequest req
                ) {
                    processNearAtomicUpdateRequest(
                        nodeId,
                        req,
                        -1);
                }

                @Override public String toString() {
                    return "GridNearAtomicAbstractUpdateRequest handler " +
                        "[msgIdx=" + GridNearAtomicAbstractUpdateRequest.CACHE_MSG_IDX + ']';
                }
            });

        ctx.io().addHandler(ctx.cacheId(),
            GridNearAtomicUpdateResponse.class,
            new CI2<UUID, GridNearAtomicUpdateResponse>() {
                @Override public void apply(
                    UUID nodeId,
                    GridNearAtomicUpdateResponse res
                ) {
                    processNearAtomicUpdateResponse(
                        nodeId,
                        res);
                }

                @Override public String toString() {
                    return "GridNearAtomicUpdateResponse handler " +
                        "[msgIdx=" + GridNearAtomicUpdateResponse.CACHE_MSG_IDX + ']';
                }
            });

        ctx.io().addHandler(
            ctx.cacheId(),
            GridDhtAtomicAbstractUpdateRequest.class,
            new CI2<UUID, GridDhtAtomicAbstractUpdateRequest>() {
                @Override public void apply(
                    UUID nodeId,
                    GridDhtAtomicAbstractUpdateRequest req
                ) {
                    processDhtAtomicUpdateRequest(
                        nodeId,
                        req);
                }

                @Override public String toString() {
                    return "GridDhtAtomicUpdateRequest handler " +
                        "[msgIdx=" + GridDhtAtomicUpdateRequest.CACHE_MSG_IDX + ']';
                }
            });

        ctx.io().addHandler(
            ctx.cacheId(),
            GridDhtAtomicUpdateResponse.class,
            new CI2<UUID, GridDhtAtomicUpdateResponse>() {
                @Override public void apply(
                    UUID nodeId,
                    GridDhtAtomicUpdateResponse res
                ) {
                    processDhtAtomicUpdateResponse(
                        nodeId,
                        res);
                }

                @Override public String toString() {
                    return "GridDhtAtomicUpdateResponse handler " +
                        "[msgIdx=" + GridDhtAtomicUpdateResponse.CACHE_MSG_IDX + ']';
                }
            });

        ctx.io().addHandler(ctx.cacheId(),
            GridDhtAtomicDeferredUpdateResponse.class,
            new CI2<UUID, GridDhtAtomicDeferredUpdateResponse>() {
                @Override public void apply(
                    UUID nodeId,
                    GridDhtAtomicDeferredUpdateResponse res
                ) {
                    processDhtAtomicDeferredUpdateResponse(
                        nodeId,
                        res);
                }

                @Override public String toString() {
                    return "GridDhtAtomicDeferredUpdateResponse handler " +
                        "[msgIdx=" + GridDhtAtomicDeferredUpdateResponse.CACHE_MSG_IDX + ']';
                }
            });

        ctx.io().addHandler(ctx.cacheId(),
            GridDhtAtomicNearResponse.class,
            new CI2<UUID, GridDhtAtomicNearResponse>() {
            @Override public void apply(UUID uuid, GridDhtAtomicNearResponse msg) {
                processDhtAtomicNearResponse(uuid, msg);
            }

            @Override public String toString() {
                return "GridDhtAtomicNearResponse handler " +
                    "[msgIdx=" + GridDhtAtomicNearResponse.CACHE_MSG_IDX + ']';
            }
        });

        ctx.io().addHandler(ctx.cacheId(),
            GridNearAtomicCheckUpdateRequest.class,
            new CI2<UUID, GridNearAtomicCheckUpdateRequest>() {
                @Override public void apply(UUID uuid, GridNearAtomicCheckUpdateRequest msg) {
                    processCheckUpdateRequest(uuid, msg);
                }

                @Override public String toString() {
                    return "GridNearAtomicCheckUpdateRequest handler " +
                        "[msgIdx=" + GridNearAtomicCheckUpdateRequest.CACHE_MSG_IDX + ']';
                }
            });

        if (near == null) {
            ctx.io().addHandler(
                ctx.cacheId(),
                GridNearGetResponse.class,
                new CI2<UUID, GridNearGetResponse>() {
                    @Override public void apply(
                        UUID nodeId,
                        GridNearGetResponse res
                    ) {
                        processNearGetResponse(
                            nodeId,
                            res);
                    }
                });

            ctx.io().addHandler(
                ctx.cacheId(),
                GridNearSingleGetResponse.class,
                new CI2<UUID, GridNearSingleGetResponse>() {
                    @Override public void apply(
                        UUID nodeId,
                        GridNearSingleGetResponse res
                    ) {
                        processNearSingleGetResponse(
                            nodeId,
                            res);
                    }
                });
        }

        log.info("Start cache, TEST_STRIPE_SUBMIT: " + TEST_STRIPE_SUBMIT);
    }

    /**
     * @param near Near cache.
     */
    public void near(GridNearAtomicCache<K, V> near) {
        this.near = near;
    }

    /** {@inheritDoc} */
    @Override public GridNearCacheAdapter<K, V> near() {
        return near;
    }

    /** {@inheritDoc} */
    @Override protected V get0(K key, String taskName, boolean deserializeBinary, boolean needVer)
        throws IgniteCheckedException {
        ctx.checkSecurity(SecurityPermission.CACHE_READ);

        if (keyCheck)
            validateCacheKey(key);

        CacheOperationContext opCtx = ctx.operationContextPerCall();

        UUID subjId = ctx.subjectIdPerCall(null, opCtx);

        final ExpiryPolicy expiryPlc = opCtx != null ? opCtx.expiry() : null;

        final boolean skipStore = opCtx != null && opCtx.skipStore();

        try {
            return getAsync0(ctx.toCacheKeyObject(key),
                !ctx.config().isReadFromBackup(),
                subjId,
                taskName,
                deserializeBinary,
                expiryPlc,
                false,
                skipStore,
                true,
                needVer).get();
        }
        catch (IgniteException e) {
            if (e.getCause(IgniteCheckedException.class) != null)
                throw e.getCause(IgniteCheckedException.class);
            else
                throw e;
        }
    }

    /** {@inheritDoc} */
    @Override protected IgniteInternalFuture<V> getAsync(final K key,
        final boolean forcePrimary,
        final boolean skipTx,
        @Nullable UUID subjId,
        final String taskName,
        final boolean deserializeBinary,
        final boolean skipVals,
        final boolean canRemap,
        final boolean needVer) {
        ctx.checkSecurity(SecurityPermission.CACHE_READ);

        if (keyCheck)
            validateCacheKey(key);

        CacheOperationContext opCtx = ctx.operationContextPerCall();

        subjId = ctx.subjectIdPerCall(null, opCtx);

        final UUID subjId0 = subjId;

        final ExpiryPolicy expiryPlc = skipVals ? null : opCtx != null ? opCtx.expiry() : null;

        final boolean skipStore = opCtx != null && opCtx.skipStore();

        return asyncOp(new CO<IgniteInternalFuture<V>>() {
            @Override public IgniteInternalFuture<V> apply() {
                return getAsync0(ctx.toCacheKeyObject(key),
                    forcePrimary,
                    subjId0,
                    taskName,
                    deserializeBinary,
                    expiryPlc,
                    skipVals,
                    skipStore,
                    canRemap,
                    needVer);
            }
        });
    }

    /** {@inheritDoc} */
    @Override protected Map<K, V> getAll0(Collection<? extends K> keys, boolean deserializeBinary, boolean needVer)
        throws IgniteCheckedException {
        return getAllAsyncInternal(keys,
            !ctx.config().isReadFromBackup(),
            null,
            ctx.kernalContext().job().currentTaskName(),
            deserializeBinary,
            false,
            true,
            needVer,
            false).get();
    }

    /** {@inheritDoc} */
    @Override public IgniteInternalFuture<Map<K, V>> getAllAsync(
        @Nullable final Collection<? extends K> keys,
        final boolean forcePrimary,
        boolean skipTx,
        @Nullable UUID subjId,
        final String taskName,
        final boolean deserializeBinary,
        final boolean skipVals,
        final boolean canRemap,
        final boolean needVer
    ) {
        return getAllAsyncInternal(keys,
            forcePrimary,
            subjId,
            taskName,
            deserializeBinary,
            skipVals,
            canRemap,
            needVer,
            true);
    }

    /**
     * @param keys Keys.
     * @param forcePrimary Force primary flag.
     * @param subjId Subject ID.
     * @param taskName Task name.
     * @param deserializeBinary Deserialize binary flag.
     * @param skipVals Skip values flag.
     * @param canRemap Can remap flag.
     * @param needVer Need version flag.
     * @param asyncOp Async operation flag.
     * @return Future.
     */
    private IgniteInternalFuture<Map<K, V>> getAllAsyncInternal(
        @Nullable final Collection<? extends K> keys,
        final boolean forcePrimary,
        @Nullable UUID subjId,
        final String taskName,
        final boolean deserializeBinary,
        final boolean skipVals,
        final boolean canRemap,
        final boolean needVer,
        boolean asyncOp
    ) {
        ctx.checkSecurity(SecurityPermission.CACHE_READ);

        if (F.isEmpty(keys))
            return new GridFinishedFuture<>(Collections.<K, V>emptyMap());

        if (keyCheck)
            validateCacheKeys(keys);

        CacheOperationContext opCtx = ctx.operationContextPerCall();

        subjId = ctx.subjectIdPerCall(subjId, opCtx);

        final UUID subjId0 = subjId;

        final ExpiryPolicy expiryPlc = skipVals ? null : opCtx != null ? opCtx.expiry() : null;

        final boolean skipStore = opCtx != null && opCtx.skipStore();

        if (asyncOp) {
            return asyncOp(new CO<IgniteInternalFuture<Map<K, V>>>() {
                @Override public IgniteInternalFuture<Map<K, V>> apply() {
                    return getAllAsync0(ctx.cacheKeysView(keys),
                        forcePrimary,
                        subjId0,
                        taskName,
                        deserializeBinary,
                        expiryPlc,
                        skipVals,
                        skipStore,
                        canRemap,
                        needVer);
                }
            });
        }
        else {
            return getAllAsync0(ctx.cacheKeysView(keys),
                forcePrimary,
                subjId0,
                taskName,
                deserializeBinary,
                expiryPlc,
                skipVals,
                skipStore,
                canRemap,
                needVer);
        }
    }

    /** {@inheritDoc} */
    @Override protected V getAndPut0(K key, V val, @Nullable CacheEntryPredicate filter) throws IgniteCheckedException {
        return (V)update0(
            key,
            val,
            null,
            null,
            true,
            filter,
            true,
            false).get();
    }

    /** {@inheritDoc} */
    @Override protected boolean put0(K key, V val, CacheEntryPredicate filter) throws IgniteCheckedException {
        Boolean res = (Boolean)update0(
            key,
            val,
            null,
            null,
            false,
            filter,
            true,
            false).get();

        assert res != null;

        return res;
    }

    /** {@inheritDoc} */
    @SuppressWarnings("unchecked")
    @Override public IgniteInternalFuture<V> getAndPutAsync0(K key, V val, @Nullable CacheEntryPredicate filter) {
        return update0(
            key,
            val,
            null,
            null,
            true,
            filter,
            true,
            true);
    }

    /** {@inheritDoc} */
    @SuppressWarnings("unchecked")
    @Override public IgniteInternalFuture<Boolean> putAsync0(K key, V val, @Nullable CacheEntryPredicate filter) {
        return update0(
            key,
            val,
            null,
            null,
            false,
            filter,
            true,
            true);
    }

    /** {@inheritDoc} */
    @Override public V tryGetAndPut(K key, V val) throws IgniteCheckedException {
        A.notNull(key, "key", val, "val");

        return (V) update0(
            key,
            val,
            null,
            null,
            true,
            null,
            false,
            false).get();
    }

    /** {@inheritDoc} */
    @Override protected void putAll0(Map<? extends K, ? extends V> m) throws IgniteCheckedException {
        updateAll0(m,
            null,
            null,
            null,
            null,
            false,
            false,
            true,
            UPDATE,
            false).get();
    }

    /** {@inheritDoc} */
    @Override public IgniteInternalFuture<?> putAllAsync0(Map<? extends K, ? extends V> m) {
        return updateAll0(m,
            null,
            null,
            null,
            null,
            false,
            false,
            true,
            UPDATE,
            true).chain(RET2NULL);
    }

    /** {@inheritDoc} */
    @Override public void putAllConflict(Map<KeyCacheObject, GridCacheDrInfo> conflictMap)
        throws IgniteCheckedException {
        putAllConflictAsync(conflictMap).get();
    }

    /** {@inheritDoc} */
    @Override public IgniteInternalFuture<?> putAllConflictAsync(Map<KeyCacheObject, GridCacheDrInfo> conflictMap) {
        ctx.dr().onReceiveCacheEntriesReceived(conflictMap.size());

        return updateAll0(null,
            null,
            null,
            conflictMap,
            null,
            false,
            false,
            true,
            UPDATE,
            true);
    }

    /** {@inheritDoc} */
    @Override public V getAndRemove0(K key) throws IgniteCheckedException {
        return (V)remove0(key, true, null, false).get();
    }

    /** {@inheritDoc} */
    @SuppressWarnings("unchecked")
    @Override public IgniteInternalFuture<V> getAndRemoveAsync0(K key) {
        return remove0(key, true, null, true);
    }

    /** {@inheritDoc} */
    @Override protected void removeAll0(Collection<? extends K> keys) throws IgniteCheckedException {
        removeAllAsync0(keys, null, false, false, false).get();
    }

    /** {@inheritDoc} */
    @Override public IgniteInternalFuture<Object> removeAllAsync0(Collection<? extends K> keys) {
        return removeAllAsync0(keys, null, false, false, true).chain(RET2NULL);
    }

    /** {@inheritDoc} */
    @Override protected boolean remove0(K key, CacheEntryPredicate filter) throws IgniteCheckedException {
        return (Boolean)remove0(key, false, filter, false).get();
    }

    /** {@inheritDoc} */
    @SuppressWarnings("unchecked")
    @Override public IgniteInternalFuture<Boolean> removeAsync0(K key, @Nullable CacheEntryPredicate filter) {
        return remove0(key, false, filter, true);
    }

    /** {@inheritDoc} */
    @Override public void removeAllConflict(Map<KeyCacheObject, GridCacheVersion> conflictMap)
        throws IgniteCheckedException {
        removeAllConflictAsync(conflictMap).get();
    }

    /** {@inheritDoc} */
    @Override public IgniteInternalFuture<?> removeAllConflictAsync(Map<KeyCacheObject, GridCacheVersion> conflictMap) {
        ctx.dr().onReceiveCacheEntriesReceived(conflictMap.size());

        return removeAllAsync0(null, conflictMap, false, false, true);
    }

    /**
     * @return {@code True} if store write-through enabled.
     */
    private boolean writeThrough() {
        return ctx.writeThrough() && ctx.store().configured();
    }

    /**
     * @param op Operation closure.
     * @return Future.
     */
    @SuppressWarnings("unchecked")
    private <T> IgniteInternalFuture<T> asyncOp(final CO<IgniteInternalFuture<T>> op) {
        IgniteInternalFuture<T> fail = asyncOpAcquire();

        if (fail != null)
            return fail;

        FutureHolder holder = lastFut.get();

        holder.lock();

        try {
            IgniteInternalFuture fut = holder.future();

            if (fut != null && !fut.isDone()) {
                IgniteInternalFuture<T> f = new GridEmbeddedFuture(fut,
                    new IgniteOutClosure<IgniteInternalFuture>() {
                        @Override public IgniteInternalFuture<T> apply() {
                            if (ctx.kernalContext().isStopping())
                                return new GridFinishedFuture<>(
                                    new IgniteCheckedException("Operation has been cancelled (node is stopping)."));

                            return op.apply();
                        }
                    });

                saveFuture(holder, f);

                return f;
            }

            IgniteInternalFuture<T> f = op.apply();

            saveFuture(holder, f);

            return f;
        }
        finally {
            holder.unlock();
        }
    }

    /** {@inheritDoc} */
    @Override protected IgniteInternalFuture<Boolean> lockAllAsync(Collection<KeyCacheObject> keys,
        long timeout,
        @Nullable IgniteTxLocalEx tx,
        boolean isInvalidate,
        boolean isRead,
        boolean retval,
        @Nullable TransactionIsolation isolation,
        long createTtl,
        long accessTtl) {
        return new FinishedLockFuture(new UnsupportedOperationException("Locks are not supported for " +
            "CacheAtomicityMode.ATOMIC mode (use CacheAtomicityMode.TRANSACTIONAL instead)"));
    }

    /** {@inheritDoc} */
    @Override public <T> EntryProcessorResult<T> invoke(K key, EntryProcessor<K, V, T> entryProcessor, Object... args)
        throws IgniteCheckedException {
        IgniteInternalFuture<EntryProcessorResult<T>> invokeFut = invoke0(false, key, entryProcessor, args);

        EntryProcessorResult<T> res = invokeFut.get();

        return res != null ? res : new CacheInvokeResult<T>();
    }

    /** {@inheritDoc} */
    @Override public <T> Map<K, EntryProcessorResult<T>> invokeAll(Set<? extends K> keys,
        EntryProcessor<K, V, T> entryProcessor,
        Object... args) throws IgniteCheckedException
    {
        return invokeAll0(false, keys, entryProcessor, args).get();
    }

    /** {@inheritDoc} */
    @Override public <T> IgniteInternalFuture<EntryProcessorResult<T>> invokeAsync(K key,
        EntryProcessor<K, V, T> entryProcessor,
        Object... args) {
        return invoke0(true, key, entryProcessor, args);
    }

    /**
     * @param async Async operation flag.
     * @param key Key.
     * @param entryProcessor Entry processor.
     * @param args Entry processor arguments.
     * @return Future.
     */
    private <T> IgniteInternalFuture<EntryProcessorResult<T>> invoke0(
        boolean async,
        K key,
        EntryProcessor<K, V, T> entryProcessor,
        Object... args) {
        A.notNull(key, "key", entryProcessor, "entryProcessor");

        if (keyCheck)
            validateCacheKey(key);

        CacheOperationContext opCtx = ctx.operationContextPerCall();

        final boolean keepBinary = opCtx != null && opCtx.isKeepBinary();

        IgniteInternalFuture<Map<K, EntryProcessorResult<T>>> fut = update0(
            key,
            null,
            entryProcessor,
            args,
            false,
            null,
            true,
            async);

        return fut.chain(new CX1<IgniteInternalFuture<Map<K, EntryProcessorResult<T>>>, EntryProcessorResult<T>>() {
            @Override public EntryProcessorResult<T> applyx(IgniteInternalFuture<Map<K, EntryProcessorResult<T>>> fut)
                throws IgniteCheckedException {
                Map<K, EntryProcessorResult<T>> resMap = fut.get();

                if (resMap != null) {
                    assert resMap.isEmpty() || resMap.size() == 1 : resMap.size();

                    EntryProcessorResult<T> res = resMap.isEmpty() ? null : resMap.values().iterator().next();

                    if (res instanceof CacheInvokeResult) {
                        CacheInvokeResult invokeRes = (CacheInvokeResult)res;

                        if (invokeRes.result() != null)
                            res = CacheInvokeResult.fromResult((T)ctx.unwrapBinaryIfNeeded(invokeRes.result(),
                                keepBinary, false));
                    }

                    return res;
                }

                return null;
            }
        });
    }

    /** {@inheritDoc} */
    @SuppressWarnings("unchecked")
    @Override public <T> IgniteInternalFuture<Map<K, EntryProcessorResult<T>>> invokeAllAsync(Set<? extends K> keys,
        final EntryProcessor<K, V, T> entryProcessor,
        Object... args) {
        return invokeAll0(true, keys, entryProcessor, args);
    }

    /**
     * @param async Async operation flag.
     * @param keys Keys.
     * @param entryProcessor Entry processor.
     * @param args Entry processor arguments.
     * @return Future.
     */
    private <T> IgniteInternalFuture<Map<K, EntryProcessorResult<T>>> invokeAll0(
        boolean async,
        Set<? extends K> keys,
        final EntryProcessor<K, V, T> entryProcessor,
        Object... args) {
        A.notNull(keys, "keys", entryProcessor, "entryProcessor");

        if (keyCheck)
            validateCacheKeys(keys);

        Map<? extends K, EntryProcessor> invokeMap = F.viewAsMap(keys, new C1<K, EntryProcessor>() {
            @Override public EntryProcessor apply(K k) {
                return entryProcessor;
            }
        });

        CacheOperationContext opCtx = ctx.operationContextPerCall();

        final boolean keepBinary = opCtx != null && opCtx.isKeepBinary();

        IgniteInternalFuture<Map<K, EntryProcessorResult<T>>> resFut = updateAll0(null,
            invokeMap,
            args,
            null,
            null,
            false,
            false,
            true,
            TRANSFORM,
            async);

        return resFut.chain(
            new CX1<IgniteInternalFuture<Map<K, EntryProcessorResult<T>>>, Map<K, EntryProcessorResult<T>>>() {
                @Override public Map<K, EntryProcessorResult<T>> applyx(
                    IgniteInternalFuture<Map<K, EntryProcessorResult<T>>> fut
                ) throws IgniteCheckedException {
                    Map<Object, EntryProcessorResult> resMap = (Map)fut.get();

                    return ctx.unwrapInvokeResult(resMap, keepBinary);
                }
            });
    }

    /** {@inheritDoc} */
    @Override public <T> Map<K, EntryProcessorResult<T>> invokeAll(
        Map<? extends K, ? extends EntryProcessor<K, V, T>> map,
        Object... args) throws IgniteCheckedException {
        A.notNull(map, "map");

        if (keyCheck)
            validateCacheKeys(map.keySet());

        return (Map<K, EntryProcessorResult<T>>)updateAll0(null,
            map,
            args,
            null,
            null,
            false,
            false,
            true,
            TRANSFORM,
            false).get();
    }

    /** {@inheritDoc} */
    @SuppressWarnings("unchecked")
    @Override public <T> IgniteInternalFuture<Map<K, EntryProcessorResult<T>>> invokeAllAsync(
        Map<? extends K, ? extends EntryProcessor<K, V, T>> map,
        Object... args) {
        A.notNull(map, "map");

        if (keyCheck)
            validateCacheKeys(map.keySet());

        return updateAll0(null,
            map,
            args,
            null,
            null,
            false,
            false,
            true,
            TRANSFORM,
            true);
    }

    /**
     * Entry point for all public API put/transform methods.
     *
     * @param map Put map. Either {@code map}, {@code invokeMap} or {@code conflictPutMap} should be passed.
     * @param invokeMap Invoke map. Either {@code map}, {@code invokeMap} or {@code conflictPutMap} should be passed.
     * @param invokeArgs Optional arguments for EntryProcessor.
     * @param conflictPutMap Conflict put map.
     * @param conflictRmvMap Conflict remove map.
     * @param retval Return value required flag.
     * @param rawRetval Return {@code GridCacheReturn} instance.
     * @param waitTopFut Whether to wait for topology future.
     * @param async Async operation flag.
     * @return Completion future.
     */
    @SuppressWarnings("ConstantConditions")
    private IgniteInternalFuture updateAll0(
        @Nullable Map<? extends K, ? extends V> map,
        @Nullable Map<? extends K, ? extends EntryProcessor> invokeMap,
        @Nullable Object[] invokeArgs,
        @Nullable Map<KeyCacheObject, GridCacheDrInfo> conflictPutMap,
        @Nullable Map<KeyCacheObject, GridCacheVersion> conflictRmvMap,
        final boolean retval,
        final boolean rawRetval,
        final boolean waitTopFut,
        final GridCacheOperation op,
        boolean async
    ) {
        assert ctx.updatesAllowed();

        if (map != null && keyCheck)
            validateCacheKeys(map.keySet());

        ctx.checkSecurity(SecurityPermission.CACHE_PUT);

        final CacheOperationContext opCtx = ctx.operationContextPerCall();

        if (opCtx != null && opCtx.hasDataCenterId()) {
            assert conflictPutMap == null : conflictPutMap;
            assert conflictRmvMap == null : conflictRmvMap;

            if (op == GridCacheOperation.TRANSFORM) {
                assert invokeMap != null : invokeMap;

                conflictPutMap = F.viewReadOnly((Map)invokeMap,
                    new IgniteClosure<EntryProcessor, GridCacheDrInfo>() {
                        @Override public GridCacheDrInfo apply(EntryProcessor o) {
                            return new GridCacheDrInfo(o, ctx.versions().next(opCtx.dataCenterId()));
                        }
                    });

                invokeMap = null;
            }
            else if (op == GridCacheOperation.DELETE) {
                assert map != null : map;

                conflictRmvMap = F.viewReadOnly((Map)map, new IgniteClosure<V, GridCacheVersion>() {
                    @Override public GridCacheVersion apply(V o) {
                        return ctx.versions().next(opCtx.dataCenterId());
                    }
                });

                map = null;
            }
            else {
                assert map != null : map;

                conflictPutMap = F.viewReadOnly((Map)map, new IgniteClosure<V, GridCacheDrInfo>() {
                    @Override public GridCacheDrInfo apply(V o) {
                        return new GridCacheDrInfo(ctx.toCacheObject(o), ctx.versions().next(opCtx.dataCenterId()));
                    }
                });

                map = null;
            }
        }

        UUID subjId = ctx.subjectIdPerCall(null, opCtx);

        int taskNameHash = ctx.kernalContext().job().currentTaskNameHash();

        final GridNearAtomicUpdateFuture updateFut = new GridNearAtomicUpdateFuture(
            ctx,
            this,
            ctx.config().getWriteSynchronizationMode(),
            op,
            map != null ? map.keySet() : invokeMap != null ? invokeMap.keySet() : conflictPutMap != null ?
                conflictPutMap.keySet() : conflictRmvMap.keySet(),
            map != null ? map.values() : invokeMap != null ? invokeMap.values() : null,
            invokeArgs,
            (Collection)(conflictPutMap != null ? conflictPutMap.values() : null),
            conflictRmvMap != null ? conflictRmvMap.values() : null,
            retval,
            rawRetval,
            opCtx != null ? opCtx.expiry() : null,
            CU.filterArray(null),
            subjId,
            taskNameHash,
            opCtx != null && opCtx.skipStore(),
            opCtx != null && opCtx.isKeepBinary(),
            opCtx != null && opCtx.noRetries() ? 1 : MAX_RETRIES,
            waitTopFut);

        if (async) {
            return asyncOp(new CO<IgniteInternalFuture<Object>>() {
                @Override public IgniteInternalFuture<Object> apply() {
                    updateFut.map();

                    return updateFut;
                }
            });
        }
        else {
            updateFut.map();

            return updateFut;
        }
    }

    /**
     * Entry point for update/invoke with a single key.
     *
     * @param key Key.
     * @param val Value.
     * @param proc Entry processor.
     * @param invokeArgs Invoke arguments.
     * @param retval Return value flag.
     * @param filter Filter.
     * @param waitTopFut Whether to wait for topology future.
     * @param async Async operation flag.
     * @return Future.
     */
    private IgniteInternalFuture update0(
        K key,
        @Nullable V val,
        @Nullable EntryProcessor proc,
        @Nullable Object[] invokeArgs,
        final boolean retval,
        @Nullable final CacheEntryPredicate filter,
        final boolean waitTopFut,
        boolean async
    ) {
        assert val == null || proc == null;

        assert ctx.updatesAllowed();

        validateCacheKey(key);

        ctx.checkSecurity(SecurityPermission.CACHE_PUT);

        final GridNearAtomicAbstractUpdateFuture updateFut =
            createSingleUpdateFuture(key, val, proc, invokeArgs, retval, filter, waitTopFut);

        if (async) {
            return asyncOp(new CO<IgniteInternalFuture<Object>>() {
                @Override public IgniteInternalFuture<Object> apply() {
                    updateFut.map();

                    return updateFut;
                }
            });
        }
        else {
            updateFut.map();

            return updateFut;
        }
    }

    /**
     * Entry point for remove with single key.
     *
     * @param key Key.
     * @param retval Whether to return
     * @param filter Filter.
     * @param async Async operation flag.
     * @return Future.
     */
    private IgniteInternalFuture remove0(K key, final boolean retval,
        @Nullable CacheEntryPredicate filter,
        boolean async) {
        assert ctx.updatesAllowed();

        ctx.checkSecurity(SecurityPermission.CACHE_REMOVE);

        final GridNearAtomicAbstractUpdateFuture updateFut = createSingleUpdateFuture(key,
            null,
            null,
            null,
            retval,
            filter,
            true);

        if (async) {
            return asyncOp(new CO<IgniteInternalFuture<Object>>() {
                @Override public IgniteInternalFuture<Object> apply() {
                    updateFut.map();

                    return updateFut;
                }
            });
        }
        else {
            updateFut.map();

            return updateFut;
        }
    }

    /**
     * Craete future for single key-val pair update.
     *
     * @param key Key.
     * @param val Value.
     * @param proc Processor.
     * @param invokeArgs Invoke arguments.
     * @param retval Return value flag.
     * @param filter Filter.
     * @param waitTopFut Whether to wait for topology future.
     * @return Future.
     */
    private GridNearAtomicAbstractUpdateFuture createSingleUpdateFuture(
        K key,
        @Nullable V val,
        @Nullable EntryProcessor proc,
        @Nullable Object[] invokeArgs,
        boolean retval,
        @Nullable CacheEntryPredicate filter,
        boolean waitTopFut
    ) {
        CacheOperationContext opCtx = ctx.operationContextPerCall();

        GridCacheOperation op;
        Object val0;

        if (val != null) {
            op = UPDATE;
            val0 = val;
        }
        else if (proc != null) {
            op = TRANSFORM;
            val0 = proc;
        }
        else {
            op = DELETE;
            val0 = null;
        }

        GridCacheDrInfo conflictPutVal = null;
        GridCacheVersion conflictRmvVer = null;

        if (opCtx != null && opCtx.hasDataCenterId()) {
            Byte dcId = opCtx.dataCenterId();

            assert dcId != null;

            if (op == UPDATE) {
                conflictPutVal = new GridCacheDrInfo(ctx.toCacheObject(val), ctx.versions().next(dcId));

                val0 = null;
            }
            else if (op == GridCacheOperation.TRANSFORM) {
                conflictPutVal = new GridCacheDrInfo(proc, ctx.versions().next(dcId));

                val0 = null;
            }
            else
                conflictRmvVer = ctx.versions().next(dcId);
        }

        CacheEntryPredicate[] filters = CU.filterArray(filter);

        if (conflictPutVal == null && conflictRmvVer == null) {
            return new GridNearAtomicSingleUpdateFuture(
                ctx,
                this,
                ctx.config().getWriteSynchronizationMode(),
                op,
                key,
                val0,
                invokeArgs,
                retval,
                false,
                opCtx != null ? opCtx.expiry() : null,
                filters,
                ctx.subjectIdPerCall(null, opCtx),
                ctx.kernalContext().job().currentTaskNameHash(),
                opCtx != null && opCtx.skipStore(),
                opCtx != null && opCtx.isKeepBinary(),
                opCtx != null && opCtx.noRetries() ? 1 : MAX_RETRIES,
                waitTopFut
            );
        }
        else {
            return new GridNearAtomicUpdateFuture(
                ctx,
                this,
                ctx.config().getWriteSynchronizationMode(),
                op,
                Collections.singletonList(key),
                val0 != null ? Collections.singletonList(val0) : null,
                invokeArgs,
                conflictPutVal != null ? Collections.singleton(conflictPutVal) : null,
                conflictRmvVer != null ? Collections.singleton(conflictRmvVer) : null,
                retval,
                false,
                opCtx != null ? opCtx.expiry() : null,
                filters,
                ctx.subjectIdPerCall(null, opCtx),
                ctx.kernalContext().job().currentTaskNameHash(),
                opCtx != null && opCtx.skipStore(),
                opCtx != null && opCtx.isKeepBinary(),
                opCtx != null && opCtx.noRetries() ? 1 : MAX_RETRIES,
                waitTopFut);
        }
    }

    /**
     * Entry point for all public API remove methods.
     *
     * @param keys Keys to remove.
     * @param conflictMap Conflict map.
     * @param retval Return value required flag.
     * @param rawRetval Return {@code GridCacheReturn} instance.
     * @return Completion future.
     */
    private IgniteInternalFuture removeAllAsync0(
        @Nullable Collection<? extends K> keys,
        @Nullable Map<KeyCacheObject, GridCacheVersion> conflictMap,
        final boolean retval,
        boolean rawRetval,
        boolean async
    ) {
        assert ctx.updatesAllowed();

        assert keys != null || conflictMap != null;

        if (keyCheck)
            validateCacheKeys(keys);

        ctx.checkSecurity(SecurityPermission.CACHE_REMOVE);

        final CacheOperationContext opCtx = ctx.operationContextPerCall();

        UUID subjId = ctx.subjectIdPerCall(null, opCtx);

        int taskNameHash = ctx.kernalContext().job().currentTaskNameHash();

        Collection<GridCacheVersion> drVers = null;

        if (opCtx != null && keys != null && opCtx.hasDataCenterId()) {
            assert conflictMap == null : conflictMap;

            drVers = F.transform(keys, new C1<K, GridCacheVersion>() {
                @Override public GridCacheVersion apply(K k) {
                    return ctx.versions().next(opCtx.dataCenterId());
                }
            });
        }

        final GridNearAtomicUpdateFuture updateFut = new GridNearAtomicUpdateFuture(
            ctx,
            this,
            ctx.config().getWriteSynchronizationMode(),
            DELETE,
            keys != null ? keys : conflictMap.keySet(),
            null,
            null,
            null,
            drVers != null ? drVers : (keys != null ? null : conflictMap.values()),
            retval,
            rawRetval,
            opCtx != null ? opCtx.expiry() : null,
            CU.filterArray(null),
            subjId,
            taskNameHash,
            opCtx != null && opCtx.skipStore(),
            opCtx != null && opCtx.isKeepBinary(),
            opCtx != null && opCtx.noRetries() ? 1 : MAX_RETRIES,
            true);

        if (async) {
            return asyncOp(new CO<IgniteInternalFuture<Object>>() {
                @Override public IgniteInternalFuture<Object> apply() {
                    updateFut.map();

                    return updateFut;
                }
            });
        }
        else {
            updateFut.map();

            return updateFut;
        }
    }

    /**
     * Entry point to all public API single get methods.
     *
     * @param key Key.
     * @param forcePrimary Force primary flag.
     * @param subjId Subject ID.
     * @param taskName Task name.
     * @param deserializeBinary Deserialize binary flag.
     * @param expiryPlc Expiry policy.
     * @param skipVals Skip values flag.
     * @param skipStore Skip store flag.
     * @param canRemap Can remap flag.
     * @param needVer Need version.
     * @return Get future.
     */
    private IgniteInternalFuture<V> getAsync0(KeyCacheObject key,
        boolean forcePrimary,
        UUID subjId,
        String taskName,
        boolean deserializeBinary,
        @Nullable ExpiryPolicy expiryPlc,
        boolean skipVals,
        boolean skipStore,
        boolean canRemap,
        boolean needVer
    ) {
        AffinityTopologyVersion topVer = canRemap ? ctx.affinity().affinityTopologyVersion() :
            ctx.shared().exchange().readyAffinityVersion();

        IgniteCacheExpiryPolicy expiry = skipVals ? null : expiryPolicy(expiryPlc);

        GridPartitionedSingleGetFuture fut = new GridPartitionedSingleGetFuture(ctx,
            key,
            topVer,
            !skipStore,
            forcePrimary,
            subjId,
            taskName,
            deserializeBinary,
            expiry,
            skipVals,
            canRemap,
            needVer,
            false);

        fut.init();

        return (IgniteInternalFuture<V>)fut;
    }

    /**
     * Entry point to all public API get methods.
     *
     * @param keys Keys.
     * @param forcePrimary Force primary flag.
     * @param subjId Subject ID.
     * @param taskName Task name.
     * @param deserializeBinary Deserialize binary flag.
     * @param expiryPlc Expiry policy.
     * @param skipVals Skip values flag.
     * @param skipStore Skip store flag.
     * @param needVer Need version.
     * @return Get future.
     */
    private IgniteInternalFuture<Map<K, V>> getAllAsync0(@Nullable Collection<KeyCacheObject> keys,
        boolean forcePrimary,
        UUID subjId,
        String taskName,
        boolean deserializeBinary,
        @Nullable ExpiryPolicy expiryPlc,
        boolean skipVals,
        boolean skipStore,
        boolean canRemap,
        boolean needVer
    ) {
        AffinityTopologyVersion topVer = canRemap ? ctx.affinity().affinityTopologyVersion() :
            ctx.shared().exchange().readyAffinityVersion();

        final IgniteCacheExpiryPolicy expiry = skipVals ? null : expiryPolicy(expiryPlc);

        // Optimisation: try to resolve value locally and escape 'get future' creation.
        if (!forcePrimary && ctx.affinityNode()) {
            Map<K, V> locVals = U.newHashMap(keys.size());

            boolean success = true;

            // Optimistically expect that all keys are available locally (avoid creation of get future).
            for (KeyCacheObject key : keys) {
                GridCacheEntryEx entry = null;

                while (true) {
                    try {
                        entry = ctx.isSwapOrOffheapEnabled() ? entryEx(key) : peekEx(key);

                        // If our DHT cache do has value, then we peek it.
                        if (entry != null) {
                            boolean isNew = entry.isNewLocked();

                            EntryGetResult getRes = null;
                            CacheObject v = null;
                            GridCacheVersion ver = null;

                            if (needVer) {
                                getRes = entry.innerGetVersioned(
                                    null,
                                    null,
                                    /*swap*/true,
                                    /*unmarshal*/true,
                                    /**update-metrics*/false,
                                    /*event*/!skipVals,
                                    subjId,
                                    null,
                                    taskName,
                                    expiry,
                                    true,
                                    null);

                                if (getRes != null) {
                                    v = getRes.value();
                                    ver = getRes.version();
                                }
                            }
                            else {
                                v = entry.innerGet(null,
                                    null,
                                    /*swap*/true,
                                    /*read-through*/false,
                                    /**update-metrics*/false,
                                    /*event*/!skipVals,
                                    /*temporary*/false,
                                    subjId,
                                    null,
                                    taskName,
                                    expiry,
                                    !deserializeBinary);
                            }

                            // Entry was not in memory or in swap, so we remove it from cache.
                            if (v == null) {
                                GridCacheVersion obsoleteVer = context().versions().next();

                                if (isNew && entry.markObsoleteIfEmpty(obsoleteVer))
                                    removeEntry(entry);

                                success = false;
                            }
                            else
                                ctx.addResult(locVals, key, v, skipVals, false, deserializeBinary, true,
                                    getRes, ver, 0, 0, needVer);
                        }
                        else
                            success = false;

                        break; // While.
                    }
                    catch (GridCacheEntryRemovedException ignored) {
                        // No-op, retry.
                    }
                    catch (GridDhtInvalidPartitionException ignored) {
                        success = false;

                        break; // While.
                    }
                    catch (IgniteCheckedException e) {
                        return new GridFinishedFuture<>(e);
                    }
                    finally {
                        if (entry != null)
                            ctx.evicts().touch(entry, topVer);
                    }
                }

                if (!success)
                    break;
                else if (!skipVals && ctx.config().isStatisticsEnabled())
                    metrics0().onRead(true);
            }

            if (success) {
                sendTtlUpdateRequest(expiry);

                return new GridFinishedFuture<>(locVals);
            }
        }

        if (expiry != null)
            expiry.reset();

        // Either reload or not all values are available locally.
        GridPartitionedGetFuture<K, V> fut = new GridPartitionedGetFuture<>(ctx,
            keys,
            topVer,
            !skipStore,
            forcePrimary,
            subjId,
            taskName,
            deserializeBinary,
            expiry,
            skipVals,
            canRemap,
            needVer,
            false);

        fut.init();

        return fut;
    }

    /**
     * Executes local update after preloader fetched values.
     *
     * @param nodeId Node ID.
     * @param req Update request.
     * @param completionCb Completion callback.
     */
    public void updateAllAsyncInternal(
        final UUID nodeId,
        final GridNearAtomicAbstractUpdateRequest req,
        final UpdateReplyClosure completionCb
    ) {
        updateAllAsyncInternal(nodeId, req, IgniteThread.GRP_IDX_UNASSIGNED, completionCb);
    }

    /**
     * Executes local update.
     *
     * @param nodeId Node ID.
     * @param req Update request.
     * @param completionCb Completion callback.
     */
    void updateAllAsyncInternal(
        final UUID nodeId,
        final GridNearAtomicAbstractUpdateRequest req,
        final int stripeIdx,
        final UpdateReplyClosure completionCb
    ) {
//        if (true) {
//            updateAllAsyncInternal0(nodeId, req, ((IgniteThread)Thread.currentThread()).stripe(), completionCb);
//
//            return;
//        }

        IgniteInternalFuture<Object> forceFut = preldr.request(req, req.topologyVersion());

        if (forceFut == null || forceFut.isDone()) {
            try {
                if (forceFut != null)
                    forceFut.get();
            }
            catch (NodeStoppingException ignored) {
                return;
            }
            catch (IgniteCheckedException e) {
                onForceKeysError(nodeId, req, completionCb, e);

                return;
            }

            updateAllAsyncInternal0(nodeId, req, ((IgniteThread)Thread.currentThread()).stripe(), completionCb);
        }
        else {
            if (true)
                throw new RuntimeException("error");

            forceFut.listen(new CI1<IgniteInternalFuture<Object>>() {
                @Override public void apply(IgniteInternalFuture<Object> fut) {
                    try {
                        fut.get();
                    }
                    catch (NodeStoppingException ignored) {
                        return;
                    }
                    catch (IgniteCheckedException e) {
                        onForceKeysError(nodeId, req, completionCb, e);

                        return;
                    }

                    updateAllAsyncInternal0(nodeId, req, stripeIdx, completionCb);
                }
            });
        }
    }

    /**
     * @param nodeId Node ID.
     * @param req Update request.
     * @param completionCb Completion callback.
     * @param e Error.
     */
    private void onForceKeysError(final UUID nodeId,
        final GridNearAtomicAbstractUpdateRequest req,
        final UpdateReplyClosure completionCb,
        IgniteCheckedException e
    ) {
        GridNearAtomicUpdateResponse res = new GridNearAtomicUpdateResponse(ctx.cacheId(),
            nodeId,
            req.futureId(),
            req.partition(),
            false,
            ctx.deploymentEnabled());

        res.addFailedKeys(req.keys(), e);

        completionCb.apply(req, res);
    }

    /**
     * Executes local update after preloader fetched values.
     *
     * @param nodeId Node ID.
     * @param req Update request.
     * @param stripeIdx Stripe index.
     * @param completionCb Completion callback.
     */
    private void updateAllAsyncInternal0(
        UUID nodeId,
        final GridNearAtomicAbstractUpdateRequest req,
        int stripeIdx,
        final UpdateReplyClosure completionCb
    ) {
        final ClusterNode node = ctx.discovery().node(nodeId);

        if (node == null) {
            U.warn(msgLog, "Skip near update request, node originated update request left [" +
                "futId=" + req.futureId() + ", node=" + nodeId + ']');

            return;
        }

        assert !req.returnValue() || (req.operation() == TRANSFORM || req.size() == 1);

        GridDhtAtomicAbstractUpdateFuture dhtFut = null;

        boolean remap = false;

        String taskName = ctx.kernalContext().task().resolveTaskName(req.taskNameHash());

        IgniteCacheExpiryPolicy expiry = null;

        try {
            // If batch store update is enabled, we need to lock all entries.
            // First, need to acquire locks on cache entries, then check filter.
            List<GridDhtCacheEntry> locked = null;

            Collection<IgniteBiTuple<GridDhtCacheEntry, GridCacheVersion>> deleted = null;

            try {
                GridDhtPartitionTopology top = topology();

                top.readLock();

                try {
                    if (top.stopping())
                        return;

                    // Do not check topology version if topology was locked on near node by
                    // external transaction or explicit lock.
                    if (req.topologyLocked() || !needRemap(req.topologyVersion(), top.topologyVersion())) {
                        final GridCacheVersion ver = ctx.versions().next(ctx.topology().topologyVersion());

                        Map<Integer, int[]> stripemap = req.stripeMap();

                        final GridDhtAtomicAbstractUpdateFuture fut = createDhtFuture(null, req, req.size());

                        ctx.mvcc().addAtomicFuture(fut.id(), fut);

                        final AffinityAssignment affAssignment = ctx.affinity().assignment(req.topologyVersion());

                        if (TEST_STRIPE_SUBMIT) {
                            for (final Map.Entry<Integer, int[]> e : stripemap.entrySet()) {
                                if (stripeIdx != e.getKey()) {
                                    ctx.kernalContext().getStripedExecutorService().execute(e.getKey(), new Runnable() {
                                        @Override public void run() {
                                            // No-op.
                                        }
                                    });
                                }
                            }

                            update(affAssignment, ver, fut, node, req, null, completionCb);
                        }
                        else {
                            req.setResCount(stripemap.size());

                            for (final Map.Entry<Integer, int[]> e : stripemap.entrySet()) {
                                if (stripeIdx == e.getKey())
                                    update(affAssignment, ver, fut, node, req, e.getValue(), completionCb);
                                else {
                                    ctx.kernalContext().getStripedExecutorService().execute(e.getKey(), new Runnable() {
                                        @Override public void run() {
                                            try {
                                                update(affAssignment, ver, fut, node, req, e.getValue(), completionCb);
                                            }
                                            catch (Exception e) {
                                                e.printStackTrace();
                                            }
                                        }
                                    });
                                }
                            }
                        }
                    }
                    else {
                        // Should remap all keys.
                        remap = true;

                        //res.remapTopologyVersion(top.topologyVersion());
                    }
                }
                finally {
                    top.readUnlock();
                }
            }
            catch (Exception e) {
                assert false : "Entry should not become obsolete while holding lock.";

                e.printStackTrace();
            }
        }
        catch (GridDhtInvalidPartitionException ignore) {
            if (log.isDebugEnabled())
                log.debug("Caught invalid partition exception for cache entry (will remap update request): " + req);

            remap = true;

            //res.remapTopologyVersion(ctx.topology().topologyVersion());
        }
        catch (Throwable e) {
            // At least RuntimeException can be thrown by the code above when GridCacheContext is cleaned and there is
            // an attempt to use cleaned resources.
            U.error(log, "Unexpected exception during cache update", e);

            //addAllKeysAsFailed(req, res, stripeIdxs, e);

            //completionCb.apply(req, res);

            if (e instanceof Error)
                throw e;

            return;
        }

//        if (remap) {
//            assert dhtFut == null;
//            res.stripe(-1);
//
//            completionCb.apply(req, res);
//        }
//        else {
//            if (dhtFut != null)
//                dhtFut.map(node, res.returnValue(), res, completionCb);
//            else
//                completionCb.apply(req, res);
//        }
//
//        if (req.writeSynchronizationMode() != FULL_ASYNC)
//            req.cleanup(!node.isLocal());
//
//        sendTtlUpdateRequest(expiry);
    }

    private void update(
        AffinityAssignment affinityAssignment,
        GridCacheVersion ver,
        GridDhtAtomicAbstractUpdateFuture fut,
        ClusterNode node,
        GridNearAtomicAbstractUpdateRequest req,
        int[] stripeIdxs,
        UpdateReplyClosure completionCb) throws GridCacheEntryRemovedException {
<<<<<<< HEAD
        GridNearAtomicUpdateResponse res = new GridNearAtomicUpdateResponse(ctx.cacheId(),
            node.id(),
            req.futureId(),
            req.partition(),
            false,
            ctx.deploymentEnabled());

        //List<GridDhtCacheEntry> locked = lockEntries(req, req.topologyVersion(), stripeIdxs);
=======
        List<GridDhtCacheEntry> locked = lockEntries(req, req.topologyVersion(), stripeIdxs);
>>>>>>> 6187b1f8

        boolean hasNear = ctx.discovery().cacheNearNode(node, name());

        if (msgLog.isDebugEnabled()) {
            msgLog.debug("Assigned update version [futId=" + req.futureId() +
                ", writeVer=" + ver + ']');
        }

        assert ver != null : "Got null version for update request: " + req;

        boolean sndPrevVal = false;//!top.rebalanceFinished(req.topologyVersion());

        int size = stripeIdxs == null ? req.size() : stripeIdxs.length;

        GridCacheReturn retVal = null;

        UpdateSingleResult updRes = updateSingle(
            affinityAssignment,
            node,
            hasNear,
            req,
<<<<<<< HEAD
            res,
=======
            null,
            locked,
>>>>>>> 6187b1f8
            ver,
            null,
            ctx.isDrEnabled(),
            null,
            null,
            sndPrevVal,
            stripeIdxs);

        retVal = updRes.returnValue();

        if (retVal == null)
            retVal = new GridCacheReturn(ctx, node.isLocal(), true, null, true);

<<<<<<< HEAD
        res.returnValue(retVal);

        //unlockEntries(locked, null);
=======
        unlockEntries(locked, null);
>>>>>>> 6187b1f8

        if (TEST_STRIPE_SUBMIT){
            GridNearAtomicUpdateResponse res = new GridNearAtomicUpdateResponse(ctx.cacheId(),
                node.id(),
                req.futureId(),
                req.partition(),
                false,
                ctx.deploymentEnabled());

            if (hasNear)
                res.nearVersion(ver);

            res.returnValue(retVal);

            for (int i = 0; i < req.size(); i++) {
                fut.addWriteEntry(affinityAssignment,
                    req.key(i),
                    req.value(i),
                    null,
                    0,
                    0,
                    null,
                    false,
                    null,
                    1L);
            }

            fut.onDone();

            completionCb.apply(req, res);
        }
        else {
            if (req.addRes()) {
                GridNearAtomicUpdateResponse res = new GridNearAtomicUpdateResponse(ctx.cacheId(),
                    node.id(),
                    req.futureId(),
                    req.partition(),
                    false,
                    ctx.deploymentEnabled());

                if (hasNear)
                    res.nearVersion(ver);

                res.returnValue(retVal);

                for (int i = 0; i < req.size(); i++) {
                    fut.addWriteEntry(affinityAssignment,
                        req.key(i),
                        req.value(i),
                        null,
                        0,
                        0,
                        null,
                        false,
                        null,
                        1L);
                }

                fut.onDone();

                completionCb.apply(req, res);
            }
        }
    }

    /**
     * Adds all keys as failed to response.
     *
     * @param req Request.
     * @param res Response.
     * @param stripeIdx Stripe indexes.
     * @param e Throwable.
     */
    private void addAllKeysAsFailed(GridNearAtomicAbstractUpdateRequest req,
        GridNearAtomicUpdateResponse res,
        int[] stripeIdx,
        Throwable e) {

        if (stripeIdx == null)
            res.addFailedKeys(req.keys(), e);
        else {
            for (int i = 0; i < stripeIdx.length; i++)
                res.addFailedKey(req.key(stripeIdx[i]), e);
        }
    }

    /**
     * Updates locked entries using batched write-through.
     *
     * @param node Sender node.
     * @param hasNear {@code True} if originating node has near cache.
     * @param req Update request.
     * @param res Update response.
     * @param locked Locked entries.
     * @param ver Assigned version.
     * @param dhtFut Optional DHT future.
     * @param replicate Whether replication is enabled.
     * @param taskName Task name.
     * @param expiry Expiry policy.
     * @param sndPrevVal If {@code true} sends previous value to backups.
     * @param stripeIdxs Stripe indexes.
     * @return Deleted entries.
     * @throws GridCacheEntryRemovedException Should not be thrown.
     */
    @SuppressWarnings("unchecked")
    private UpdateBatchResult updateWithBatch(
        final ClusterNode node,
        final boolean hasNear,
        final GridNearAtomicAbstractUpdateRequest req,
        final GridNearAtomicUpdateResponse res,
        final List<GridDhtCacheEntry> locked,
        final GridCacheVersion ver,
        @Nullable GridDhtAtomicAbstractUpdateFuture dhtFut,
        final boolean replicate,
        final String taskName,
        @Nullable final IgniteCacheExpiryPolicy expiry,
        final boolean sndPrevVal,
        final int[] stripeIdxs
    ) throws GridCacheEntryRemovedException {
        assert !ctx.dr().receiveEnabled(); // Cannot update in batches during DR due to possible conflicts.
        assert !req.returnValue() || req.operation() == TRANSFORM; // Should not request return values for putAll.

        if (!F.isEmpty(req.filter()) && ctx.loadPreviousValue()) {
            try {
                reloadIfNeeded(locked);
            }
            catch (IgniteCheckedException e) {
                addAllKeysAsFailed(req, res, stripeIdxs, e);

                return new UpdateBatchResult();
            }
        }

        int size = stripeIdxs == null ? req.size() : stripeIdxs.length;

        Map<KeyCacheObject, CacheObject> putMap = null;

        Map<KeyCacheObject, EntryProcessor<Object, Object, Object>> entryProcessorMap = null;

        Collection<KeyCacheObject> rmvKeys = null;

        List<CacheObject> writeVals = null;

        UpdateBatchResult updRes = new UpdateBatchResult();

        List<GridDhtCacheEntry> filtered = new ArrayList<>(size);

        GridCacheOperation op = req.operation();

        GridCacheReturn invokeRes = null;

        int firstEntryIdx = 0;

        boolean intercept = ctx.config().getInterceptor() != null;

        for (int i = 0; i < locked.size(); i++) {
            GridDhtCacheEntry entry = locked.get(i);

            int trueIdx = stripeIdxs == null ? i : stripeIdxs[i];

            try {
                if (!checkFilter(entry, req, res)) {
                    if (expiry != null && entry.hasValue()) {
                        long ttl = expiry.forAccess();

                        if (ttl != CU.TTL_NOT_CHANGED) {
                            entry.updateTtl(null, ttl);

                            expiry.ttlUpdated(entry.key(),
                                entry.version(),
                                entry.readers());
                        }
                    }

                    if (log.isDebugEnabled())
                        log.debug("Entry did not pass the filter (will skip write) [entry=" + entry +
                            ", filter=" + Arrays.toString(req.filter()) + ", res=" + res + ']');

                    if (hasNear)
                        res.addSkippedIndex(i);

                    firstEntryIdx++;

                    continue;
                }

                if (op == TRANSFORM) {
                    EntryProcessor<Object, Object, Object> entryProcessor = req.entryProcessor(trueIdx);

                    CacheObject old = entry.innerGet(
                        ver,
                        null,
                        /*read swap*/true,
                        /*read through*/true,
                        /*metrics*/true,
                        /*event*/true,
                        /*temporary*/true,
                        req.subjectId(),
                        entryProcessor,
                        taskName,
                        null,
                        req.keepBinary());

                    Object oldVal = null;
                    Object updatedVal = null;

                    CacheInvokeEntry<Object, Object> invokeEntry = new CacheInvokeEntry(entry.key(), old,
                        entry.version(), req.keepBinary(), entry);

                    CacheObject updated;

                    try {
                        Object computed = entryProcessor.process(invokeEntry, req.invokeArguments());

                        if (computed != null) {
                            if (invokeRes == null)
                                invokeRes = new GridCacheReturn(node.isLocal());

                            computed = ctx.unwrapTemporary(computed);

                            invokeRes.addEntryProcessResult(ctx, entry.key(), invokeEntry.key(), computed, null,
                                req.keepBinary());
                        }

                        if (!invokeEntry.modified())
                            continue;

                        updatedVal = ctx.unwrapTemporary(invokeEntry.getValue());

                        updated = ctx.toCacheObject(updatedVal);
                    }
                    catch (Exception e) {
                        if (invokeRes == null)
                            invokeRes = new GridCacheReturn(node.isLocal());

                        invokeRes.addEntryProcessResult(ctx, entry.key(), invokeEntry.key(), null, e, req.keepBinary());

                        updated = old;
                    }

                    if (updated == null) {
                        if (intercept) {
                            CacheLazyEntry e = new CacheLazyEntry(ctx, entry.key(), invokeEntry.key(), old, oldVal, req.keepBinary());

                            IgniteBiTuple<Boolean, ?> interceptorRes = ctx.config().getInterceptor().onBeforeRemove(e);

                            if (ctx.cancelRemove(interceptorRes))
                                continue;
                        }

                        // Update previous batch.
                        if (putMap != null) {
                            dhtFut = updatePartialBatch(
                                hasNear,
                                firstEntryIdx,
                                filtered,
                                ver,
                                node,
                                writeVals,
                                putMap,
                                null,
                                entryProcessorMap,
                                dhtFut,
                                req,
                                res,
                                replicate,
                                updRes,
                                taskName,
                                expiry,
                                sndPrevVal,
                                stripeIdxs);

                            firstEntryIdx = i;

                            putMap = null;
                            writeVals = null;
                            entryProcessorMap = null;

                            filtered = new ArrayList<>();
                        }

                        // Start collecting new batch.
                        if (rmvKeys == null)
                            rmvKeys = new ArrayList<>(size);

                        rmvKeys.add(entry.key());
                    }
                    else {
                        if (intercept) {
                            CacheLazyEntry e = new CacheLazyEntry(ctx, entry.key(), invokeEntry.key(), old, oldVal, req.keepBinary());

                            Object val = ctx.config().getInterceptor().onBeforePut(e, updatedVal);

                            if (val == null)
                                continue;

                            updated = ctx.toCacheObject(ctx.unwrapTemporary(val));
                        }

                        // Update previous batch.
                        if (rmvKeys != null) {
                            dhtFut = updatePartialBatch(
                                hasNear,
                                firstEntryIdx,
                                filtered,
                                ver,
                                node,
                                null,
                                null,
                                rmvKeys,
                                entryProcessorMap,
                                dhtFut,
                                req,
                                res,
                                replicate,
                                updRes,
                                taskName,
                                expiry,
                                sndPrevVal,
                                stripeIdxs);

                            firstEntryIdx = i;

                            rmvKeys = null;
                            entryProcessorMap = null;

                            filtered = new ArrayList<>();
                        }

                        if (putMap == null) {
                            putMap = new LinkedHashMap<>(size, 1.0f);
                            writeVals = new ArrayList<>(size);
                        }

                        putMap.put(entry.key(), updated);
                        writeVals.add(updated);
                    }

                    if (entryProcessorMap == null)
                        entryProcessorMap = new HashMap<>();

                    entryProcessorMap.put(entry.key(), entryProcessor);
                }
                else if (op == UPDATE) {
                    CacheObject updated = req.value(trueIdx);

                    if (intercept) {
                        CacheObject old = entry.innerGet(
                            null,
                            null,
                            /*read swap*/true,
                            /*read through*/ctx.loadPreviousValue(),
                            /*metrics*/true,
                            /*event*/true,
                            /*temporary*/true,
                            req.subjectId(),
                            null,
                            taskName,
                            null,
                            req.keepBinary());

                        Object val = ctx.config().getInterceptor().onBeforePut(
                            new CacheLazyEntry(
                                ctx,
                                entry.key(),
                                old,
                                req.keepBinary()),
                            ctx.unwrapBinaryIfNeeded(
                                updated,
                                req.keepBinary(),
                                false));

                        if (val == null)
                            continue;

                        updated = ctx.toCacheObject(ctx.unwrapTemporary(val));
                    }

                    assert updated != null;

                    if (putMap == null) {
                        putMap = new LinkedHashMap<>(size, 1.0f);
                        writeVals = new ArrayList<>(size);
                    }

                    putMap.put(entry.key(), updated);
                    writeVals.add(updated);
                }
                else {
                    assert op == DELETE;

                    if (intercept) {
                        CacheObject old = entry.innerGet(
                            null,
                            null,
                            /*read swap*/true,
                            /*read through*/ctx.loadPreviousValue(),
                            /*metrics*/true,
                            /*event*/true,
                            /*temporary*/true,
                            req.subjectId(),
                            null,
                            taskName,
                            null,
                            req.keepBinary());

                        IgniteBiTuple<Boolean, ?> interceptorRes = ctx.config().getInterceptor()
                            .onBeforeRemove(new CacheLazyEntry(ctx, entry.key(), old, req.keepBinary()));

                        if (ctx.cancelRemove(interceptorRes))
                            continue;
                    }

                    if (rmvKeys == null)
                        rmvKeys = new ArrayList<>(size);

                    rmvKeys.add(entry.key());
                }

                filtered.add(entry);
            }
            catch (IgniteCheckedException e) {
                res.addFailedKey(entry.key(), e);
            }
        }

        // Store final batch.
        if (putMap != null || rmvKeys != null) {
            dhtFut = updatePartialBatch(
                hasNear,
                firstEntryIdx,
                filtered,
                ver,
                node,
                writeVals,
                putMap,
                rmvKeys,
                entryProcessorMap,
                dhtFut,
                req,
                res,
                replicate,
                updRes,
                taskName,
                expiry,
                sndPrevVal,
                stripeIdxs);
        }
        else
            assert filtered.isEmpty();

        updRes.dhtFuture(dhtFut);

        updRes.invokeResult(invokeRes);

        return updRes;
    }

    /**
     * @param entries Entries.
     * @throws IgniteCheckedException If failed.
     */
    private void reloadIfNeeded(final List<GridDhtCacheEntry> entries) throws IgniteCheckedException {
        Map<KeyCacheObject, Integer> needReload = null;

        for (int i = 0; i < entries.size(); i++) {
            GridDhtCacheEntry entry = entries.get(i);

            if (entry == null)
                continue;

            CacheObject val = entry.rawGetOrUnmarshal(false);

            if (val == null) {
                if (needReload == null)
                    needReload = new HashMap<>(entries.size(), 1.0f);

                needReload.put(entry.key(), i);
            }
        }

        if (needReload != null) {
            final Map<KeyCacheObject, Integer> idxMap = needReload;

            ctx.store().loadAll(null, needReload.keySet(), new CI2<KeyCacheObject, Object>() {
                @Override public void apply(KeyCacheObject k, Object v) {
                    Integer idx = idxMap.get(k);

                    if (idx != null) {
                        GridDhtCacheEntry entry = entries.get(idx);

                        try {
                            GridCacheVersion ver = entry.version();

                            entry.versionedValue(ctx.toCacheObject(v), null, ver, null, null);
                        }
                        catch (GridCacheEntryRemovedException e) {
                            assert false : "Entry should not get obsolete while holding lock [entry=" + entry +
                                ", e=" + e + ']';
                        }
                        catch (IgniteCheckedException e) {
                            throw new IgniteException(e);
                        }
                    }
                }
            });
        }
    }

    /**
     * Updates locked entries one-by-one.
     *
     * @param nearNode Originating node.
     * @param hasNear {@code True} if originating node has near cache.
     * @param req Update request.
<<<<<<< HEAD
     * @param res Update response.
=======
     * @param locked Locked entries.
>>>>>>> 6187b1f8
     * @param ver Assigned update version.
     * @param dhtFut Optional DHT future.
     * @param replicate Whether DR is enabled for that cache.
     * @param taskName Task name.
     * @param expiry Expiry policy.
     * @param sndPrevVal If {@code true} sends previous value to backups.
     * @param stripeIdxs Stripe indexes.
     * @return Return value.
     * @throws GridCacheEntryRemovedException Should be never thrown.
     */
    private UpdateSingleResult updateSingle(
        AffinityAssignment affAssignment,
        ClusterNode nearNode,
        boolean hasNear,
        GridNearAtomicAbstractUpdateRequest req,
        GridNearAtomicUpdateResponse res,
        GridCacheVersion ver,
        @Nullable GridDhtAtomicAbstractUpdateFuture dhtFut,
        boolean replicate,
        String taskName,
        @Nullable IgniteCacheExpiryPolicy expiry,
        boolean sndPrevVal,
        int[] stripeIdxs
    ) throws GridCacheEntryRemovedException {
        GridCacheReturn retVal = null;
        Collection<IgniteBiTuple<GridDhtCacheEntry, GridCacheVersion>> deleted = null;

        AffinityTopologyVersion topVer = req.topologyVersion();

        boolean checkReaders = hasNear || ctx.discovery().hasNearCache(ctx.cacheId(), topVer);

        boolean intercept = ctx.config().getInterceptor() != null;

        int keyNum = stripeIdxs == null ? req.size() : stripeIdxs.length;

        // Avoid iterator creation.
        for (int i = 0; i < keyNum; i++) {
            int trueIdx = stripeIdxs == null ? i : stripeIdxs[i];

            KeyCacheObject k = req.key(trueIdx);

            GridCacheOperation op = req.operation();

            // We are holding java-level locks on entries at this point.
            // No GridCacheEntryRemovedException can be thrown.
            try {
                GridDhtCacheEntry entry = entryExx(k, topVer);

                GridCacheVersion newConflictVer = req.conflictVersion(trueIdx);
                long newConflictTtl = req.conflictTtl(trueIdx);
                long newConflictExpireTime = req.conflictExpireTime(trueIdx);

                assert !(newConflictVer instanceof GridCacheVersionEx) : newConflictVer;

                Object writeVal = op == TRANSFORM ? req.entryProcessor(trueIdx) : req.writeValue(trueIdx);

                Collection<UUID> readers = null;
                Collection<UUID> filteredReaders = null;

                if (checkReaders) {
                    readers = entry.readers();
                    filteredReaders = F.view(entry.readers(), F.notEqualTo(nearNode.id()));
                }

                GridCacheUpdateAtomicResult updRes = entry.innerUpdate(
                    ver,
                    nearNode.id(),
                    locNodeId,
                    op,
                    writeVal,
                    req.invokeArguments(),
                    writeThrough() && !req.skipStore(),
                    !req.skipStore(),
                    sndPrevVal || req.returnValue(),
                    req.keepBinary(),
                    expiry,
                    /*event*/true,
                    /*metrics*/true,
                    /*primary*/true,
                    /*verCheck*/false,
                    topVer,
                    req.filter(),
                    replicate ? DR_PRIMARY : DR_NONE,
                    newConflictTtl,
                    newConflictExpireTime,
                    newConflictVer,
                    /*conflictResolve*/true,
                    intercept,
                    req.subjectId(),
                    taskName,
                    /*prevVal*/null,
                    /*updateCntr*/null,
                    dhtFut);

                if (dhtFut != null) {
                    if (updRes.sendToDht()) { // Send to backups even in case of remove-remove scenarios.
                        GridCacheVersionConflictContext<?, ?> conflictCtx = updRes.conflictResolveResult();

                        if (conflictCtx == null)
                            newConflictVer = null;
                        else if (conflictCtx.isMerge())
                            newConflictVer = null; // Conflict version is discarded in case of merge.

                        EntryProcessor<Object, Object, Object> entryProcessor = null;

                        dhtFut.addWriteEntry(
                            affAssignment,
                            entry.key(),
                            updRes.newValue(),
                            entryProcessor,
                            updRes.newTtl(),
                            updRes.conflictExpireTime(),
                            newConflictVer,
                            sndPrevVal,
                            updRes.oldValue(),
                            updRes.updateCounter());

                        if (!F.isEmpty(filteredReaders))
                            dhtFut.addNearWriteEntries(
                                filteredReaders,
                                entry,
                                updRes.newValue(),
                                entryProcessor,
                                updRes.newTtl(),
                                updRes.conflictExpireTime());
                    }
                    else {
                        if (log.isDebugEnabled())
                            log.debug("Entry did not pass the filter or conflict resolution (will skip write) " +
                                "[entry=" + entry + ", filter=" + Arrays.toString(req.filter()) + ']');
                    }
                }

                if (hasNear) {
                    if (updRes.sendToDht()) {
                        if (!ctx.affinity().partitionBelongs(nearNode, entry.partition(), topVer)) {
                            // If put the same value as in request then do not need to send it back.
                            if (op == TRANSFORM || writeVal != updRes.newValue()) {
                                res.addNearValue(trueIdx,
                                    updRes.newValue(),
                                    updRes.newTtl(),
                                    updRes.conflictExpireTime());
                            }
                            else
                                res.addNearTtl(trueIdx, updRes.newTtl(), updRes.conflictExpireTime());

                            if (updRes.newValue() != null) {
                                IgniteInternalFuture<Boolean> f = entry.addReader(nearNode.id(), req.messageId(), topVer);

                                assert f == null : f;
                            }
                        }
                        else if (F.contains(readers, nearNode.id())) // Reader became primary or backup.
                            entry.removeReader(nearNode.id(), req.messageId());
                        else
                            res.addSkippedIndex(trueIdx);
                    }
                    else
                        res.addSkippedIndex(trueIdx);
                }

                if (updRes.removeVersion() != null) {
                    if (deleted == null)
                        deleted = new ArrayList<>(req.size());

                    deleted.add(F.t(entry, updRes.removeVersion()));
                }

                if (op == TRANSFORM) {
                    assert !req.returnValue();

                    IgniteBiTuple<Object, Exception> compRes = updRes.computedResult();

                    if (compRes != null && (compRes.get1() != null || compRes.get2() != null)) {
                        if (retVal == null)
                            retVal = new GridCacheReturn(nearNode.isLocal());

                        retVal.addEntryProcessResult(ctx,
                            k,
                            null,
                            compRes.get1(),
                            compRes.get2(),
                            req.keepBinary());
                    }
                }
                else {
                    // Create only once.
                    if (retVal == null) {
                        CacheObject ret = updRes.oldValue();

                        retVal = new GridCacheReturn(ctx,
                            nearNode.isLocal(),
                            req.keepBinary(),
                            req.returnValue() ? ret : null,
                            updRes.success());
                    }
                }
            }
            catch (IgniteCheckedException e) {
                if (res != null)
                    res.addFailedKey(k, e);
            }
        }

        return new UpdateSingleResult(retVal, deleted, dhtFut);
    }

    /**
     * @param hasNear {@code True} if originating node has near cache.
     * @param firstEntryIdx Index of the first entry in the request keys collection or in the stripeIdxs.
     * @param entries Entries to update.
     * @param ver Version to set.
     * @param nearNode Originating node.
     * @param writeVals Write values.
     * @param putMap Values to put.
     * @param rmvKeys Keys to remove.
     * @param entryProcessorMap Entry processors.
     * @param dhtFut DHT update future if has backups.
     * @param req Request.
     * @param res Response.
     * @param replicate Whether replication is enabled.
     * @param batchRes Batch update result.
     * @param taskName Task name.
     * @param expiry Expiry policy.
     * @param sndPrevVal If {@code true} sends previous value to backups.
     * @return Deleted entries.
     */
    @SuppressWarnings("ForLoopReplaceableByForEach")
    @Nullable private GridDhtAtomicAbstractUpdateFuture updatePartialBatch(
        final boolean hasNear,
        final int firstEntryIdx,
        final List<GridDhtCacheEntry> entries,
        final GridCacheVersion ver,
        final ClusterNode nearNode,
        @Nullable final List<CacheObject> writeVals,
        @Nullable final Map<KeyCacheObject, CacheObject> putMap,
        @Nullable final Collection<KeyCacheObject> rmvKeys,
        @Nullable final Map<KeyCacheObject, EntryProcessor<Object, Object, Object>> entryProcessorMap,
        @Nullable GridDhtAtomicAbstractUpdateFuture dhtFut,
        final GridNearAtomicAbstractUpdateRequest req,
        final GridNearAtomicUpdateResponse res,
        final boolean replicate,
        final UpdateBatchResult batchRes,
        final String taskName,
        @Nullable final IgniteCacheExpiryPolicy expiry,
        final boolean sndPrevVal,
        final int[] stripeIdxs
    ) {
        assert putMap == null ^ rmvKeys == null;

        assert req.conflictVersions() == null : "Cannot be called when there are conflict entries in the batch.";

        AffinityTopologyVersion topVer = req.topologyVersion();

        boolean checkReaders = hasNear || ctx.discovery().hasNearCache(ctx.cacheId(), topVer);

        CacheStorePartialUpdateException storeErr = null;

        try {
            GridCacheOperation op;

            if (putMap != null) {
                try {
                    ctx.store().putAll(null, F.viewReadOnly(putMap, new C1<CacheObject, IgniteBiTuple<CacheObject, GridCacheVersion>>() {
                        @Override public IgniteBiTuple<CacheObject, GridCacheVersion> apply(CacheObject v) {
                            return F.t(v, ver);
                        }
                    }));
                }
                catch (CacheStorePartialUpdateException e) {
                    storeErr = e;
                }

                op = UPDATE;
            }
            else {
                try {
                    ctx.store().removeAll(null, rmvKeys);
                }
                catch (CacheStorePartialUpdateException e) {
                    storeErr = e;
                }

                op = DELETE;
            }

            boolean intercept = ctx.config().getInterceptor() != null;

            AffinityAssignment affAssignment = ctx.affinity().assignment(topVer);

            // Avoid iterator creation.
            for (int i = 0; i < entries.size(); i++) {
                GridDhtCacheEntry entry = entries.get(i);

                assert Thread.holdsLock(entry);

                if (entry.obsolete()) {
                    assert req.operation() == DELETE : "Entry can become obsolete only after remove: " + entry;

                    continue;
                }

                if (storeErr != null &&
                    storeErr.failedKeys().contains(entry.key().value(ctx.cacheObjectContext(), false)))
                    continue;

                try {
                    // We are holding java-level locks on entries at this point.
                    CacheObject writeVal = op == UPDATE ? writeVals.get(i) : null;

                    assert writeVal != null || op == DELETE : "null write value found.";

                    Collection<UUID> readers = null;
                    Collection<UUID> filteredReaders = null;

                    if (checkReaders) {
                        readers = entry.readers();
                        filteredReaders = F.view(entry.readers(), F.notEqualTo(nearNode.id()));
                    }

                    GridCacheUpdateAtomicResult updRes = entry.innerUpdate(
                        ver,
                        nearNode.id(),
                        locNodeId,
                        op,
                        writeVal,
                        null,
                        /*write-through*/false,
                        /*read-through*/false,
                        /*retval*/sndPrevVal,
                        req.keepBinary(),
                        expiry,
                        /*event*/true,
                        /*metrics*/true,
                        /*primary*/true,
                        /*verCheck*/false,
                        topVer,
                        null,
                        replicate ? DR_PRIMARY : DR_NONE,
                        CU.TTL_NOT_CHANGED,
                        CU.EXPIRE_TIME_CALCULATE,
                        null,
                        /*conflict resolve*/false,
                        /*intercept*/false,
                        req.subjectId(),
                        taskName,
                        null,
                        null,
                        dhtFut);

                    assert !updRes.success() || updRes.newTtl() == CU.TTL_NOT_CHANGED || expiry != null :
                        "success=" + updRes.success() + ", newTtl=" + updRes.newTtl() + ", expiry=" + expiry;

                    if (intercept) {
                        if (op == UPDATE) {
                            ctx.config().getInterceptor().onAfterPut(new CacheLazyEntry(
                                ctx,
                                entry.key(),
                                updRes.newValue(),
                                req.keepBinary()));
                        }
                        else {
                            assert op == DELETE : op;

                            // Old value should be already loaded for 'CacheInterceptor.onBeforeRemove'.
                            ctx.config().getInterceptor().onAfterRemove(new CacheLazyEntry(ctx, entry.key(),
                                updRes.oldValue(), req.keepBinary()));
                        }
                    }

                    batchRes.addDeleted(entry, updRes, entries);

                    if (dhtFut != null) {
                        EntryProcessor<Object, Object, Object> entryProcessor =
                            entryProcessorMap == null ? null : entryProcessorMap.get(entry.key());

                        dhtFut.addWriteEntry(
                            affAssignment,
                            entry.key(),
                            writeVal,
                            entryProcessor,
                            updRes.newTtl(),
                            CU.EXPIRE_TIME_CALCULATE,
                            null,
                            sndPrevVal,
                            updRes.oldValue(),
                            updRes.updateCounter());

                        if (!F.isEmpty(filteredReaders))
                            dhtFut.addNearWriteEntries(
                                filteredReaders,
                                entry,
                                writeVal,
                                entryProcessor,
                                updRes.newTtl(),
                                CU.EXPIRE_TIME_CALCULATE);
                    }

                    if (hasNear) {
                        // it's index inside all keys
                        int trueIdx = stripeIdxs == null ? firstEntryIdx + i : stripeIdxs[firstEntryIdx + i];

                        if (!ctx.affinity().partitionBelongs(nearNode, entry.partition(), topVer)) {
                            int idx = firstEntryIdx + i;

                            if (req.operation() == TRANSFORM) {
                                res.addNearValue(trueIdx,
                                    writeVal,
                                    updRes.newTtl(),
                                    CU.EXPIRE_TIME_CALCULATE);
                            }
                            else
                                res.addNearTtl(trueIdx, updRes.newTtl(), CU.EXPIRE_TIME_CALCULATE);

                            if (writeVal != null || entry.hasValue()) {
                                IgniteInternalFuture<Boolean> f = entry.addReader(nearNode.id(), req.messageId(), topVer);

                                assert f == null : f;
                            }
                        }
                        else if (readers.contains(nearNode.id())) // Reader became primary or backup.
                            entry.removeReader(nearNode.id(), req.messageId());
                        else
                            res.addSkippedIndex(trueIdx);
                    }
                }
                catch (GridCacheEntryRemovedException e) {
                    assert false : "Entry cannot become obsolete while holding lock.";

                    e.printStackTrace();
                }
            }
        }
        catch (IgniteCheckedException e) {
            res.addFailedKeys(putMap != null ? putMap.keySet() : rmvKeys, e);
        }

        if (storeErr != null) {
            ArrayList<KeyCacheObject> failed = new ArrayList<>(storeErr.failedKeys().size());

            for (Object failedKey : storeErr.failedKeys())
                failed.add(ctx.toCacheKeyObject(failedKey));

            res.addFailedKeys(failed, storeErr.getCause());
        }

        return dhtFut;
    }

    /**
     * Acquires java-level locks on cache entries. Returns collection of locked entries.
     *
     * @param req Request with keys to lock.
     * @param topVer Topology version to lock on.
     * @param stripeIdxs Stripe indexes.
     * @return Collection of locked entries.
     * @throws GridDhtInvalidPartitionException If entry does not belong to local node. If exception is thrown,
     *      locks are released.
     */
    @SuppressWarnings("ForLoopReplaceableByForEach")
    private List<GridDhtCacheEntry> lockEntries(GridNearAtomicAbstractUpdateRequest req,
        AffinityTopologyVersion topVer,
        int[] stripeIdxs)
        throws GridDhtInvalidPartitionException {

        int keysNum = stripeIdxs == null ? req.size() : stripeIdxs.length;

        if (keysNum == 1) {
            int idx = stripeIdxs != null ? stripeIdxs[0] : 0;

            KeyCacheObject key = req.key(idx);

            while (true) {
                GridDhtCacheEntry entry = entryExx(key, topVer);

                GridUnsafe.monitorEnter(entry);

                if (entry.obsolete())
                    GridUnsafe.monitorExit(entry);
                else
                    return Collections.singletonList(entry);
            }
        }
        else {
            List<GridDhtCacheEntry> locked = new ArrayList<>(keysNum);

            while (true) {
                for (int i = 0; i < keysNum; i++) {
                    int idx = stripeIdxs == null ? i : stripeIdxs[i];

                    GridDhtCacheEntry entry = entryExx(req.key(idx), topVer);

                    locked.add(entry);
                }

                boolean retry = false;

                for (int i = 0; i < locked.size(); i++) {
                    GridCacheMapEntry entry = locked.get(i);

                    if (entry == null)
                        continue;

                    GridUnsafe.monitorEnter(entry);

                    if (entry.obsolete()) {
                        // Unlock all locked.
                        for (int j = 0; j <= i; j++) {
                            if (locked.get(j) != null)
                                GridUnsafe.monitorExit(locked.get(j));
                        }

                        // Clear entries.
                        locked.clear();

                        // Retry.
                        retry = true;

                        break;
                    }
                }

                if (!retry)
                    return locked;
            }
        }
    }

    /**
     * Releases java-level locks on cache entries.
     *
     * @param locked Locked entries.
     * @param topVer Topology version.
     */
    private void unlockEntries(Collection<GridDhtCacheEntry> locked, AffinityTopologyVersion topVer) {
        // Process deleted entries before locks release.
        assert ctx.deferredDelete() : this;

        // Entries to skip eviction manager notification for.
        // Enqueue entries while holding locks.
        Collection<KeyCacheObject> skip = null;

        try {
            for (GridCacheMapEntry entry : locked) {
                if (entry != null && entry.deleted()) {
                    if (skip == null)
                        skip = U.newHashSet(locked.size());

                    skip.add(entry.key());
                }
            }
        }
        finally {
            // At least RuntimeException can be thrown by the code above when GridCacheContext is cleaned and there is
            // an attempt to use cleaned resources.
            // That's why releasing locks in the finally block..
            for (GridCacheMapEntry entry : locked) {
                if (entry != null)
                    GridUnsafe.monitorExit(entry);
            }
        }

        // Try evict partitions.
        for (GridDhtCacheEntry entry : locked) {
            if (entry != null)
                entry.onUnlock();
        }

        if (skip != null && skip.size() == locked.size())
            // Optimization.
            return;

        // Must touch all entries since update may have deleted entries.
        // Eviction manager will remove empty entries.
        for (GridCacheMapEntry entry : locked) {
            if (entry != null && (skip == null || !skip.contains(entry.key())))
                ctx.evicts().touch(entry, topVer);
        }
    }

    /**
     * @param entry Entry to check.
     * @param req Update request.
     * @param res Update response. If filter evaluation failed, key will be added to failed keys and method
     *      will return false.
     * @return {@code True} if filter evaluation succeeded.
     */
    private boolean checkFilter(GridCacheEntryEx entry, GridNearAtomicAbstractUpdateRequest req,
        GridNearAtomicUpdateResponse res) {
        try {
            return ctx.isAllLocked(entry, req.filter());
        }
        catch (IgniteCheckedException e) {
            res.addFailedKey(entry.key(), e);

            return false;
        }
    }

    /**
     * @param req Request to remap.
     */
    void remapToNewPrimary(GridNearAtomicAbstractUpdateRequest req) {
        assert req.writeSynchronizationMode() == FULL_ASYNC : req;

        if (log.isDebugEnabled())
            log.debug("Remapping near update request locally: " + req);

        Collection<?> vals;
        Collection<GridCacheDrInfo> drPutVals;
        Collection<GridCacheVersion> drRmvVals;

        if (req.conflictVersions() == null) {
            vals = req.values();

            drPutVals = null;
            drRmvVals = null;
        }
        else if (req.operation() == UPDATE) {
            int size = req.keys().size();

            drPutVals = new ArrayList<>(size);

            for (int i = 0; i < size; i++) {
                long ttl = req.conflictTtl(i);

                if (ttl == CU.TTL_NOT_CHANGED)
                    drPutVals.add(new GridCacheDrInfo(req.value(i), req.conflictVersion(i)));
                else
                    drPutVals.add(new GridCacheDrExpirationInfo(req.value(i), req.conflictVersion(i), ttl,
                        req.conflictExpireTime(i)));
            }

            vals = null;
            drRmvVals = null;
        }
        else {
            assert req.operation() == DELETE : req;

            drRmvVals = req.conflictVersions();

            vals = null;
            drPutVals = null;
        }

        GridNearAtomicUpdateFuture updateFut = new GridNearAtomicUpdateFuture(
            ctx,
            this,
            ctx.config().getWriteSynchronizationMode(),
            req.operation(),
            req.keys(),
            vals,
            req.invokeArguments(),
            drPutVals,
            drRmvVals,
            req.returnValue(),
            false,
            req.expiry(),
            req.filter(),
            req.subjectId(),
            req.taskNameHash(),
            req.skipStore(),
            req.keepBinary(),
            MAX_RETRIES,
            true);

        updateFut.map();
    }

    /**
     * Creates backup update future if necessary.
     *
     * @param writeVer Write version.
     * @param updateReq Update request.
     * @return Backup update future.
     */
    private GridDhtAtomicAbstractUpdateFuture createDhtFuture(
        GridCacheVersion writeVer,
        GridNearAtomicAbstractUpdateRequest updateReq,
        int size
    ) {
        if (size == 1)
            return new GridDhtAtomicSingleUpdateFuture(ctx, writeVer, updateReq);
        else
            return new GridDhtAtomicUpdateFuture(ctx, writeVer, updateReq, size);
    }

    /**
     * @param nodeId Sender node ID.
     * @param stripeIdx Stripe number.
     * @param req Near atomic update request.
     */
    private void processNearAtomicUpdateRequest(UUID nodeId, GridNearAtomicAbstractUpdateRequest req, int stripeIdx) {
        if (msgLog.isDebugEnabled()) {
            msgLog.debug("Received near atomic update request [futId=" + req.futureId() +
                ", node=" + nodeId + ", stripe=" + stripeIdx + ']');
        }

        updateAllAsyncInternal(nodeId, req, stripeIdx, updateReplyClos);
    }

    /**
     * @param nodeId Sender node ID.
     * @param res Near atomic update response.
     */
    @SuppressWarnings("unchecked")
    private void processNearAtomicUpdateResponse(UUID nodeId, GridNearAtomicUpdateResponse res) {
        if (msgLog.isDebugEnabled())
            msgLog.debug("Received near atomic update response " +
                "[futId=" + res.futureId() + ", node=" + nodeId + ", stripe=" + res.stripe() + ']');

        res.nodeId(ctx.localNodeId());

        GridNearAtomicAbstractUpdateFuture fut =
            (GridNearAtomicAbstractUpdateFuture)ctx.mvcc().atomicFuture(res.futureId());

        if (fut != null)
            fut.onPrimaryResponse(nodeId, res, false);
        else
            U.warn(msgLog, "Failed to find near update future for update response (will ignore) " +
                "[futId=" + res.futureId() + ", node=" + nodeId + ", res=" + res + ']');
    }

    /**
     * @param nodeId Node ID.
     * @param checkReq Request.
     */
    private void processCheckUpdateRequest(UUID nodeId, GridNearAtomicCheckUpdateRequest checkReq) {
        /*
         * Message is processed in the same stripe, so primary already processed update request. It is possible
         * response was not sent if operation result was empty. Near node will get original response or this one.
         */
        GridNearAtomicUpdateResponse res = new GridNearAtomicUpdateResponse(ctx.cacheId(),
            nodeId,
            checkReq.futureId(),
            checkReq.partition(),
            false,
            false);

        GridCacheReturn ret = new GridCacheReturn(false, true);

        res.returnValue(ret);

        sendNearUpdateReply(nodeId, res);
    }

    /**
     * @param nodeId Sender node ID.
     * @param req Dht atomic update request.
     */
    private void processDhtAtomicUpdateRequest(UUID nodeId, GridDhtAtomicAbstractUpdateRequest req) {
        assert Thread.currentThread().getName().startsWith("sys-stripe-") : Thread.currentThread().getName();

        if (msgLog.isDebugEnabled()) {
            msgLog.debug("Received DHT atomic update request [futId=" + req.futureId() +
                ", writeVer=" + req.writeVersion() + ", node=" + nodeId + ']');
        }

        assert req.partition() >= 0 : req;

        GridCacheVersion ver = req.writeVersion();

        GridDhtAtomicNearResponse nearRes = null;

        if (req.nearNodeId() != null) {
            nearRes = new GridDhtAtomicNearResponse(ctx.cacheId(),
                req.partition(),
                req.nearFutureId(),
                nodeId,
                req.flags());
        }

        boolean replicate = ctx.isDrEnabled();

        boolean intercept = req.forceTransformBackups() && ctx.config().getInterceptor() != null;

        String taskName = ctx.kernalContext().task().resolveTaskName(req.taskNameHash());

        for (int i = 0; i < req.size(); i++) {
            KeyCacheObject key = req.key(i);

            try {
                while (true) {
                    GridDhtCacheEntry entry = null;

                    try {
                        entry = entryExx(key);

                        CacheObject val = req.value(i);
                        CacheObject prevVal = req.previousValue(i);

                        EntryProcessor<Object, Object, Object> entryProcessor = req.entryProcessor(i);
                        Long updateIdx = req.updateCounter(i);

                        GridCacheOperation op = entryProcessor != null ? TRANSFORM :
                            (val != null) ? UPDATE : DELETE;

                        long ttl = req.ttl(i);
                        long expireTime = req.conflictExpireTime(i);

                        GridCacheUpdateAtomicResult updRes = entry.innerUpdate(
                            ver,
                            nodeId,
                            nodeId,
                            op,
                            op == TRANSFORM ? entryProcessor : val,
                            op == TRANSFORM ? req.invokeArguments() : null,
                            /*write-through*/(ctx.store().isLocal() && !ctx.shared().localStorePrimaryOnly())
                                && writeThrough() && !req.skipStore(),
                            /*read-through*/false,
                            /*retval*/false,
                            req.keepBinary(),
                            /*expiry policy*/null,
                            /*event*/true,
                            /*metrics*/true,
                            /*primary*/false,
                            /*check version*/!req.forceTransformBackups(),
                            req.topologyVersion(),
                            CU.empty0(),
                            replicate ? DR_BACKUP : DR_NONE,
                            ttl,
                            expireTime,
                            req.conflictVersion(i),
                            false,
                            intercept,
                            req.subjectId(),
                            taskName,
                            prevVal,
                            updateIdx,
                            null);

                        if (updRes.removeVersion() != null)
                            ctx.onDeferredDelete(entry, updRes.removeVersion());

                        entry.onUnlock();

                        break; // While.
                    }
                    catch (GridCacheEntryRemovedException ignored) {
                        if (log.isDebugEnabled())
                            log.debug("Got removed entry while updating backup value (will retry): " + key);

                        entry = null;
                    }
                    finally {
                        if (entry != null)
                            ctx.evicts().touch(entry, req.topologyVersion());
                    }
                }
            }
            catch (GridDhtInvalidPartitionException ignored) {
                // Ignore.
            }
            catch (IgniteCheckedException e) {
                IgniteCheckedException err =
                    new IgniteCheckedException("Failed to update key on backup node: " + key, e);

                if (nearRes != null)
                    nearRes.addFailedKey(key, err);

                U.error(log, "Failed to update key on backup node: " + key, e);
            }
        }

        GridDhtAtomicUpdateResponse dhtRes = null;

        if (isNearEnabled(cacheCfg)) {
            List<KeyCacheObject> nearEvicted =
                ((GridNearAtomicCache<K, V>)near()).processDhtAtomicUpdateRequest(nodeId, req, nearRes);

            if (nearEvicted != null) {
                dhtRes = new GridDhtAtomicUpdateResponse(ctx.cacheId(),
                    req.partition(),
                    req.futureId(),
                    ctx.deploymentEnabled());

                dhtRes.nearEvicted(nearEvicted);
            }
        }

        if (nearRes != null)
            sendDhtNearResponse(req, nearRes);

        if (dhtRes == null && req.replyWithoutDelay()) {
            dhtRes = new GridDhtAtomicUpdateResponse(ctx.cacheId(),
                req.partition(),
                req.futureId(),
                ctx.deploymentEnabled());
        }

        if (dhtRes != null)
            sendDhtPrimaryResponse(nodeId, req, dhtRes);
        else
            sendDeferredUpdateResponse(req.partition(), nodeId, req.futureId());
    }

    /**
     * @param nodeId Primary node ID.
     * @param req Request.
     * @param dhtRes Response to send.
     */
    private void sendDhtPrimaryResponse(UUID nodeId,
        GridDhtAtomicAbstractUpdateRequest req,
        GridDhtAtomicUpdateResponse dhtRes) {
        try {
            ctx.io().send(nodeId, dhtRes, ctx.ioPolicy());

            if (msgLog.isDebugEnabled()) {
                msgLog.debug("Sent DHT response [futId=" + req.futureId() +
                    ", nearFutId=" + req.nearFutureId() +
                    ", writeVer=" + req.writeVersion() +
                    ", node=" + nodeId + ']');
            }
        }
        catch (ClusterTopologyCheckedException ignored) {
            U.warn(msgLog, "Failed to send DHT response, node left [futId=" + req.futureId() +
                ", nearFutId=" + req.nearFutureId() +
                ", node=" + nodeId + ']');
        }
        catch (IgniteCheckedException e) {
            U.error(msgLog, "Failed to send DHT near response [futId=" + req.futureId() +
                ", nearFutId=" + req.nearFutureId() +
                ", node=" + nodeId +
                ", res=" + dhtRes + ']', e);
        }
    }

    /**
     * @param part Partition.
     * @param primaryId Primary ID.
     * @param futId Future ID.
     */
    private void sendDeferredUpdateResponse(int part, UUID primaryId, long futId) {
        Map<UUID, GridDhtAtomicDeferredUpdateResponse> resMap = defRes.get();

        GridDhtAtomicDeferredUpdateResponse msg = resMap.get(primaryId);

        if (msg == null) {
            msg = new GridDhtAtomicDeferredUpdateResponse(ctx.cacheId(),
                new GridLongList(DEFERRED_UPDATE_RESPONSE_BUFFER_SIZE));

            if (DEFERRED_UPDATE_RESPONSE_TIMEOUT > 0) {
                GridTimeoutObject timeoutSnd = new DeferredUpdateTimeout(part, primaryId);

                msg.timeoutSender(timeoutSnd);

                ctx.time().addTimeoutObject(timeoutSnd);
            }

            resMap.put(primaryId, msg);
        }

        GridLongList futIds = msg.futureIds();

        assert futIds.size() < DEFERRED_UPDATE_RESPONSE_BUFFER_SIZE : futIds.size();

        futIds.add(futId);

        if (futIds.size() >= DEFERRED_UPDATE_RESPONSE_BUFFER_SIZE) {
            resMap.remove(primaryId);

            sendDeferredUpdateResponse(primaryId, msg);
        }
    }

    /**
     * @param primaryId Primary ID.
     * @param msg Message.
     */
    private void sendDeferredUpdateResponse(UUID primaryId, GridDhtAtomicDeferredUpdateResponse msg) {
        try {
            GridTimeoutObject timeoutSnd = msg.timeoutSender();

            if (timeoutSnd != null)
                ctx.time().removeTimeoutObject(timeoutSnd);

            ctx.io().send(primaryId, msg, ctx.ioPolicy());

            if (msgLog.isDebugEnabled()) {
                msgLog.debug("Sent deferred DHT update response [futIds=" + msg.futureIds() +
                    ", node=" + primaryId + ']');
            }
        }
        catch (ClusterTopologyCheckedException ignored) {
            if (msgLog.isDebugEnabled()) {
                msgLog.debug("Failed to send deferred DHT update response, node left [" +
                    "futIds=" + msg.futureIds() + ", node=" + primaryId + ']');
            }
        }
        catch (IgniteCheckedException e) {
            U.error(log, "Failed to send deferred DHT update response to remote node [" +
                "futIds=" + msg.futureIds() + ", node=" + primaryId + ']', e);
        }
    }

    /**
     * @param req Request.
     * @param nearRes Response to send.
     */
    private void sendDhtNearResponse(final GridDhtAtomicAbstractUpdateRequest req, GridDhtAtomicNearResponse nearRes) {
        try {
            ClusterNode node = ctx.discovery().node(req.nearNodeId());

            if (node == null)
                throw new ClusterTopologyCheckedException("Node failed: " + req.nearNodeId());

            if (node.isLocal())
                processDhtAtomicNearResponse(node.id(), nearRes);
            else
                ctx.io().send(node, nearRes, ctx.ioPolicy());

            if (msgLog.isDebugEnabled()) {
                msgLog.debug("Sent DHT near response [futId=" + req.futureId() +
                    ", nearFutId=" + req.nearFutureId() +
                    ", writeVer=" + req.writeVersion() +
                    ", node=" + req.nearNodeId() + ']');
            }
        }
        catch (ClusterTopologyCheckedException ignored) {
            if (msgLog.isDebugEnabled()) {
                msgLog.debug("Failed to send DHT near response, node left [futId=" + req.futureId() +
                    ", nearFutId=" + req.nearFutureId() +
                    ", node=" + req.nearNodeId() + ']');
            }
        }
        catch (IgniteCheckedException e) {
            U.error(msgLog, "Failed to send DHT near response [futId=" + req.futureId() +
                ", nearFutId=" + req.nearFutureId() +
                ", node=" + req.nearNodeId() +
                ", res=" + nearRes + ']', e);
        }
    }

    /**
     * @param nodeId Node ID.
     * @param res Response.
     */
    private void processDhtAtomicNearResponse(UUID nodeId, GridDhtAtomicNearResponse res) {
        GridNearAtomicAbstractUpdateFuture updateFut =
            (GridNearAtomicAbstractUpdateFuture)ctx.mvcc().atomicFuture(res.futureId());

        if (updateFut != null) {
            if (msgLog.isDebugEnabled()) {
                msgLog.debug("Received DHT atomic near response [futId=" + res.futureId() +
                    ", node=" + nodeId + ']');
            }

            updateFut.onDhtResponse(nodeId, res);
        }
        else {
            if (msgLog.isDebugEnabled()) {
                msgLog.debug("Failed to find future for DHT atomic near response [futId=" + res.futureId() +
                    ", node=" + nodeId +
                    ", res=" + res + ']');
            }
        }
    }

    /**
     * @param nodeId Sender node ID.
     * @param res Dht atomic update response.
     */
    @SuppressWarnings("unchecked")
    private void processDhtAtomicUpdateResponse(UUID nodeId, GridDhtAtomicUpdateResponse res) {
        GridDhtAtomicAbstractUpdateFuture updateFut =
            (GridDhtAtomicAbstractUpdateFuture)ctx.mvcc().atomicFuture(res.futureId());

        if (updateFut != null) {
            if (msgLog.isDebugEnabled()) {
                msgLog.debug("Received DHT atomic update response [futId=" + res.futureId() +
                        ", writeVer=" + updateFut.writeVersion() + ", node=" + nodeId + ']');
            }

            updateFut.onDhtResponse(nodeId, res);
        }
        else {
            U.warn(msgLog, "Failed to find DHT update future for update response [futId=" + res.futureId() +
                ", node=" + nodeId + ", res=" + res + ']');
        }
    }

    /**
     * @param nodeId Sender node ID.
     * @param res Deferred atomic update response.
     */
    @SuppressWarnings("unchecked")
    private void processDhtAtomicDeferredUpdateResponse(UUID nodeId, GridDhtAtomicDeferredUpdateResponse res) {
        GridLongList futIds = res.futureIds();

        assert futIds != null && futIds.size() > 0 : futIds;

        for (int i = 0; i < futIds.size(); i++) {
            Long id = futIds.get(i);

            GridDhtAtomicAbstractUpdateFuture updateFut = (GridDhtAtomicAbstractUpdateFuture)ctx.mvcc().atomicFuture(id);

            if (updateFut != null) {
                if (msgLog.isDebugEnabled()) {
                    msgLog.debug("Received DHT atomic deferred update response [futId=" + id +
                        ", writeVer=" + res + ", node=" + nodeId + ']');
                }

                updateFut.onDeferredResponse(nodeId);
            }
            else {
                U.warn(msgLog, "Failed to find DHT update future for deferred update response [futId=" + id +
                    ", nodeId=" + nodeId + ", res=" + res + ']');
            }
        }
    }

    /**
     * @param nodeId Originating node ID.
     * @param res Near update response.
     */
    private void sendNearUpdateReply(UUID nodeId, GridNearAtomicUpdateResponse res) {
        try {
            ctx.io().send(nodeId, res, ctx.ioPolicy());

            if (msgLog.isDebugEnabled())
                msgLog.debug("Sent near update response [futId=" + res.futureId() + ", node=" + nodeId + ']');
        }
        catch (ClusterTopologyCheckedException ignored) {
            if (msgLog.isDebugEnabled()) {
                msgLog.debug("Failed to send near update response [futId=" + res.futureId() +
                    ", node=" + nodeId + ']');
            }
        }
        catch (IgniteCheckedException e) {
            U.error(msgLog, "Failed to send near update response [futId=" + res.futureId() +
                ", node=" + nodeId + ", res=" + res + ']', e);
        }
    }

    /** {@inheritDoc} */
    @Override public String toString() {
        return S.toString(GridDhtAtomicCache.class, this, super.toString());
    }

    /**
     * Result of {@link GridDhtAtomicCache#updateSingle} execution.
     */
    private static class UpdateSingleResult {
        /** */
        private final GridCacheReturn retVal;

        /** */
        private final Collection<IgniteBiTuple<GridDhtCacheEntry, GridCacheVersion>> deleted;

        /** */
        private final GridDhtAtomicAbstractUpdateFuture dhtFut;

        /**
         * @param retVal Return value.
         * @param deleted Deleted entries.
         * @param dhtFut DHT future.
         */
        private UpdateSingleResult(GridCacheReturn retVal,
            Collection<IgniteBiTuple<GridDhtCacheEntry, GridCacheVersion>> deleted,
            GridDhtAtomicAbstractUpdateFuture dhtFut) {
            this.retVal = retVal;
            this.deleted = deleted;
            this.dhtFut = dhtFut;
        }

        /**
         * @return Return value.
         */
        private GridCacheReturn returnValue() {
            return retVal;
        }

        /**
         * @return Deleted entries.
         */
        private Collection<IgniteBiTuple<GridDhtCacheEntry, GridCacheVersion>> deleted() {
            return deleted;
        }

        /**
         * @return DHT future.
         */
        public GridDhtAtomicAbstractUpdateFuture dhtFuture() {
            return dhtFut;
        }
    }

    /**
     * Result of {@link GridDhtAtomicCache#updateWithBatch} execution.
     */
    private static class UpdateBatchResult {
        /** */
        private Collection<IgniteBiTuple<GridDhtCacheEntry, GridCacheVersion>> deleted;

        /** */
        private GridDhtAtomicAbstractUpdateFuture dhtFut;

        /** */
        private GridCacheReturn invokeRes;

        /**
         * @param entry Entry.
         * @param updRes Entry update result.
         * @param entries All entries.
         */
        private void addDeleted(GridDhtCacheEntry entry,
            GridCacheUpdateAtomicResult updRes,
            Collection<GridDhtCacheEntry> entries) {
            if (updRes.removeVersion() != null) {
                if (deleted == null)
                    deleted = new ArrayList<>(entries.size());

                deleted.add(F.t(entry, updRes.removeVersion()));
            }
        }

        /**
         * @return Deleted entries.
         */
        private Collection<IgniteBiTuple<GridDhtCacheEntry, GridCacheVersion>> deleted() {
            return deleted;
        }

        /**
         * @return DHT future.
         */
        public GridDhtAtomicAbstractUpdateFuture dhtFuture() {
            return dhtFut;
        }

        /**
         * @param invokeRes Result for invoke operation.
         */
        private void invokeResult(GridCacheReturn invokeRes) {
            this.invokeRes = invokeRes;
        }

        /**
         * @return Result for invoke operation.
         */
        GridCacheReturn invokeResults() {
            return invokeRes;
        }

        /**
         * @param dhtFut DHT future.
         */
        private void dhtFuture(@Nullable GridDhtAtomicAbstractUpdateFuture dhtFut) {
            this.dhtFut = dhtFut;
        }
    }

    /**
     *
     */
    private static class FinishedLockFuture extends GridFinishedFuture<Boolean> implements GridDhtFuture<Boolean> {
        /**
         * @param err Error.
         */
        private FinishedLockFuture(Throwable err) {
            super(err);
        }

        /** {@inheritDoc} */
        @Override public Collection<Integer> invalidPartitions() {
            return Collections.emptyList();
        }
    }

    /**
     *
     */
    interface UpdateReplyClosure extends CI2<GridNearAtomicAbstractUpdateRequest, GridNearAtomicUpdateResponse> {
        // No-op.
    }

    /**
     *
     */
    private class DeferredUpdateTimeout implements GridTimeoutObject, Runnable {
        /** */
        private final int part;

        /** */
        private final UUID primaryId;

        /** */
        private final IgniteUuid id;

        /** */
        private final long endTime;

        /**
         * @param part Partition.
         * @param primaryId Primary ID.
         */
        DeferredUpdateTimeout(int part, UUID primaryId) {
            this.part = part;
            this.primaryId = primaryId;

            endTime = U.currentTimeMillis() + DEFERRED_UPDATE_RESPONSE_TIMEOUT;

            id = IgniteUuid.fromUuid(primaryId);
        }

        /** {@inheritDoc} */
        @Override public IgniteUuid timeoutId() {
            return id;
        }

        /** {@inheritDoc} */
        @Override public long endTime() {
            return endTime;
        }

        /** {@inheritDoc} */
        @Override public void run() {
            Map<UUID, GridDhtAtomicDeferredUpdateResponse> resMap = defRes.get();

            GridDhtAtomicDeferredUpdateResponse msg = resMap.get(primaryId);

            if (msg != null && msg.timeoutSender() == this) {
                msg.timeoutSender(null);

                resMap.remove(primaryId);

                sendDeferredUpdateResponse(primaryId, msg);
            }
        }

        /** {@inheritDoc} */
        @Override public void onTimeout() {
            ctx.kernalContext().getStripedExecutorService().execute(part, this);
        }
    }
}<|MERGE_RESOLUTION|>--- conflicted
+++ resolved
@@ -1908,19 +1908,6 @@
         GridNearAtomicAbstractUpdateRequest req,
         int[] stripeIdxs,
         UpdateReplyClosure completionCb) throws GridCacheEntryRemovedException {
-<<<<<<< HEAD
-        GridNearAtomicUpdateResponse res = new GridNearAtomicUpdateResponse(ctx.cacheId(),
-            node.id(),
-            req.futureId(),
-            req.partition(),
-            false,
-            ctx.deploymentEnabled());
-
-        //List<GridDhtCacheEntry> locked = lockEntries(req, req.topologyVersion(), stripeIdxs);
-=======
-        List<GridDhtCacheEntry> locked = lockEntries(req, req.topologyVersion(), stripeIdxs);
->>>>>>> 6187b1f8
-
         boolean hasNear = ctx.discovery().cacheNearNode(node, name());
 
         if (msgLog.isDebugEnabled()) {
@@ -1941,12 +1928,7 @@
             node,
             hasNear,
             req,
-<<<<<<< HEAD
-            res,
-=======
-            null,
-            locked,
->>>>>>> 6187b1f8
+            null,
             ver,
             null,
             ctx.isDrEnabled(),
@@ -1959,14 +1941,6 @@
 
         if (retVal == null)
             retVal = new GridCacheReturn(ctx, node.isLocal(), true, null, true);
-
-<<<<<<< HEAD
-        res.returnValue(retVal);
-
-        //unlockEntries(locked, null);
-=======
-        unlockEntries(locked, null);
->>>>>>> 6187b1f8
 
         if (TEST_STRIPE_SUBMIT){
             GridNearAtomicUpdateResponse res = new GridNearAtomicUpdateResponse(ctx.cacheId(),
@@ -2482,11 +2456,7 @@
      * @param nearNode Originating node.
      * @param hasNear {@code True} if originating node has near cache.
      * @param req Update request.
-<<<<<<< HEAD
      * @param res Update response.
-=======
-     * @param locked Locked entries.
->>>>>>> 6187b1f8
      * @param ver Assigned update version.
      * @param dhtFut Optional DHT future.
      * @param replicate Whether DR is enabled for that cache.
