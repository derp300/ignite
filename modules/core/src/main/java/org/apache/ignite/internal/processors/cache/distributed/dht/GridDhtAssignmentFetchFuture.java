/*
 * Licensed to the Apache Software Foundation (ASF) under one or more
 * contributor license agreements.  See the NOTICE file distributed with
 * this work for additional information regarding copyright ownership.
 * The ASF licenses this file to You under the Apache License, Version 2.0
 * (the "License"); you may not use this file except in compliance with
 * the License.  You may obtain a copy of the License at
 *
 *      http://www.apache.org/licenses/LICENSE-2.0
 *
 * Unless required by applicable law or agreed to in writing, software
 * distributed under the License is distributed on an "AS IS" BASIS,
 * WITHOUT WARRANTIES OR CONDITIONS OF ANY KIND, either express or implied.
 * See the License for the specific language governing permissions and
 * limitations under the License.
 */

package org.apache.ignite.internal.processors.cache.distributed.dht;

import org.apache.ignite.*;
import org.apache.ignite.cluster.*;
import org.apache.ignite.internal.*;
import org.apache.ignite.internal.cluster.*;
import org.apache.ignite.internal.processors.cache.*;
import org.apache.ignite.internal.processors.cache.distributed.dht.preloader.*;
import org.apache.ignite.internal.util.future.*;
import org.apache.ignite.internal.util.typedef.internal.*;
import org.jetbrains.annotations.*;

import java.util.*;
import java.util.concurrent.atomic.*;

import static org.apache.ignite.internal.managers.communication.GridIoPolicy.*;

/**
 * Future that fetches affinity assignment from remote cache nodes.
 */
<<<<<<< HEAD
public class GridDhtAssignmentFetchFuture extends GridFutureAdapter<List<List<ClusterNode>>> {
    /** */
    private static final long serialVersionUID = 0L;

=======
public class GridDhtAssignmentFetchFuture<K, V> extends GridFutureAdapter<List<List<ClusterNode>>> {
>>>>>>> 1ef545a5
    /** Nodes order comparator. */
    private static final Comparator<ClusterNode> CMP = new GridNodeOrderComparator();

    /** Logger reference. */
    private static final AtomicReference<IgniteLogger> logRef = new AtomicReference<>();

    /** Logger. */
    private static IgniteLogger log;

    /** Cache context. */
    private final GridCacheContext ctx;

    /** List of available nodes this future can fetch data from. */
    private Queue<ClusterNode> availableNodes;

    /** Topology version. */
    private final long topVer;

    /** Pending node from which response is being awaited. */
    private ClusterNode pendingNode;

    /**
     * @param ctx Cache context.
     * @param availableNodes Available nodes.
     */
<<<<<<< HEAD
    public GridDhtAssignmentFetchFuture(GridCacheContext ctx, long topVer, Collection<ClusterNode> availableNodes) {
        super(ctx.kernalContext());

=======
    public GridDhtAssignmentFetchFuture(
        GridCacheContext<K, V> ctx,
        long topVer,
        Collection<ClusterNode> availableNodes
    ) {
>>>>>>> 1ef545a5
        this.ctx = ctx;
        this.topVer = topVer;

        LinkedList<ClusterNode> tmp = new LinkedList<>();
        tmp.addAll(availableNodes);
        Collections.sort(tmp, CMP);

        this.availableNodes = tmp;

        if (log == null)
            log = U.logger(ctx.kernalContext(), logRef, GridDhtAssignmentFetchFuture.class);
    }

    /**
     * Initializes fetch future.
     */
    public void init() {
        ((GridDhtPreloader)ctx.preloader()).addDhtAssignmentFetchFuture(topVer, this);

        requestFromNextNode();
    }

    /**
     * @param node Node.
     * @param res Reponse.
     */
    public void onResponse(ClusterNode node, GridDhtAffinityAssignmentResponse res) {
        if (res.topologyVersion() != topVer) {
            if (log.isDebugEnabled())
                log.debug("Received affinity assignment for wrong topolgy version (will ignore) " +
                    "[node=" + node + ", res=" + res + ", topVer=" + topVer + ']');

            return;
        }

        List<List<ClusterNode>> assignment = null;

        synchronized (this) {
            if (pendingNode != null && pendingNode.equals(node))
                assignment = res.affinityAssignment();
        }

        if (assignment != null)
            onDone(assignment);
    }

    /**
     * @param leftNodeId Left node ID.
     */
    public void onNodeLeft(UUID leftNodeId) {
        synchronized (this) {
            if (pendingNode != null && pendingNode.id().equals(leftNodeId)) {
                availableNodes.remove(pendingNode);

                pendingNode = null;
            }
        }

        requestFromNextNode();
    }

    /** {@inheritDoc} */
    @Override public boolean onDone(@Nullable List<List<ClusterNode>> res, @Nullable Throwable err) {
        if (super.onDone(res, err)) {
            ((GridDhtPreloader)ctx.preloader()).removeDhtAssignmentFetchFuture(topVer, this);

            return true;
        }

        return false;
    }

    /**
     * Requests affinity from next node in the list.
     */
    private void requestFromNextNode() {
        boolean complete;

        // Avoid 'protected field is accessed in synchronized context' warning.
        IgniteLogger log0 = log;

        synchronized (this) {
            while (!availableNodes.isEmpty()) {
                ClusterNode node = availableNodes.poll();

                try {
                    if (log0.isDebugEnabled())
                        log0.debug("Sending affinity fetch request to remote node [locNodeId=" + ctx.localNodeId() +
                            ", node=" + node + ']');

                    ctx.io().send(node, new GridDhtAffinityAssignmentRequest(ctx.cacheId(), topVer),
                        AFFINITY_POOL);

                    // Close window for listener notification.
                    if (ctx.discovery().node(node.id()) == null) {
                        U.warn(log0, "Failed to request affinity assignment from remote node (node left grid, will " +
                            "continue to another node): " + node);

                        continue;
                    }

                    pendingNode = node;

                    break;
                }
                catch (ClusterTopologyCheckedException ignored) {
                    U.warn(log0, "Failed to request affinity assignment from remote node (node left grid, will " +
                        "continue to another node): " + node);
                }
                catch (IgniteCheckedException e) {
                    U.error(log0, "Failed to request affinity assignment from remote node (will " +
                        "continue to another node): " + node, e);
                }
            }

            complete = pendingNode == null;
        }

        // No more nodes left, complete future with null outside of synchronization.
        // Affinity should be calculated from scratch.
        if (complete)
            onDone((List<List<ClusterNode>>)null);
    }
}<|MERGE_RESOLUTION|>--- conflicted
+++ resolved
@@ -35,14 +35,7 @@
 /**
  * Future that fetches affinity assignment from remote cache nodes.
  */
-<<<<<<< HEAD
 public class GridDhtAssignmentFetchFuture extends GridFutureAdapter<List<List<ClusterNode>>> {
-    /** */
-    private static final long serialVersionUID = 0L;
-
-=======
-public class GridDhtAssignmentFetchFuture<K, V> extends GridFutureAdapter<List<List<ClusterNode>>> {
->>>>>>> 1ef545a5
     /** Nodes order comparator. */
     private static final Comparator<ClusterNode> CMP = new GridNodeOrderComparator();
 
@@ -68,17 +61,11 @@
      * @param ctx Cache context.
      * @param availableNodes Available nodes.
      */
-<<<<<<< HEAD
-    public GridDhtAssignmentFetchFuture(GridCacheContext ctx, long topVer, Collection<ClusterNode> availableNodes) {
-        super(ctx.kernalContext());
-
-=======
     public GridDhtAssignmentFetchFuture(
-        GridCacheContext<K, V> ctx,
+        GridCacheContext ctx,
         long topVer,
         Collection<ClusterNode> availableNodes
     ) {
->>>>>>> 1ef545a5
         this.ctx = ctx;
         this.topVer = topVer;
 
