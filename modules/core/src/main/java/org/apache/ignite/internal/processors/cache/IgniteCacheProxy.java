--- conflicted
+++ resolved
@@ -999,61 +999,6 @@
     }
 
     /**
-<<<<<<< HEAD
-     * Iterator over the IgniteCacheProxy
-     */
-    private class IgniteCacheIterator implements Iterator<Cache.Entry<K, V>> {
-
-        /** Cache query future for all entries in distributed ignite cache. */
-        private final GridCacheQueryFuture<Map.Entry<K, V>> fut;
-
-        /** Current element from all entries in distributed ignite cache. */
-        private Map.Entry<K, V> curIter;
-
-        public IgniteCacheIterator() {
-            fut = delegate.queries().createScanQuery(null).execute();
-        }
-
-        /** {@inheritDoc} */
-        @Override public boolean hasNext() {
-            try {
-                curIter = fut.next();
-                return curIter != null;
-            }
-            catch (IgniteCheckedException e) {
-                throw cacheException(e);
-            }
-        }
-
-        /** {@inheritDoc} */
-        @Override public Entry<K, V> next() {
-            return new Cache.Entry<K, V>() {
-                /** {@inheritDoc} */
-                @Override public K getKey() {
-                    return curIter.getKey();
-                }
-
-                /** {@inheritDoc} */
-                @Override public V getValue() {
-                    return curIter.getValue();
-                }
-
-                /** {@inheritDoc} */
-                @Override public <T> T unwrap(Class<T> clazz) {
-                    throw new IllegalArgumentException();
-                }
-            };
-        }
-
-        /** {@inheritDoc} */
-        @Override public void remove() {
-            try {
-                delegate.remove(curIter.getKey(), curIter.getValue());
-            }
-            catch (IgniteCheckedException e) {
-                throw cacheException(e);
-            }
-=======
      *
      */
     private static class LoadCacheClosure<K, V> implements Callable<Void>, Externalizable {
@@ -1120,7 +1065,63 @@
         /** {@inheritDoc} */
         @Override public String toString() {
             return S.toString(LoadCacheClosure.class, this);
->>>>>>> 0f8d9ea5
+        }
+    }
+
+    /**
+     * Iterator over the IgniteCacheProxy
+     */
+    private class IgniteCacheIterator implements Iterator<Cache.Entry<K, V>> {
+
+        /** Cache query future for all entries in distributed ignite cache. */
+        private final GridCacheQueryFuture<Map.Entry<K, V>> fut;
+
+        /** Current element from all entries in distributed ignite cache. */
+        private Map.Entry<K, V> curIter;
+
+        public IgniteCacheIterator() {
+            fut = delegate.queries().createScanQuery(null).execute();
+        }
+
+        /** {@inheritDoc} */
+        @Override public boolean hasNext() {
+            try {
+                curIter = fut.next();
+                return curIter != null;
+            }
+            catch (IgniteCheckedException e) {
+                throw cacheException(e);
+            }
+        }
+
+        /** {@inheritDoc} */
+        @Override public Entry<K, V> next() {
+            return new Cache.Entry<K, V>() {
+                /** {@inheritDoc} */
+                @Override public K getKey() {
+                    return curIter.getKey();
+                }
+
+                /** {@inheritDoc} */
+                @Override public V getValue() {
+                    return curIter.getValue();
+                }
+
+                /** {@inheritDoc} */
+                @Override public <T> T unwrap(Class<T> clazz) {
+                    throw new IllegalArgumentException();
+                }
+            };
+        }
+
+        /** {@inheritDoc} */
+        @Override public void remove() {
+            try {
+                delegate.remove(curIter.getKey(), curIter.getValue());
+            }
+            catch (IgniteCheckedException e) {
+                throw cacheException(e);
+            }
         }
     }
 }