/*
 * Licensed to the Apache Software Foundation (ASF) under one or more
 * contributor license agreements.  See the NOTICE file distributed with
 * this work for additional information regarding copyright ownership.
 * The ASF licenses this file to You under the Apache License, Version 2.0
 * (the "License"); you may not use this file except in compliance with
 * the License.  You may obtain a copy of the License at
 *
 *      http://www.apache.org/licenses/LICENSE-2.0
 *
 * Unless required by applicable law or agreed to in writing, software
 * distributed under the License is distributed on an "AS IS" BASIS,
 * WITHOUT WARRANTIES OR CONDITIONS OF ANY KIND, either express or implied.
 * See the License for the specific language governing permissions and
 * limitations under the License.
 */

package org.apache.ignite.visor.commands.cache

import org.apache.ignite.Ignition
import org.apache.ignite.cache.CacheAtomicityMode._
import org.apache.ignite.cache.CacheMode._
import org.apache.ignite.cache.query.Query._
import org.apache.ignite.cache.query.annotations.QuerySqlField
import org.apache.ignite.configuration._
import org.apache.ignite.spi.discovery.tcp._
import org.apache.ignite.spi.discovery.tcp.ipfinder.vm._

import org.jetbrains.annotations._

import org.apache.ignite.visor._
import org.apache.ignite.visor.commands.cache.VisorCacheCommand._

/**
 * Unit test for 'events' command.
 */
class VisorCacheCommandSpec extends VisorRuntimeBaseSpec(1) {
    behavior of "A 'cache' visor command"

    /** IP finder. */
    val ipFinder = new TcpDiscoveryVmIpFinder(true)

    /**
     * @param name Cache name.
     * @return Cache Configuration.
     */
<<<<<<< HEAD
    def cacheConfig(@Nullable name: String): CacheConfiguration = {
        val cfg = new CacheConfiguration
=======
    def cacheConfig(@Nullable name: String): CacheConfiguration[Object, Object] = {
        val cfg = new CacheConfiguration[Object, Object]
>>>>>>> b4cb17ca

        cfg.setCacheMode(REPLICATED)
        cfg.setAtomicityMode(TRANSACTIONAL)
        cfg.setName(name)
        cfg.setQueryIndexEnabled(true)

        val qc = new CacheQueryConfiguration()

        qc.setIndexPrimitiveKey(true)
        qc.setIndexFixedTyping(true)

        cfg.setQueryConfiguration(qc)

        cfg
    }

    /**
     * Creates grid configuration for provided grid host.
     *
     * @param name Grid name.
     * @return Grid configuration.
     */
    override def config(name: String): IgniteConfiguration = {
        val cfg = new IgniteConfiguration

        cfg.setGridName(name)
        cfg.setLocalHost("127.0.0.1")
        cfg.setCacheConfiguration(cacheConfig("replicated"))

        val discoSpi = new TcpDiscoverySpi()

        discoSpi.setIpFinder(ipFinder)

        cfg.setDiscoverySpi(discoSpi)

        cfg
    }

    it should "put/get some values to/from cache and display information about caches" in {
        val c = Ignition.ignite("node-1").jcache[String, String]("replicated")

        for (i <- 0 to 3) {
            val kv = "" + i

            c.put(kv, kv)

            c.get(kv)
        }

        visor.cache()
    }

    it should "run query and display information about caches" in {
        val g = Ignition.ignite("node-1")

        val c = g.jcache[Int, Foo]("replicated")

        c.put(0, Foo(20))
        c.put(1, Foo(100))
        c.put(2, Foo(101))
        c.put(3, Foo(150))

        // Create and execute query that mast return 2 rows.
        val q1 = c.query(sql(classOf[Foo], "_key > ?").setArgs(java.lang.Integer.valueOf(1))).getAll()

        assert(q1.size() == 2)

        // Create and execute query that mast return 0 rows.
        val q2 = c.query(sql(classOf[Foo], "_key > ?").setArgs(java.lang.Integer.valueOf(100))).getAll()

        assert(q2.size() == 0)

        visor cache "-a"
    }

    it should "display correct information for 'replicated' cache only" in {
        visor cache "-n=replicated -a"
    }

    it should "display correct information for all caches" in {
        visor cache "-a"
    }
}

/**
 * Object for queries.
 */
private case class Foo(
    @QuerySqlField
    value: Int
)<|MERGE_RESOLUTION|>--- conflicted
+++ resolved
@@ -44,13 +44,8 @@
      * @param name Cache name.
      * @return Cache Configuration.
      */
-<<<<<<< HEAD
-    def cacheConfig(@Nullable name: String): CacheConfiguration = {
-        val cfg = new CacheConfiguration
-=======
     def cacheConfig(@Nullable name: String): CacheConfiguration[Object, Object] = {
         val cfg = new CacheConfiguration[Object, Object]
->>>>>>> b4cb17ca
 
         cfg.setCacheMode(REPLICATED)
         cfg.setAtomicityMode(TRANSACTIONAL)
