/*
 * Licensed to the Apache Software Foundation (ASF) under one or more
 * contributor license agreements.  See the NOTICE file distributed with
 * this work for additional information regarding copyright ownership.
 * The ASF licenses this file to You under the Apache License, Version 2.0
 * (the "License"); you may not use this file except in compliance with
 * the License.  You may obtain a copy of the License at
 *
 *      http://www.apache.org/licenses/LICENSE-2.0
 *
 * Unless required by applicable law or agreed to in writing, software
 * distributed under the License is distributed on an "AS IS" BASIS,
 * WITHOUT WARRANTIES OR CONDITIONS OF ANY KIND, either express or implied.
 * See the License for the specific language governing permissions and
 * limitations under the License.
 */

package org.apache.ignite.spark

import org.apache.ignite.Ignition
import org.apache.ignite.cache.query.annotations.{QuerySqlField, QueryTextField}
import org.apache.ignite.configuration.{CacheConfiguration, IgniteConfiguration}
import org.apache.ignite.spark.IgniteRDDSpec._
import org.apache.ignite.spi.discovery.tcp.TcpDiscoverySpi
import org.apache.ignite.spi.discovery.tcp.ipfinder.vm.TcpDiscoveryVmIpFinder
import org.apache.spark.SparkContext
import org.junit.runner.RunWith
import org.scalatest._
import org.scalatest.junit.JUnitRunner

<<<<<<< HEAD
=======
import scala.collection.JavaConversions._
import IgniteRDDSpec._
import org.apache.ignite.binary.BinaryObject

>>>>>>> b0450edc
import scala.annotation.meta.field
import scala.collection.JavaConversions._
import scala.reflect.ClassTag

@RunWith(classOf[JUnitRunner])
class IgniteRDDSpec extends FunSpec with Matchers with BeforeAndAfterAll with BeforeAndAfterEach {
    describe("IgniteRDD") {
        it("should successfully store data to ignite using savePairs") {
            val sc = new SparkContext("local[*]", "test")

            try {
                val ic = new IgniteContext(sc,
                    () ⇒ configuration("client", client = true))

                // Save pairs ("0", "val0"), ("1", "val1"), ... to Ignite cache.
<<<<<<< HEAD
                ic.fromCache(STR_STR_CACHE_NAME).savePairs(sc.parallelize(0 to 10000, 2).map(i ⇒ (String.valueOf(i), "val" + i)))
=======
                ic.fromCache[String, String](PARTITIONED_CACHE_NAME).savePairs(sc.parallelize(0 to 10000, 2).map(i ⇒ (String.valueOf(i), "val" + i)))
>>>>>>> b0450edc

                // Check cache contents.
                val ignite = Ignition.ignite("grid-0")

                for (i ← 0 to 10000) {
                    val res = ignite.cache[String, String](STR_STR_CACHE_NAME).get(String.valueOf(i))

                    assert(res != null, "Value was not put to cache for key: " + i)
                    assert("val" + i == res, "Invalid value stored for key: " + i)
                }
            }
            finally {
                sc.stop()
            }
        }

        it("should successfully store data to ignite using savePairs with inline transformation") {
            val sc = new SparkContext("local[*]", "test")

            try {
                val ic = new IgniteContext(sc, () ⇒ configuration("client", client = true))

                // Save pairs ("0", "val0"), ("1", "val1"), ... to Ignite cache.
                ic.fromCache(PARTITIONED_CACHE_NAME).savePairs(
                    sc.parallelize(0 to 10000, 2), (i: Int, ic) ⇒ (String.valueOf(i), "val" + i))

                // Check cache contents.
                val ignite = Ignition.ignite("grid-0")

                for (i ← 0 to 10000) {
                    val res = ignite.cache[String, String](PARTITIONED_CACHE_NAME).get(String.valueOf(i))

                    assert(res != null, "Value was not put to cache for key: " + i)
                    assert("val" + i == res, "Invalid value stored for key: " + i)
                }
            }
            finally {
                sc.stop()
            }
        }

        it("should successfully store data to ignite using saveValues") {
            val sc = new SparkContext("local[*]", "test")

            try {
                val ic = new IgniteContext(sc, () ⇒ configuration("client", client = true))

                // Save pairs ("0", "val0"), ("1", "val1"), ... to Ignite cache.
                ic.fromCache(PARTITIONED_CACHE_NAME).saveValues(
                    sc.parallelize(0 to 10000, 2).map(i ⇒ "val" + i))

                // Check cache contents.
                val ignite = Ignition.ignite("grid-0")

                val values = ignite.cache[String, String](PARTITIONED_CACHE_NAME).toList.map(e ⇒ e.getValue)

                for (i ← 0 to 10000)
                    assert(values.contains("val" + i), "Value not found for index: " + i)
            }
            finally {
                sc.stop()
            }
        }

        it("should successfully store data to ignite using saveValues with inline transformation") {
            val sc = new SparkContext("local[*]", "test")

            try {
                val ic = new IgniteContext(sc, () ⇒ configuration("client", client = true))

                // Save pairs ("0", "val0"), ("1", "val1"), ... to Ignite cache.
                ic.fromCache(PARTITIONED_CACHE_NAME).saveValues(
                    sc.parallelize(0 to 10000, 2), (i: Int, ic) ⇒ "val" + i)

                // Check cache contents.
                val ignite = Ignition.ignite("grid-0")

                val values = ignite.cache[String, String](PARTITIONED_CACHE_NAME).toList.map(e ⇒ e.getValue)

                for (i ← 0 to 10000)
                    assert(values.contains("val" + i), "Value not found for index: " + i)
            }
            finally {
                sc.stop()
            }
        }

        it("should successfully read data from ignite") {
            val sc = new SparkContext("local[*]", "test")

            try {
                val cache = Ignition.ignite("grid-0").cache[String, Int](STR_INT_CACHE_NAME)

                val num = 10000

                for (i ← 0 to num) {
                    cache.put(String.valueOf(i), i)
                }

                val ic = new IgniteContext(sc,
                    () ⇒ configuration("client", client = true))

<<<<<<< HEAD
                val res = ic.fromCache(STR_INT_CACHE_NAME).map(_._2).sum()
=======
                val res = ic.fromCache[String, Int](PARTITIONED_CACHE_NAME).map(_._2).sum()
>>>>>>> b0450edc

                assert(res == (0 to num).sum)
            }
            finally {
                sc.stop()
            }
        }

        it("should successfully query objects from ignite") {
            val sc = new SparkContext("local[*]", "test")

            try {
                val ic = new IgniteContext(sc,
                    () ⇒ configuration("client", client = true))

<<<<<<< HEAD
                val cache: IgniteRDD[String, Entity] = ic.fromCache(ENTITY_CACHE_NAME)
=======
                val cache: IgniteRDD[String, Entity] = ic.fromCache[String, Entity](PARTITIONED_CACHE_NAME)
>>>>>>> b0450edc

                cache.savePairs(sc.parallelize(0 to 1000, 2).map(i ⇒ (String.valueOf(i), new Entity(i, "name" + i, i * 100))))

                val res: Array[Entity] = cache.objectSql("Entity", "name = ? and salary = ?", "name50", 5000).map(_._2).collect()

                assert(res.length == 1, "Invalid result length")
                assert(50 == res(0).id, "Invalid result")
                assert("name50" == res(0).name, "Invalid result")
                assert(5000 == res(0).salary)

                assert(500 == cache.objectSql("Entity", "id > 500").count(), "Invalid count")
            }
            finally {
                sc.stop()
            }
        }

        it("should successfully query fields from ignite") {
            val sc = new SparkContext("local[*]", "test")

            try {
                val ic = new IgniteContext(sc,
                    () ⇒ configuration("client", client = true))

                val cache: IgniteRDD[String, Entity] = ic.fromCache(ENTITY_CACHE_NAME)

                import ic.sqlContext.implicits._

                cache.savePairs(sc.parallelize(0 to 1000, 2).map(i ⇒ (String.valueOf(i), new Entity(i, "name" + i, i * 100))))

                val df = cache.sql("select id, name, salary from Entity where name = ? and salary = ?", "name50", 5000)

                df.printSchema()

                val res = df.collect()

                assert(res.length == 1, "Invalid result length")
                assert(50 == res(0)(0), "Invalid result")
                assert("name50" == res(0)(1), "Invalid result")
                assert(5000 == res(0)(2), "Invalid result")

                val df0 = cache.sql("select id, name, salary from Entity").where('NAME === "name50" and 'SALARY === 5000)

                val res0 = df0.collect()

                assert(res0.length == 1, "Invalid result length")
                assert(50 == res0(0)(0), "Invalid result")
                assert("name50" == res0(0)(1), "Invalid result")
                assert(5000 == res0(0)(2), "Invalid result")

                assert(500 == cache.sql("select id from Entity where id > 500").count(), "Invalid count")
            }
            finally {
                sc.stop()
            }
        }

        it("should successfully start spark context with XML configuration") {
            val sc = new SparkContext("local[*]", "test")

            try {
                val ic = new IgniteContext(sc,
                    "modules/core/src/test/config/spark/spark-config.xml")

<<<<<<< HEAD
                val cache: IgniteRDD[String, String] = ic.fromCache(STR_STR_CACHE_NAME)
=======
                val cache: IgniteRDD[String, String] = ic.fromCache[String, String](PARTITIONED_CACHE_NAME)
>>>>>>> b0450edc

                cache.savePairs(sc.parallelize(1 to 1000, 2).map(i ⇒ (String.valueOf(i), "val" + i)))

                assert(1000 == cache.count())
            }
            finally {
                sc.stop()
            }
        }

        it("should successfully query complex object fields") {
            assert(false, "https://issues.apache.org/jira/browse/IGNITE-3077")

            val sc = new SparkContext("local[*]", "test")

            try {
                val ic = new IgniteContext(sc,
                    () ⇒ configuration("client", client = true))

<<<<<<< HEAD
                val cache: IgniteRDD[Integer, WithObjectField] = ic.fromCache(WITH_OBJECT_FIELD_CACHE_NAME)
=======
                val cache: IgniteRDD[Integer, WithObjectField] = ic.fromCache[Integer, WithObjectField](PARTITIONED_CACHE_NAME)
>>>>>>> b0450edc

                cache.savePairs(sc.parallelize(0 to 1000, 2).map(i ⇒ (i:java.lang.Integer, new WithObjectField(i, new Entity(i, "", i)))))

                val df = cache.sql("select i, ts from WithLocalDate where i = ?", 50)

                df.printSchema()

                val res = df.collect()

                assert(res.length == 1, "Invalid result length")
                assert(50 == res(0)(0), "Invalid result")
            }
            finally {
                sc.stop()
            }
        }

        it("should properly count RDD size") {
            val sc = new SparkContext("local[*]", "test")

            try {
                val ic = new IgniteContext(sc, () ⇒ configuration("client", client = true))

                val cache: IgniteRDD[Integer, WithObjectField] = ic.fromCache(WITH_OBJECT_FIELD_CACHE_NAME)

                assert(cache.count() == 0)
                assert(cache.isEmpty())

                cache.savePairs(sc.parallelize(0 until 1000, 2).map(i ⇒ (i:java.lang.Integer, new WithObjectField(i, new Entity(i, "", i)))))

                assert(cache.count() == 1000)
                assert(!cache.isEmpty())

                cache.clear()

                assert(cache.count() == 0)
                assert(cache.isEmpty())
            }
            finally {
                sc.stop()
            }
        }

        it("should properly work with binary objects") {
            val sc = new SparkContext("local[*]", "test")

            try {
                val ic = new IgniteContext(sc, () ⇒ configuration("client", client = true))

                val cache = ic.fromCache[String, Entity](PARTITIONED_CACHE_NAME)

                cache.savePairs(sc.parallelize(0 until 10, 2).map(i ⇒ (String.valueOf(i),
                    new Entity(i, "name" + i, i * 100))))

                val res = cache.withKeepBinary[String, BinaryObject]().map(t ⇒ t._2.field[Int]("salary")).collect()

                println(res)
            }
            finally {
                sc.stop()
            }
        }
    }

    override protected def beforeEach() = {
        for (cacheName <- Ignition.ignite("grid-0").cacheNames()) {
            Ignition.ignite("grid-0").cache(cacheName).clear()
        }
    }

    override protected def afterEach() = {
        Ignition.stop("client", false)
    }

    override protected def beforeAll() = {
        for (i ← 0 to 3) {
            Ignition.start(configuration("grid-" + i, client = false))
        }
    }

    override protected def afterAll() = {
        for (i ← 0 to 3) {
            Ignition.stop("grid-" + i, false)
        }
    }
}

case class WithObjectField(
    @(QuerySqlField @field)(index = true) val i : Int,
    @(QuerySqlField @field)(index = false) val ts : Object
) {
}

/**
 * Constants and utility methods.
 */
object IgniteRDDSpec {
    /** IP finder for the test. */
    val IP_FINDER = new TcpDiscoveryVmIpFinder(true)

    /** Cache name for the pairs (String, Entity). */
    val ENTITY_CACHE_NAME = "entity"

    /** Cache name for the pairs (String, WithObjectField). */
    val WITH_OBJECT_FIELD_CACHE_NAME = "withObjectField"

    /** Cache name for the pairs (String, String). */
    val STR_STR_CACHE_NAME = "StrStr"

    /** Cache name for the pairs (String, Int). */
    val STR_INT_CACHE_NAME = "StrInt"

    /** Type alias for `QuerySqlField`. */
    type ScalarCacheQuerySqlField = QuerySqlField @field

    /** Type alias for `QueryTextField`. */
    type ScalarCacheQueryTextField = QueryTextField @field

    /**
     * Gets ignite configuration.
     *
     * @param gridName Grid name.
     * @param client Client mode flag.
     * @return Ignite configuration.
     */
    def configuration(gridName: String, client: Boolean): IgniteConfiguration = {
        val cfg = new IgniteConfiguration

        val discoSpi = new TcpDiscoverySpi

        discoSpi.setIpFinder(IgniteRDDSpec.IP_FINDER)

        cfg.setDiscoverySpi(discoSpi)

        cfg.setCacheConfiguration(
            cacheConfiguration[String, String](STR_STR_CACHE_NAME),
            cacheConfiguration[String, Integer](STR_INT_CACHE_NAME),
            cacheConfiguration[String, Entity](ENTITY_CACHE_NAME),
            cacheConfiguration[Integer, WithObjectField](WITH_OBJECT_FIELD_CACHE_NAME))

        cfg.setClientMode(client)

        cfg.setGridName(gridName)

        cfg
    }

    /**
      * Gets cache configuration for the given grid name.
      *
      * @tparam K class of cached keys
      * @tparam V class of cached values
      * @param cacheName cache name.
      * @return Cache configuration.
      */
    def cacheConfiguration[K : ClassTag, V : ClassTag](cacheName : String): CacheConfiguration[Object, Object] = {
        val ccfg = new CacheConfiguration[Object, Object]()

        ccfg.setBackups(1)

        ccfg.setName(cacheName)

        ccfg.setIndexedTypes(
            implicitly[reflect.ClassTag[K]].runtimeClass.asInstanceOf[Class[K]],
            implicitly[reflect.ClassTag[V]].runtimeClass.asInstanceOf[Class[V]])

        ccfg
    }
}<|MERGE_RESOLUTION|>--- conflicted
+++ resolved
@@ -28,13 +28,10 @@
 import org.scalatest._
 import org.scalatest.junit.JUnitRunner
 
-<<<<<<< HEAD
-=======
 import scala.collection.JavaConversions._
 import IgniteRDDSpec._
 import org.apache.ignite.binary.BinaryObject
 
->>>>>>> b0450edc
 import scala.annotation.meta.field
 import scala.collection.JavaConversions._
 import scala.reflect.ClassTag
@@ -50,11 +47,7 @@
                     () ⇒ configuration("client", client = true))
 
                 // Save pairs ("0", "val0"), ("1", "val1"), ... to Ignite cache.
-<<<<<<< HEAD
-                ic.fromCache(STR_STR_CACHE_NAME).savePairs(sc.parallelize(0 to 10000, 2).map(i ⇒ (String.valueOf(i), "val" + i)))
-=======
                 ic.fromCache[String, String](PARTITIONED_CACHE_NAME).savePairs(sc.parallelize(0 to 10000, 2).map(i ⇒ (String.valueOf(i), "val" + i)))
->>>>>>> b0450edc
 
                 // Check cache contents.
                 val ignite = Ignition.ignite("grid-0")
@@ -157,11 +150,7 @@
                 val ic = new IgniteContext(sc,
                     () ⇒ configuration("client", client = true))
 
-<<<<<<< HEAD
-                val res = ic.fromCache(STR_INT_CACHE_NAME).map(_._2).sum()
-=======
                 val res = ic.fromCache[String, Int](PARTITIONED_CACHE_NAME).map(_._2).sum()
->>>>>>> b0450edc
 
                 assert(res == (0 to num).sum)
             }
@@ -177,11 +166,7 @@
                 val ic = new IgniteContext(sc,
                     () ⇒ configuration("client", client = true))
 
-<<<<<<< HEAD
-                val cache: IgniteRDD[String, Entity] = ic.fromCache(ENTITY_CACHE_NAME)
-=======
                 val cache: IgniteRDD[String, Entity] = ic.fromCache[String, Entity](PARTITIONED_CACHE_NAME)
->>>>>>> b0450edc
 
                 cache.savePairs(sc.parallelize(0 to 1000, 2).map(i ⇒ (String.valueOf(i), new Entity(i, "name" + i, i * 100))))
 
@@ -246,11 +231,7 @@
                 val ic = new IgniteContext(sc,
                     "modules/core/src/test/config/spark/spark-config.xml")
 
-<<<<<<< HEAD
-                val cache: IgniteRDD[String, String] = ic.fromCache(STR_STR_CACHE_NAME)
-=======
                 val cache: IgniteRDD[String, String] = ic.fromCache[String, String](PARTITIONED_CACHE_NAME)
->>>>>>> b0450edc
 
                 cache.savePairs(sc.parallelize(1 to 1000, 2).map(i ⇒ (String.valueOf(i), "val" + i)))
 
@@ -270,11 +251,7 @@
                 val ic = new IgniteContext(sc,
                     () ⇒ configuration("client", client = true))
 
-<<<<<<< HEAD
-                val cache: IgniteRDD[Integer, WithObjectField] = ic.fromCache(WITH_OBJECT_FIELD_CACHE_NAME)
-=======
                 val cache: IgniteRDD[Integer, WithObjectField] = ic.fromCache[Integer, WithObjectField](PARTITIONED_CACHE_NAME)
->>>>>>> b0450edc
 
                 cache.savePairs(sc.parallelize(0 to 1000, 2).map(i ⇒ (i:java.lang.Integer, new WithObjectField(i, new Entity(i, "", i)))))
 
